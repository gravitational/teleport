// Copyright 2021 Gravitational, Inc
//
// Licensed under the Apache License, Version 2.0 (the "License");
// you may not use this file except in compliance with the License.
// You may obtain a copy of the License at
//
//      http://www.apache.org/licenses/LICENSE-2.0
//
// Unless required by applicable law or agreed to in writing, software
// distributed under the License is distributed on an "AS IS" BASIS,
// WITHOUT WARRANTIES OR CONDITIONS OF ANY KIND, either express or implied.
// See the License for the specific language governing permissions and
// limitations under the License.

syntax = "proto3";

package types;

import "gogoproto/gogo.proto";
import "google/protobuf/duration.proto";
import "google/protobuf/timestamp.proto";
import "google/protobuf/wrappers.proto";
import "teleport/attestation/v1/attestation.proto";
import "teleport/legacy/types/trusted_device_requirement.proto";
import "teleport/legacy/types/wrappers/wrappers.proto";

option go_package = "github.com/gravitational/teleport/api/types";
option (gogoproto.goproto_getters_all) = false;
option (gogoproto.marshaler_all) = true;
option (gogoproto.unmarshaler_all) = true;

message KeepAlive {
  reserved 3; // LeaseID
  reserved "LeaseID";

  // Name of the resource to keep alive.
  string Name = 1 [(gogoproto.jsontag) = "server_name"];
  // Namespace is the namespace of the resource.
  string Namespace = 2 [(gogoproto.jsontag) = "namespace"];
  // Expires is set to update expiry time of the resource.
  google.protobuf.Timestamp Expires = 4 [
    (gogoproto.stdtime) = true,
    (gogoproto.nullable) = false,
    (gogoproto.jsontag) = "expires"
  ];

  // The type of a KeepAlive. When adding a new type, please double-check
  // lib/usagereporter/teleport to see if we need any change in the resource
  // heartbeat event.
  enum KeepAliveType {
    UNKNOWN = 0;

    // "node", KindNode. For the sake of correct usage reporting, it shouldn't
    // be used for OpenSSH nodes.
    NODE = 1;
    // "app_server", KindAppServer
    APP = 2;
    // "db_server", KindDatabaseServer
    DATABASE = 3;
    // "windows_desktop_service", KindWindowsDesktopService
    WINDOWS_DESKTOP = 4;
    // "kube_server", KindKubeServer
    KUBERNETES = 5;
    // "db_service", KindDatabaseService
    DATABASE_SERVICE = 6;
  }

  // Type is the type (or kind) of the resource that's being kept alive.
  KeepAliveType Type = 9 [(gogoproto.jsontag) = "type"];
  // HostID is an optional UUID of the host the resource belongs to.
  string HostID = 10 [(gogoproto.jsontag) = "host_id,omitempty"];
}

// Metadata is resource metadata
message Metadata {
  reserved 7; // ID
  reserved "ID";

  // Name is an object name
  string Name = 1 [(gogoproto.jsontag) = "name"];
  // Namespace is object namespace. The field should be called "namespace"
  // when it returns in Teleport 2.4.
  string Namespace = 2 [(gogoproto.jsontag) = "-"];
  // Description is object description
  string Description = 3 [(gogoproto.jsontag) = "description,omitempty"];
  // Labels is a set of labels
  map<string, string> Labels = 5 [(gogoproto.jsontag) = "labels,omitempty"];
  // Expires is a global expiry time header can be set on any resource in the
  // system.
  google.protobuf.Timestamp Expires = 6 [
    (gogoproto.stdtime) = true,
    (gogoproto.nullable) = true,
    (gogoproto.jsontag) = "expires,omitempty"
  ];
  // Revision is an opaque identifier which tracks the versions of a resource
  // over time. Clients should ignore and not alter its value but must return
  // the revision in any updates of a resource.
  string Revision = 8 [(gogoproto.jsontag) = "revision,omitempty"];
}

// Rotation is a status of the rotation of the certificate authority
message Rotation {
  option (gogoproto.goproto_stringer) = false;
  option (gogoproto.stringer) = false;

  // State could be one of "init" or "in_progress".
  string State = 1 [(gogoproto.jsontag) = "state,omitempty"];
  // Phase is the current rotation phase.
  string Phase = 2 [(gogoproto.jsontag) = "phase,omitempty"];
  // Mode sets manual or automatic rotation mode.
  string Mode = 3 [(gogoproto.jsontag) = "mode,omitempty"];
  // CurrentID is the ID of the rotation operation
  // to differentiate between rotation attempts.
  string CurrentID = 4 [(gogoproto.jsontag) = "current_id"];
  // Started is set to the time when rotation has been started
  // in case if the state of the rotation is "in_progress".
  google.protobuf.Timestamp Started = 5 [
    (gogoproto.nullable) = false,
    (gogoproto.stdtime) = true,
    (gogoproto.jsontag) = "started,omitempty"
  ];
  // GracePeriod is a period during which old and new CA
  // are valid for checking purposes, but only new CA is issuing certificates.
  int64 GracePeriod = 6 [
    (gogoproto.jsontag) = "grace_period,omitempty",
    (gogoproto.casttype) = "Duration"
  ];
  // LastRotated specifies the last time of the completed rotation.
  google.protobuf.Timestamp LastRotated = 7 [
    (gogoproto.nullable) = false,
    (gogoproto.stdtime) = true,
    (gogoproto.jsontag) = "last_rotated,omitempty"
  ];
  // Schedule is a rotation schedule - used in
  // automatic mode to switch between phases.
  RotationSchedule Schedule = 8 [
    (gogoproto.nullable) = false,
    (gogoproto.jsontag) = "schedule,omitempty"
  ];
}

// RotationSchedule is a rotation schedule setting time switches
// for different phases.
message RotationSchedule {
  // UpdateClients specifies time to switch to the "Update clients" phase
  google.protobuf.Timestamp UpdateClients = 1 [
    (gogoproto.nullable) = false,
    (gogoproto.stdtime) = true,
    (gogoproto.jsontag) = "update_clients,omitempty"
  ];
  // UpdateServers specifies time to switch to the "Update servers" phase.
  google.protobuf.Timestamp UpdateServers = 2 [
    (gogoproto.nullable) = false,
    (gogoproto.stdtime) = true,
    (gogoproto.jsontag) = "update_servers,omitempty"
  ];
  // Standby specifies time to switch to the "Standby" phase.
  google.protobuf.Timestamp Standby = 3 [
    (gogoproto.nullable) = false,
    (gogoproto.stdtime) = true,
    (gogoproto.jsontag) = "standby,omitempty"
  ];
}

// ResourceHeader is a shared resource header
// used in cases when only type and name is known
message ResourceHeader {
  // Kind is a resource kind
  string Kind = 1 [(gogoproto.jsontag) = "kind,omitempty"];
  // SubKind is an optional resource sub kind, used in some resources
  string SubKind = 2 [(gogoproto.jsontag) = "sub_kind,omitempty"];
  // Version is the API version used to create the resource. It must be
  // specified. Based on this version, Teleport will apply different defaults on
  // resource creation or deletion. It must be an integer prefixed by "v".
  // For example: `v1`
  string Version = 3 [(gogoproto.jsontag) = "version,omitempty"];
  // Metadata is resource metadata
  Metadata Metadata = 4 [
    (gogoproto.nullable) = false,
    (gogoproto.jsontag) = "metadata,omitempty"
  ];
}

// DatabaseServerV3 represents a database access server.
message DatabaseServerV3 {
  option (gogoproto.goproto_stringer) = false;
  option (gogoproto.stringer) = false;

  // Kind is the database server resource kind.
  string Kind = 1 [(gogoproto.jsontag) = "kind"];
  // SubKind is an optional resource subkind.
  string SubKind = 2 [(gogoproto.jsontag) = "sub_kind,omitempty"];
  // Version is the resource version.
  string Version = 3 [(gogoproto.jsontag) = "version"];
  // Metadata is the database server metadata.
  Metadata Metadata = 4 [
    (gogoproto.nullable) = false,
    (gogoproto.jsontag) = "metadata"
  ];
  // Spec is the database server spec.
  DatabaseServerSpecV3 Spec = 5 [
    (gogoproto.nullable) = false,
    (gogoproto.jsontag) = "spec"
  ];

  // Status is the database server status.
  DatabaseServerStatusV3 Status = 6 [
    (gogoproto.nullable) = false,
    (gogoproto.jsontag) = "status"
  ];
}

// DatabaseServerSpecV3 is the database server spec.
message DatabaseServerSpecV3 {
  reserved 1; // Description
  reserved "Description";
  reserved 2; // Protocol
  reserved "Protocol";
  reserved 3; // URI
  reserved "URI";
  reserved 4; // CACert
  reserved "CACert";
  reserved 5; // AWS
  reserved "AWS";
  reserved 9; // DynamicLabels
  reserved "DynamicLabels";
  reserved 11; // GCP
  reserved "GCP";

  // Version is the Teleport version that the server is running.
  string Version = 6 [(gogoproto.jsontag) = "version"];
  // Hostname is the database server hostname.
  string Hostname = 7 [(gogoproto.jsontag) = "hostname"];
  // HostID is the ID of the host the database server is running on.
  string HostID = 8 [(gogoproto.jsontag) = "host_id"];
  // Rotation contains the server CA rotation information.
  Rotation Rotation = 10 [
    (gogoproto.nullable) = false,
    (gogoproto.jsontag) = "rotation,omitempty"
  ];
  // Database is the database proxied by this database server.
  DatabaseV3 Database = 12 [(gogoproto.jsontag) = "database,omitempty"];
  // ProxyIDs is a list of proxy IDs this server is expected to be connected to.
  repeated string ProxyIDs = 13 [(gogoproto.jsontag) = "proxy_ids,omitempty"];
}

// DatabaseServerStatusV3 is the database server status.
message DatabaseServerStatusV3 {
  // TargetHealth is the health status of network connectivity between
  // the agent and the database.
  TargetHealth TargetHealth = 14 [(gogoproto.jsontag) = "target_health,omitempty"];
}

// DatabaseV3List represents a list of databases.
message DatabaseV3List {
  // Databases is a list of database resources.
  repeated DatabaseV3 Databases = 1;
}

// DatabaseV3 represents a single proxied database.
message DatabaseV3 {
  option (gogoproto.goproto_stringer) = false;
  option (gogoproto.stringer) = false;

  // Kind is the database resource kind.
  string Kind = 1 [(gogoproto.jsontag) = "kind"];
  // SubKind is an optional resource subkind.
  string SubKind = 2 [(gogoproto.jsontag) = "sub_kind,omitempty"];
  // Version is the resource version. It must be specified.
  // Supported values are: `v3`.
  string Version = 3 [(gogoproto.jsontag) = "version"];
  // Metadata is the database metadata.
  Metadata Metadata = 4 [
    (gogoproto.nullable) = false,
    (gogoproto.jsontag) = "metadata"
  ];
  // Spec is the database spec.
  DatabaseSpecV3 Spec = 5 [
    (gogoproto.nullable) = false,
    (gogoproto.jsontag) = "spec"
  ];
  // Status is the database runtime information.
  DatabaseStatusV3 Status = 6 [
    (gogoproto.nullable) = false,
    (gogoproto.jsontag) = "status"
  ];
}

// DatabaseSpecV3 is the database spec.
message DatabaseSpecV3 {
  // Protocol is the database protocol: postgres, mysql, mongodb, etc.
  string Protocol = 1 [(gogoproto.jsontag) = "protocol"];
  // URI is the database connection endpoint.
  string URI = 2 [(gogoproto.jsontag) = "uri"];
  // CACert is the PEM-encoded database CA certificate.
  //
  // DEPRECATED: Moved to TLS.CACert. DELETE IN 10.0.
  string CACert = 3 [
    (gogoproto.jsontag) = "ca_cert,omitempty",
    deprecated = true
  ];
  // DynamicLabels is the database dynamic labels.
  map<string, CommandLabelV2> DynamicLabels = 4 [
    (gogoproto.nullable) = false,
    (gogoproto.jsontag) = "dynamic_labels,omitempty"
  ];
  // AWS contains AWS specific settings for RDS/Aurora/Redshift databases.
  AWS AWS = 5 [
    (gogoproto.nullable) = false,
    (gogoproto.jsontag) = "aws,omitempty"
  ];
  // GCP contains parameters specific to GCP Cloud SQL databases.
  GCPCloudSQL GCP = 6 [
    (gogoproto.nullable) = false,
    (gogoproto.jsontag) = "gcp,omitempty"
  ];
  // Azure contains Azure specific database metadata.
  Azure Azure = 7 [
    (gogoproto.nullable) = false,
    (gogoproto.jsontag) = "azure,omitempty"
  ];
  // TLS is the TLS configuration used when establishing connection to target database.
  // Allows to provide custom CA cert or override server name.
  DatabaseTLS TLS = 8 [
    (gogoproto.nullable) = false,
    (gogoproto.jsontag) = "tls,omitempty"
  ];
  // AD is the Active Directory configuration for the database.
  AD AD = 9 [
    (gogoproto.nullable) = false,
    (gogoproto.jsontag) = "ad,omitempty"
  ];
  // MySQL is an additional section with MySQL database options.
  MySQLOptions MySQL = 10 [
    (gogoproto.nullable) = false,
    (gogoproto.jsontag) = "mysql,omitempty"
  ];
  // AdminUser is the database admin user for automatic user provisioning.
  DatabaseAdminUser AdminUser = 11 [(gogoproto.jsontag) = "admin_user,omitempty"];
  // MongoAtlas contains Atlas metadata about the database.
  MongoAtlas MongoAtlas = 12 [
    (gogoproto.nullable) = false,
    (gogoproto.jsontag) = "mongo_atlas,omitempty"
  ];
  // Oracle is an additional Oracle configuration options.
  OracleOptions Oracle = 13 [
    (gogoproto.nullable) = false,
    (gogoproto.jsontag) = "oracle,omitempty"
  ];
}

// DatabaseAdminUser contains information about privileged database user used
// for automatic user provisioning.
message DatabaseAdminUser {
  // Name is the username of the privileged database user.
  string Name = 1 [(gogoproto.jsontag) = "name"];
  // DefaultDatabase is the database that the privileged database user logs
  // into by default.
  //
  // Depending on the database type, this database may be used to store
  // procedures or data for managing database users.
  string DefaultDatabase = 2 [(gogoproto.jsontag) = "default_database"];
}

// OracleOptions contains information about privileged database user used
// for database audit.
message OracleOptions {
  // AuditUser is the Oracle database user privilege to access internal Oracle audit trail.
  string AuditUser = 1 [(gogoproto.jsontag) = "audit_user"];
}

// DatabaseStatusV3 contains runtime information about the database.
message DatabaseStatusV3 {
  // CACert is the auto-downloaded cloud database CA certificate.
  string CACert = 1 [(gogoproto.jsontag) = "ca_cert,omitempty"];
  // AWS is the auto-discovered AWS cloud database metadata.
  AWS AWS = 2 [
    (gogoproto.nullable) = false,
    (gogoproto.jsontag) = "aws"
  ];
  // MySQL is an additional section with MySQL runtime database information.
  MySQLOptions MySQL = 3 [
    (gogoproto.nullable) = false,
    (gogoproto.jsontag) = "mysql,omitempty"
  ];
  // ManagedUsers is a list of database users that are managed by Teleport.
  repeated string ManagedUsers = 4 [(gogoproto.jsontag) = "managed_users,omitempty"];
  // Azure is the auto-discovered Azure cloud database metadata.
  Azure Azure = 5 [
    (gogoproto.nullable) = false,
    (gogoproto.jsontag) = "azure"
  ];
}

// IAMPolicyStatus represents states that describe if an AWS database
// has its IAM policy properly configured or not.
// This enum is set in a Sync.Map during an IAM task that checks for the
// validity of IAM policy, and the database gets updated with the value
// from this map during a heartbeat.
enum IAMPolicyStatus {
  // IAM_POLICY_STATUS_UNSPECIFIED represents a zero value where
  // nothing has been attempted yet.
  IAM_POLICY_STATUS_UNSPECIFIED = 0;
  // IAM_POLICY_STATUS_PENDING represents a state where iam policy status
  // is pending to be checked. This enum value is set at the start of
  // registering a database -> IAM setup (before the db heartbeat starts).
  //
  // This state was required for two reasons:
  //   1) To be able to tell apart from an older service that do not update
  //      the IAMPolicyStatus (in which case the enum value will remain the
  //      zero value).
  //   2) When starting a database, the heartbeat and its IAM task starts,
  //      and the heartbeat may run first before the IAM task finishes.
  IAM_POLICY_STATUS_PENDING = 1;
  // IAM_POLICY_STATUS_FAILED represents a state where an error occured
  // while checking for IAM policy status eg: no AWS credentials provider found
  // or the policy was misconfigured.
  IAM_POLICY_STATUS_FAILED = 2;
  // IAM_POLICY_STATUS_SUCCESS represents a state where IAM policy was configured
  // correctly.
  IAM_POLICY_STATUS_SUCCESS = 3;
}

// AWS contains AWS metadata about the database.
message AWS {
  // Region is a AWS cloud region.
  string Region = 1 [(gogoproto.jsontag) = "region,omitempty"];
  // Redshift contains Redshift specific metadata.
  Redshift Redshift = 2 [
    (gogoproto.nullable) = false,
    (gogoproto.jsontag) = "redshift,omitempty"
  ];
  // RDS contains RDS specific metadata.
  RDS RDS = 3 [
    (gogoproto.nullable) = false,
    (gogoproto.jsontag) = "rds,omitempty"
  ];
  // AccountID is the AWS account ID this database belongs to.
  string AccountID = 4 [(gogoproto.jsontag) = "account_id,omitempty"];
  // ElastiCache contains Amazon ElastiCache Redis-specific metadata.
  ElastiCache ElastiCache = 5 [
    (gogoproto.nullable) = false,
    (gogoproto.jsontag) = "elasticache,omitempty"
  ];
  // SecretStore contains secret store configurations.
  SecretStore SecretStore = 6 [
    (gogoproto.nullable) = false,
    (gogoproto.jsontag) = "secret_store,omitempty"
  ];
  // MemoryDB contains AWS MemoryDB specific metadata.
  MemoryDB MemoryDB = 7 [
    (gogoproto.nullable) = false,
    (gogoproto.jsontag) = "memorydb,omitempty"
  ];
  // RDSProxy contains AWS Proxy specific metadata.
  RDSProxy RDSProxy = 8 [
    (gogoproto.nullable) = false,
    (gogoproto.jsontag) = "rdsproxy,omitempty"
  ];
  // RedshiftServerless contains Amazon Redshift Serverless-specific metadata.
  RedshiftServerless RedshiftServerless = 9 [
    (gogoproto.nullable) = false,
    (gogoproto.jsontag) = "redshift_serverless,omitempty"
  ];
  // ExternalID is an optional AWS external ID used to enable assuming an AWS role across accounts.
  string ExternalID = 10 [(gogoproto.jsontag) = "external_id,omitempty"];
  // AssumeRoleARN is an optional AWS role ARN to assume when accessing a database.
  // Set this field and ExternalID to enable access across AWS accounts.
  string AssumeRoleARN = 11 [(gogoproto.jsontag) = "assume_role_arn,omitempty"];
  // OpenSearch contains AWS OpenSearch specific metadata.
  OpenSearch OpenSearch = 12 [
    (gogoproto.nullable) = false,
    (gogoproto.jsontag) = "opensearch,omitempty"
  ];

  reserved 13;
  reserved "IAMPolicyExists";

  // IAMPolicyStatus indicates whether the IAM Policy is configured properly for database access.
  // If not, the user must update the AWS profile identity to allow access to the Database.
  // Eg for an RDS Database: the underlying AWS profile allows for `rds-db:connect` for the Database.
  IAMPolicyStatus IAMPolicyStatus = 14 [(gogoproto.jsontag) = "iam_policy_status"];
  // SessionTags is a list of AWS STS session tags.
  map<string, string> SessionTags = 15 [(gogoproto.jsontag) = "session_tags,omitempty"];

  // DocumentDB contains Amazon DocumentDB-specific metadata.
  DocumentDB DocumentDB = 16 [
    (gogoproto.nullable) = false,
    (gogoproto.jsontag) = "docdb,omitempty"
  ];

  // ElastiCacheServerless contains Amazon ElastiCache Serverless metadata.
  ElastiCacheServerless ElastiCacheServerless = 17 [
    (gogoproto.nullable) = false,
    (gogoproto.jsontag) = "elasticache_serverless,omitempty"
  ];
}

// SecretStore contains secret store configurations.
message SecretStore {
  // KeyPrefix specifies the secret key prefix.
  string KeyPrefix = 1 [(gogoproto.jsontag) = "key_prefix,omitempty"];
  // KMSKeyID specifies the AWS KMS key for encryption.
  string KMSKeyID = 2 [(gogoproto.jsontag) = "kms_key_id,omitempty"];
}

// Redshift contains AWS Redshift specific database metadata.
message Redshift {
  // ClusterID is the Redshift cluster identifier.
  string ClusterID = 1 [(gogoproto.jsontag) = "cluster_id,omitempty"];
}

// RDS contains AWS RDS specific database metadata.
message RDS {
  // InstanceID is the RDS instance identifier.
  string InstanceID = 1 [(gogoproto.jsontag) = "instance_id,omitempty"];
  // ClusterID is the RDS cluster (Aurora) identifier.
  string ClusterID = 2 [(gogoproto.jsontag) = "cluster_id,omitempty"];
  // ResourceID is the RDS instance resource identifier (db-xxx).
  string ResourceID = 3 [(gogoproto.jsontag) = "resource_id,omitempty"];
  // IAMAuth indicates whether database IAM authentication is enabled.
  bool IAMAuth = 4 [(gogoproto.jsontag) = "iam_auth"];
  // Subnets is a list of subnets for the RDS instance.
  repeated string Subnets = 5 [(gogoproto.jsontag) = "subnets,omitempty"];
  // VPCID is the VPC where the RDS is running.
  string VPCID = 6 [(gogoproto.jsontag) = "vpc_id,omitempty"];
  // SecurityGroups is a list of attached security groups for the RDS instance.
  repeated string SecurityGroups = 7 [(gogoproto.jsontag) = "security_groups,omitempty"];
}

// RDSProxy contains AWS RDS Proxy specific database metadata.
message RDSProxy {
  // Name is the identifier of an RDS Proxy.
  string Name = 1 [(gogoproto.jsontag) = "name,omitempty"];
  // CustomEndpointName is the identifier of an RDS Proxy custom endpoint.
  string CustomEndpointName = 2 [(gogoproto.jsontag) = "custom_endpoint_name,omitempty"];
  // ResourceID is the RDS instance resource identifier (prx-xxx).
  string ResourceID = 3 [(gogoproto.jsontag) = "resource_id,omitempty"];
}

// ElastiCache contains Amazon ElastiCache Redis-specific metadata.
message ElastiCache {
  // ReplicationGroupID is the Redis replication group ID.
  string ReplicationGroupID = 1 [(gogoproto.jsontag) = "replication_group_id,omitempty"];
  // UserGroupIDs is a list of user group IDs.
  repeated string UserGroupIDs = 2 [(gogoproto.jsontag) = "user_group_ids,omitempty"];
  // TransitEncryptionEnabled indicates whether in-transit encryption (TLS) is enabled.
  bool TransitEncryptionEnabled = 3 [(gogoproto.jsontag) = "transit_encryption_enabled,omitempty"];
  // EndpointType is the type of the endpoint.
  string EndpointType = 4 [(gogoproto.jsontag) = "endpoint_type,omitempty"];
}

// ElastiCacheServerless contains Amazon ElastiCache Serverless metadata.
message ElastiCacheServerless {
  // CacheName is an ElastiCache Serverless cache name.
  string CacheName = 1 [(gogoproto.jsontag) = "cache_name,omitempty"];
}

// MemoryDB contains AWS MemoryDB specific metadata.
message MemoryDB {
  // ClusterName is the name of the MemoryDB cluster.
  string ClusterName = 1 [(gogoproto.jsontag) = "cluster_name,omitempty"];
  // ACLName is the name of the ACL associated with the cluster.
  string ACLName = 2 [(gogoproto.jsontag) = "acl_name,omitempty"];
  // TLSEnabled indicates whether in-transit encryption (TLS) is enabled.
  bool TLSEnabled = 3 [(gogoproto.jsontag) = "tls_enabled,omitempty"];
  // EndpointType is the type of the endpoint.
  string EndpointType = 4 [(gogoproto.jsontag) = "endpoint_type,omitempty"];
}

// RedshiftServerless contains Amazon Redshift Serverless-specific metadata.
message RedshiftServerless {
  // WorkgroupName is the workgroup name.
  string WorkgroupName = 1 [(gogoproto.jsontag) = "workgroup_name,omitempty"];
  // EndpointName is the VPC endpoint name.
  string EndpointName = 2 [(gogoproto.jsontag) = "endpoint_name,omitempty"];
  // WorkgroupID is the workgroup ID.
  string WorkgroupID = 3 [(gogoproto.jsontag) = "workgroup_id,omitempty"];
}

// OpenSearch contains AWS OpenSearch specific metadata.
message OpenSearch {
  // DomainName is the name of the domain.
  string DomainName = 1 [(gogoproto.jsontag) = "domain_name,omitempty"];
  // DomainID is the ID of the domain.
  string DomainID = 2 [(gogoproto.jsontag) = "domain_id,omitempty"];
  // EndpointType is the type of the endpoint.
  string EndpointType = 3 [(gogoproto.jsontag) = "endpoint_type,omitempty"];
}

// DocumentDB contains Amazon DocumentDB-specific metadata.
message DocumentDB {
  // ClusterID is the cluster identifier.
  string ClusterID = 1 [(gogoproto.jsontag) = "cluster_id,omitempty"];
  // InstanceID is the instance identifier.
  string InstanceID = 2 [(gogoproto.jsontag) = "instance_id,omitempty"];
  // EndpointType is the type of the endpoint.
  string EndpointType = 3 [(gogoproto.jsontag) = "endpoint_type,omitempty"];
}

// GCPCloudSQL contains parameters specific to GCP databases.
// The name "GCPCloudSQL" is a legacy from a time when only GCP Cloud SQL was supported.
message GCPCloudSQL {
  // ProjectID is the GCP project ID the Cloud SQL instance resides in.
  string ProjectID = 1 [(gogoproto.jsontag) = "project_id,omitempty"];
  // InstanceID is the Cloud SQL instance ID.
  string InstanceID = 2 [(gogoproto.jsontag) = "instance_id,omitempty"];
  // AlloyDB contains AlloyDB specific configuration elements.
  AlloyDB AlloyDB = 3 [
    (gogoproto.nullable) = false,
    (gogoproto.jsontag) = "alloydb,omitempty"
  ];
}

// AlloyDB contains AlloyDB specific configuration elements.
message AlloyDB {
  // EndpointType is the database endpoint type to use. Should be one of: "private", "public", "psc".
  string EndpointType = 1 [(gogoproto.jsontag) = "endpoint_type,omitempty"];
  // EndpointOverride is an override of endpoint address to use.
  string EndpointOverride = 2 [(gogoproto.jsontag) = "endpoint_override,omitempty"];
}

// Azure contains Azure specific database metadata.
message Azure {
  // Name is the Azure database server name.
  string Name = 1 [(gogoproto.jsontag) = "name,omitempty"];
  // ResourceID is the Azure fully qualified ID for the resource.
  string ResourceID = 2 [(gogoproto.jsontag) = "resource_id,omitempty"];
  // Redis contains Azure Cache for Redis specific database metadata.
  AzureRedis Redis = 3 [
    (gogoproto.nullable) = false,
    (gogoproto.jsontag) = "redis,omitempty"
  ];
  // IsFlexiServer is true if the database is an Azure Flexible server.
  bool IsFlexiServer = 4 [(gogoproto.jsontag) = "is_flexi_server,omitempty"];
}

// AzureRedis contains Azure Cache for Redis specific database metadata.
message AzureRedis {
  // ClusteringPolicy is the clustering policy for Redis Enterprise.
  string ClusteringPolicy = 1 [(gogoproto.jsontag) = "clustering_policy,omitempty"];
}

// AD contains Active Directory specific database configuration.
message AD {
  // KeytabFile is the path to the Kerberos keytab file.
  string KeytabFile = 1 [(gogoproto.jsontag) = "keytab_file,omitempty"];
  // Krb5File is the path to the Kerberos configuration file. Defaults to /etc/krb5.conf.
  string Krb5File = 2 [(gogoproto.jsontag) = "krb5_file,omitempty"];
  // Domain is the Active Directory domain the database resides in.
  string Domain = 3 [(gogoproto.jsontag) = "domain"];
  // SPN is the service principal name for the database.
  string SPN = 4 [(gogoproto.jsontag) = "spn"];
  // LDAPCert is a certificate from Windows LDAP/AD, optional; only for x509 Authentication.
  string LDAPCert = 5 [(gogoproto.jsontag) = "ldap_cert,omitempty"];
  // KDCHostName is the host name for a KDC for x509 Authentication.
  string KDCHostName = 6 [(gogoproto.jsontag) = "kdc_host_name,omitempty"];
  // LDAPServiceAccountName is the name of service account for performing LDAP queries. Required for x509 Auth / PKINIT.
  string LDAPServiceAccountName = 7 [(gogoproto.jsontag) = "ldap_service_account_name,omitempty"];
  // LDAPServiceAccountSID is the SID of service account for performing LDAP queries. Required for x509 Auth / PKINIT.
  string LDAPServiceAccountSID = 8 [(gogoproto.jsontag) = "ldap_service_account_sid,omitempty"];
}

// DatabaseTLSMode represents the level of TLS verification performed by
// DB agent when connecting to a database.
enum DatabaseTLSMode {
  // VERIFY_FULL performs full certificate validation.
  VERIFY_FULL = 0;
  // VERIFY_CA works the same as VERIFY_FULL, but it skips the hostname check.
  VERIFY_CA = 1;
  // INSECURE accepts any certificate provided by server. This is the least secure option.
  INSECURE = 2;
}

// DatabaseTLS contains TLS configuration options.
message DatabaseTLS {
  // Mode is a TLS connection mode.
  // 0 is "verify-full"; 1 is "verify-ca", 2 is "insecure".
  DatabaseTLSMode Mode = 1 [(gogoproto.jsontag) = "mode"];
  // CACert is an optional user provided CA certificate used for verifying
  // database TLS connection.
  string CACert = 2 [(gogoproto.jsontag) = "ca_cert,omitempty"];
  // ServerName allows to provide custom hostname. This value will override the
  // servername/hostname on a certificate during validation.
  string ServerName = 3 [(gogoproto.jsontag) = "server_name,omitempty"];
  // TrustSystemCertPool allows Teleport to trust certificate authorities
  // available on the host system. If not set (by default), Teleport only
  // trusts self-signed databases with TLS certificates signed by Teleport's
  // Database Server CA or the ca_cert specified in this TLS setting. For
  // cloud-hosted databases, Teleport downloads the corresponding required CAs
  // for validation.
  bool TrustSystemCertPool = 4 [(gogoproto.jsontag) = "trust_system_cert_pool,omitempty"];
}

// MySQLOptions are additional MySQL database options.
message MySQLOptions {
  // ServerVersion is the server version reported by DB proxy if the runtime information is
  // not available.
  string ServerVersion = 1 [(gogoproto.jsontag) = "server_version,omitempty"];
}

// MongoAtlas contains Atlas metadata about the database.
message MongoAtlas {
  // Name is the Atlas database instance name.
  string Name = 1 [(gogoproto.jsontag) = "name,omitempty"];
}

// InstanceV1 represents the state of a running teleport instance independent
// of the specific services that instance exposes.
message InstanceV1 {
  ResourceHeader Header = 1 [
    (gogoproto.nullable) = false,
    (gogoproto.jsontag) = "",
    (gogoproto.embed) = true
  ];
  InstanceSpecV1 Spec = 2 [
    (gogoproto.nullable) = false,
    (gogoproto.jsontag) = "spec"
  ];
}

message InstanceSpecV1 {
  // Version is the version of teleport this instance most recently advertised.
  string Version = 1 [(gogoproto.jsontag) = "version,omitempty"];

  // Services is the list of active services this instance most recently advertised.
  repeated string Services = 2 [
    (gogoproto.casttype) = "SystemRole",
    (gogoproto.jsontag) = "services,omitempty"
  ];

  // Hostname is the hostname this instance most recently advertised.
  string Hostname = 3 [(gogoproto.jsontag) = "hostname,omitempty"];

  // AuthID is the ID of the Auth Service that most recently observed this instance.
  string AuthID = 4 [(gogoproto.jsontag) = "auth_id,omitempty"];

  // LastSeen is the last time an Auth Service server reported observing this instance.
  google.protobuf.Timestamp LastSeen = 5 [
    (gogoproto.stdtime) = true,
    (gogoproto.nullable) = false,
    (gogoproto.jsontag) = "last_seen,omitempty"
  ];

  // ControlLog is the log of recent important instance control events related to this instance. See comments
  // on the InstanceControlLogEntry type for details.
  repeated InstanceControlLogEntry ControlLog = 6 [
    (gogoproto.nullable) = false,
    (gogoproto.jsontag) = "control_log,omitempty"
  ];

  // ExternalUpgrader identifies the external upgrader that the instance is configured to
  // export schedules to (e.g. 'kube'). Empty if no upgrader is defined.
  string ExternalUpgrader = 7 [(gogoproto.jsontag) = "ext_upgrader,omitempty"];

  // ExternalUpgraderVersion identifies the external upgrader version. Empty if no upgrader is defined.
  string ExternalUpgraderVersion = 8 [(gogoproto.jsontag) = "ext_upgrader_version,omitempty"];

  // LastMeasurement stores information about the latest measurement between services.
  SystemClockMeasurement LastMeasurement = 9;

  // UpdaterInfo stores information about how the Teleport updater is doing.
  UpdaterV2Info UpdaterInfo = 10;
}

// SystemClockMeasurement represents the measurement state of the systems clock difference.
message SystemClockMeasurement {
  // ControllerSystemClock is the system clock of the inventory controller.
  google.protobuf.Timestamp ControllerSystemClock = 1 [
    (gogoproto.stdtime) = true,
    (gogoproto.nullable) = false,
    (gogoproto.jsontag) = "controller_system_clock,omitempty"
  ];
  // SystemClock is the system clock of the upstream.
  google.protobuf.Timestamp SystemClock = 2 [
    (gogoproto.stdtime) = true,
    (gogoproto.nullable) = false,
    (gogoproto.jsontag) = "system_clock,omitempty"
  ];
  // RequestDuration stores information about the request duration between auth and remote service.
  google.protobuf.Duration RequestDuration = 3 [
    (gogoproto.jsontag) = "request_duration",
    (gogoproto.nullable) = false,
    (gogoproto.stdduration) = true
  ];
}

// InstanceControlLogEntry represents an entry in a given instance's control log. The control log of
// an instance is protected by CompareAndSwap semantics, allowing entries to function as a means of
// synchronization as well as recordkeeping. For example, an Auth Service instance intending to trigger an upgrade
// for a given instance can check its control log for 'upgrade-attempt' entries. If no such entry exists,
// it can attempt to write an 'upgrade-attempt' entry of its own. If that entry successfully writes without
// hitting a CompareFailed, the Auth Service instance knows that no other Auth Service instances will make concurrent upgrade
// attempts while that entry persists.
//
// NOTE: Due to resource size and backend throughput limitations, care should be taken to minimize the
// use and size of instance control log entries.
//
message InstanceControlLogEntry {
  // Type represents the type of control log entry this is (e.g. 'upgrade-attempt').
  string Type = 1 [(gogoproto.jsontag) = "type,omitempty"];

  // ID is a random identifier used to assist in uniquely identifying entries. This value may
  // be unique, or it may be used to associate a collection of related entries (e.g. an upgrade
  // attempt entry may use the same ID as an associated upgrade failure entry if appropriate).
  uint64 ID = 2 [(gogoproto.jsontag) = "id,omitempty"];

  // Time is the time at which the event represented by this entry occurred (used in determining
  // ordering and expiry).
  google.protobuf.Timestamp Time = 3 [
    (gogoproto.stdtime) = true,
    (gogoproto.nullable) = false,
    (gogoproto.jsontag) = "time,omitempty"
  ];

  // TTL is an optional custom time to live for this control log entry. Some control log entries
  // (e.g. an upgrade failure) may require longer than normal TTLs in order to ensure visibility.
  // If a log entry's TTL results in it having an intended expiry further in the future than the
  // expiry of the enclosing Instance resource, the instance resource's expiry will be bumped
  // to accommodate preservation of the log. Because of this fact, custom entry TTLs should be
  // used sparingly, as excess usage could result in unexpected backend growth for high churn
  // clusters.
  int64 TTL = 4 [
    (gogoproto.jsontag) = "ttl,omitempty",
    (gogoproto.casttype) = "time.Duration"
  ];

  // Labels is an arbitrary collection of key-value pairs. The expected labels are determined by the
  // type of the entry. Use of labels is preferable to adding new fields in some cases in order to
  // preserve fields across auth downgrades (this is mostly relevant for the version-control system).
  map<string, string> Labels = 5 [(gogoproto.jsontag) = "labels,omitempty"];
}

// UpdaterV2Info is used by Teleport to send information about how the Teleport updater is doing.
message UpdaterV2Info {
  // UpdateGroup is the update group the agent's updater is part of.
  // The autoupdate_agent_rollout resource controls when different groups update.
  // Reporting the update group in the Hello allows us to track the update progress per group.
  // See RFD 184 for more details.
  string UpdateGroup = 1;
  // UpdateUUID is the agent's updater UUID.
  // Each updater has a UUID, this can be used in two cases:
  // - To update individual agents when doing canary updates
  // - To track the lowest non-updated agent to avoid a deadlock when doing a progressive rollout
  bytes UpdateUUID = 2;
  // UpdaterStatus represents any updater-related status information that the Teleport cluster
  // should be aware of. For example, the fact the updater got disabled, the version pinned,
  // or that the updater seems to not be running.
  UpdaterStatus UpdaterStatus = 3;
}

enum UpdaterStatus {
  // UPDATER_STATUS_UNSPECIFIED is the zero value.
  UPDATER_STATUS_UNSPECIFIED = 0;
  // UPDATER_STATUS_OK means that everything looks OK from the agent pov.
  UPDATER_STATUS_OK = 1;
  // UPDATER_STATUS_DISABLED means that automatic updates seem disabled or paused.
  UPDATER_STATUS_DISABLED = 2;
  // UPDATER_STATUS_PINNED means that a specific version is pinned.
  UPDATER_STATUS_PINNED = 3;
  // UPDATER_STATUS_UNREADABLE means that the agent failed to read its update status.
  UPDATER_STATUS_UNREADABLE = 4;
}

// InstanceFilter matches instance resources.
message InstanceFilter {
  // ServerID matches exactly one instance by server ID if specified.
  string ServerID = 1;

  // Version matches instance version if specified.
  string Version = 2;

  // Services matches the instance services if specified. Note that this field matches all instances which
  // expose *at least* one of the listed services. This is in contrast to service matching in version
  // directives which match instances that expose a *at most* the listed services.
  repeated string Services = 3 [(gogoproto.casttype) = "SystemRole"];

  // ExternalUpgrader matches instance upgrader if specified.
  string ExternalUpgrader = 4;

  // NoExtUpgrader explicitly matches instances for which no upgrader is defined.
  bool NoExtUpgrader = 5;

  // OlderThanVersion is an optional exclusive upper version bound.
  string OlderThanVersion = 6;

  // NewerThanVersion is an optional exclusive lower version bound.
  string NewerThanVersion = 7;

  // UpdateGroup matches instance update group if specified.
  string UpdateGroup = 8;
}

// ServerV2 represents a Node, App, Database, Proxy or Auth Service instance in a Teleport cluster.
message ServerV2 {
  option (gogoproto.goproto_stringer) = false;
  option (gogoproto.stringer) = false;

  // Kind is a resource kind
  string Kind = 1 [(gogoproto.jsontag) = "kind"];
  // SubKind is an optional resource sub kind, used in some resources
  string SubKind = 2 [(gogoproto.jsontag) = "sub_kind,omitempty"];
  // Version is version
  string Version = 3 [(gogoproto.jsontag) = "version"];
  // Metadata is resource metadata
  Metadata Metadata = 4 [
    (gogoproto.nullable) = false,
    (gogoproto.jsontag) = "metadata"
  ];
  // Spec is a server spec
  ServerSpecV2 Spec = 5 [
    (gogoproto.nullable) = false,
    (gogoproto.jsontag) = "spec"
  ];
}

// ServerSpecV2 is a specification for V2 Server
message ServerSpecV2 {
  reserved 2;
  reserved "PublicAddr";

  // Addr is a host:port address where this server can be reached.
  string Addr = 1 [(gogoproto.jsontag) = "addr"];
  // Hostname is server hostname
  string Hostname = 3 [(gogoproto.jsontag) = "hostname"];
  // CmdLabels is server dynamic labels
  map<string, CommandLabelV2> CmdLabels = 4 [
    (gogoproto.nullable) = false,
    (gogoproto.jsontag) = "cmd_labels,omitempty"
  ];
  // Rotation specifies server rotation
  Rotation Rotation = 5 [
    (gogoproto.nullable) = false,
    (gogoproto.jsontag) = "rotation,omitempty"
  ];
  // UseTunnel indicates that connections to this server should occur over a
  // reverse tunnel.
  bool UseTunnel = 6 [(gogoproto.jsontag) = "use_tunnel,omitempty"];
  // TeleportVersion is the teleport version that the server is running on
  string Version = 7 [(gogoproto.jsontag) = "version"];

  // PeerAddr is the address a proxy server is reachable at by its peer proxies.
  string PeerAddr = 11 [(gogoproto.jsontag) = "peer_addr,omitempty"];
  // ProxyIDs is a list of proxy IDs this server is expected to be connected to.
  repeated string ProxyIDs = 12 [(gogoproto.jsontag) = "proxy_ids,omitempty"];
  // PublicAddrs is a list of public addresses where this server can be reached.
  repeated string public_addrs = 13;
  // CloudMetadata contains info about the cloud instance the server is running
  // on, if any.
  CloudMetadata CloudMetadata = 14 [(gogoproto.jsontag) = "cloud_metadata,omitempty"];
  // GitHub contains info about GitHub proxies where each server represents a
  // GitHub organization.
  GitHubServerMetadata git_hub = 15 [(gogoproto.jsontag) = "github,omitempty"];

  // the name of the Relay group that the server is connected to
  string relay_group = 16;
  // the list of Relay host IDs that the server is connected to
  repeated string relay_ids = 17;

  reserved 8;
  reserved 10;
  reserved "KubernetesClusters";
  reserved 9; // Apps json_tag="apps"
  reserved "Apps";
}

// AWSInfo contains attributes to match to an EC2 instance.
message AWSInfo {
  // AccountID is an AWS account ID.
  string AccountID = 1 [(gogoproto.jsontag) = "account_id"];
  // InstanceID is an EC2 instance ID.
  string InstanceID = 2 [(gogoproto.jsontag) = "instance_id"];
  // Region is the AWS EC2 Instance Region.
  string Region = 3 [(gogoproto.jsontag) = "region,omitempty"];
  // VPCID is the AWS VPC ID where the Instance is running.
  string VPCID = 4 [(gogoproto.jsontag) = "vpc_id,omitempty"];
  // Integration is the integration name that added this Node.
  // When connecting to it, it will use this integration to issue AWS API calls in order to set up the connection.
  // This includes sending an SSH Key and then opening a tunnel (EC2 Instance Connect Endpoint) so Teleport can connect to it.
  string Integration = 5 [(gogoproto.jsontag) = "integration,omitempty"];
  // SubnetID is the Subnet ID in use by the instance.
  string SubnetID = 6 [(gogoproto.jsontag) = "subnet_id,omitempty"];
}

// CloudMetadata contains info about the cloud instance a server is running
// on, if any.
message CloudMetadata {
  // AWSInfo contains attributes to match to an EC2 instance.
  AWSInfo AWS = 1 [(gogoproto.jsontag) = "aws,omitempty"];
}

// GitHubServerMetadata contains info about GitHub proxies where each server
// represents a GitHub organization.
message GitHubServerMetadata {
  // Organization specifies the name of the organization for the GitHub integration.
  string organization = 1 [(gogoproto.jsontag) = "organization,omitempty"];
  // Integration is the integration that is associated with this Server.
  string integration = 2 [(gogoproto.jsontag) = "integration,omitempty"];
}

// AppServerV3 represents a single proxied web app.
message AppServerV3 {
  option (gogoproto.goproto_stringer) = false;
  option (gogoproto.stringer) = false;

  // Kind is the app server resource kind. Always "app_server".
  string Kind = 1 [(gogoproto.jsontag) = "kind"];
  // SubKind is an optional resource subkind.
  string SubKind = 2 [(gogoproto.jsontag) = "sub_kind,omitempty"];
  // Version is the resource version.
  string Version = 3 [(gogoproto.jsontag) = "version"];
  // Metadata is the app server metadata.
  Metadata Metadata = 4 [
    (gogoproto.nullable) = false,
    (gogoproto.jsontag) = "metadata"
  ];
  // Spec is the app server spec.
  AppServerSpecV3 Spec = 5 [
    (gogoproto.nullable) = false,
    (gogoproto.jsontag) = "spec"
  ];
}

// AppServerSpecV3 is the app access server spec.
message AppServerSpecV3 {
  // Version is the Teleport version that the server is running.
  string Version = 1 [(gogoproto.jsontag) = "version"];
  // Hostname is the app server hostname.
  string Hostname = 2 [(gogoproto.jsontag) = "hostname"];
  // HostID is the app server host uuid.
  string HostID = 3 [(gogoproto.jsontag) = "host_id"];
  // Rotation contains the app server CA rotation information.
  Rotation Rotation = 4 [
    (gogoproto.nullable) = false,
    (gogoproto.jsontag) = "rotation,omitempty"
  ];
  // App is the app proxied by this app server.
  AppV3 App = 5 [(gogoproto.jsontag) = "app"];
  // ProxyIDs is a list of proxy IDs this server is expected to be connected to.
  repeated string ProxyIDs = 6 [(gogoproto.jsontag) = "proxy_ids,omitempty"];
}

// AppV3List represents a list of app resources.
message AppV3List {
  // Apps is a list of app resources.
  repeated AppV3 Apps = 1;
}

// AppV3 represents an app resource.
message AppV3 {
  option (gogoproto.goproto_stringer) = false;
  option (gogoproto.stringer) = false;

  // Kind is the app resource kind. Always "app".
  string Kind = 1 [(gogoproto.jsontag) = "kind"];
  // SubKind is an optional resource subkind.
  string SubKind = 2 [(gogoproto.jsontag) = "sub_kind,omitempty"];
  // Version is the resource version. It must be specified.
  // Supported values are:`v3`.
  string Version = 3 [(gogoproto.jsontag) = "version"];
  // Metadata is the app resource metadata.
  Metadata Metadata = 4 [
    (gogoproto.nullable) = false,
    (gogoproto.jsontag) = "metadata"
  ];
  // Spec is the app resource spec.
  AppSpecV3 Spec = 5 [
    (gogoproto.nullable) = false,
    (gogoproto.jsontag) = "spec"
  ];
}

// CORSPolicy defines the CORS policy for AppSpecV3
message CORSPolicy {
  // allowed_origins specifies which origins are allowed to access the app.
  repeated string allowed_origins = 1 [(gogoproto.jsontag) = "allowed_origins,omitempty"];
  // allowed_methods specifies which methods are allowed when accessing the app.
  repeated string allowed_methods = 2 [(gogoproto.jsontag) = "allowed_methods,omitempty"];
  // allowed_headers specifies which headers can be used when accessing the app.
  repeated string allowed_headers = 3 [(gogoproto.jsontag) = "allowed_headers,omitempty"];
  // allow_credentials indicates whether credentials are allowed.
  bool allow_credentials = 4 [(gogoproto.jsontag) = "allow_credentials,omitempty"];
  // max_age indicates how long (in seconds) the results of a preflight request can be cached.
  uint32 max_age = 5 [(gogoproto.jsontag) = "max_age,omitempty"];
  // exposed_headers indicates which headers are made available to scripts via the browser.
  repeated string exposed_headers = 6 [(gogoproto.jsontag) = "exposed_headers,omitempty"];
}

// IdentityCenterPermissionSet defines a permission set that is available on an
// IdentityCenter account app
message IdentityCenterPermissionSet {
  // ARN is the fully-formed ARN of the Permission Set.
  string ARN = 1 [(gogoproto.jsontag) = "arn,omitempty"];

  // Name is the human-readable name of the Permission Set.
  string Name = 2 [(gogoproto.jsontag) = "name,omitempty"];

  // AssignmentID is the ID of the Teleport Account Assignment resource that
  // represents this permission being assigned on the enclosing Account.
  string AssignmentID = 3 [(gogoproto.jsontag) = "assignment_name,omitempty"];
}

// AppIdentityCenter encapsulates information about an AWS Identity Center
// account application.
message AppIdentityCenter {
  // Account ID is the AWS-assigned ID of the account
  string AccountID = 1 [(gogoproto.jsontag) = "account_id,omitempty"];

  // PermissionSets lists the available permission sets on the given account
  repeated IdentityCenterPermissionSet PermissionSets = 2 [(gogoproto.jsontag) = "permission_sets,omitempty"];
}

// AppSpecV3 is the AppV3 resource spec.
message AppSpecV3 {
  // URI is the web app endpoint.
  string URI = 1 [(gogoproto.jsontag) = "uri"];
  // PublicAddr is the public address the application is accessible at.
  string PublicAddr = 2 [(gogoproto.jsontag) = "public_addr,omitempty"];
  // DynamicLabels are the app's command labels.
  map<string, CommandLabelV2> DynamicLabels = 3 [
    (gogoproto.nullable) = false,
    (gogoproto.jsontag) = "dynamic_labels,omitempty"
  ];
  // InsecureSkipVerify disables app's TLS certificate verification.
  bool InsecureSkipVerify = 4 [(gogoproto.jsontag) = "insecure_skip_verify"];
  // Rewrite is a list of rewriting rules to apply to requests and responses.
  Rewrite Rewrite = 5 [(gogoproto.jsontag) = "rewrite,omitempty"];
  // AWS contains additional options for AWS applications.
  AppAWS AWS = 6 [(gogoproto.jsontag) = "aws,omitempty"];
  // Cloud identifies the cloud instance the app represents.
  string Cloud = 7 [(gogoproto.jsontag) = "cloud,omitempty"];
  // UserGroups are a list of user group IDs that this app is associated with.
  repeated string UserGroups = 8;
  // Integration is the integration name that must be used to access this Application.
  // Only applicable to AWS App Access.
  // If present, the Application must use the Integration's credentials instead of ambient credentials to access Cloud APIs.
  string Integration = 9 [(gogoproto.jsontag) = "integration,omitempty"];
  // RequiredAppNames is a list of app names that are required for this app to function. Any app listed here will
  // be part of the authentication redirect flow and authenticate along side this app.
  repeated string RequiredAppNames = 10 [(gogoproto.jsontag) = "required_app_names,omitempty"];
  // CORSPolicy defines the Cross-Origin Resource Sharing settings for the app.
  CORSPolicy CORS = 11 [(gogoproto.jsontag) = "cors,omitempty"];
  // IdentityCenter encasulates AWS identity-center specific information. Only
  // valid for Identity Center account apps.
  AppIdentityCenter IdentityCenter = 12 [(gogoproto.jsontag) = "identity_center,omitempty"];
  // TCPPorts is a list of ports and port ranges that an app agent can forward connections to.
  // Only applicable to TCP App Access.
  // If this field is not empty, URI is expected to contain no port number and start with the tcp
  // protocol.
  repeated PortRange TCPPorts = 13 [(gogoproto.jsontag) = "tcp_ports,omitempty"];
  // UseAnyProxyPublicAddr will rebuild this app's fqdn based on the proxy public addr that the
  // request originated from. This should be true if your proxy has multiple proxy public addrs and you
  // want the app to be accessible from any of them. If `public_addr` is explicitly set in the app spec,
  // setting this value to true will overwrite that public address in the web UI.
  bool UseAnyProxyPublicAddr = 14 [(gogoproto.jsontag) = "use_any_proxy_public_addr,omitempty"];
  // MCP contains MCP server related configurations.
  MCP MCP = 15 [(gogoproto.jsontag) = "mcp,omitempty"];
}

// MCP contains MCP server-related configurations.
message MCP {
  // Command to launch stdio-based MCP servers.
  string command = 1;
  // Args to execute with the command.
  repeated string args = 2;
  // RunAsHostUser is the host user account under which the command will be
  // executed. Required for stdio-based MCP servers.
  string run_as_host_user = 3;
}

// Rewrite is a list of rewriting rules to apply to requests and responses.
message Rewrite {
  // Redirect defines a list of hosts which will be rewritten to the public
  // address of the application if they occur in the "Location" header.
  repeated string Redirect = 1 [(gogoproto.jsontag) = "redirect,omitempty"];
  // Headers is a list of headers to inject when passing the request over
  // to the application.
  repeated Header Headers = 2 [(gogoproto.jsontag) = "headers,omitempty"];
  // JWTClaims configures whether roles/traits are included in the JWT token.
  string JWTClaims = 3 [(gogoproto.jsontag) = "jwt_claims,omitempty"];
}

// Header represents a single http header passed over to the proxied application.
message Header {
  // Name is the http header name.
  string Name = 1 [(gogoproto.jsontag) = "name"];
  // Value is the http header value.
  string Value = 2 [(gogoproto.jsontag) = "value"];
}

// PortRange describes a port range for TCP apps. The range starts with Port and ends with EndPort.
// PortRange can be used to describe a single port in which case the Port field is the port and the
// EndPort field is 0.
message PortRange {
  option (gogoproto.goproto_stringer) = false;
  option (gogoproto.stringer) = false;
  // Port describes the start of the range. It must be between 1 and 65535.
  uint32 Port = 1 [(gogoproto.jsontag) = "port"];
  // EndPort describes the end of the range, inclusive. If set, it must be between 2 and 65535 and
  // be greater than Port when describing a port range. When omitted or set to zero, it signifies
  // that the port range defines a single port.
  uint32 EndPort = 2 [(gogoproto.jsontag) = "end_port,omitempty"];
}

// CommandLabelV2 is a label that has a value as a result of the
// output generated by running command, e.g. hostname
message CommandLabelV2 {
  // Period is a time between command runs
  int64 Period = 1 [
    (gogoproto.jsontag) = "period",
    (gogoproto.casttype) = "Duration"
  ];
  // Command is a command to run
  repeated string Command = 2 [(gogoproto.jsontag) = "command"];
  // Result captures standard output
  string Result = 3 [(gogoproto.jsontag) = "result"];
}

// AppAWS contains additional options for AWS applications.
message AppAWS {
  // ExternalID is the AWS External ID used when assuming roles in this app.
  string ExternalID = 1 [(gogoproto.jsontag) = "external_id,omitempty"];
  // RolesAnywhereProfile contains the IAM Roles Anywhere fields associated with this Application.
  // These fields are set when performing the synchronization of AWS IAM Roles Anywhere Profiles into Teleport Apps.
  AppAWSRolesAnywhereProfile RolesAnywhereProfile = 2 [(gogoproto.jsontag) = "roles_anywhere_profile,omitempty"];
}

// AppAWSRolesAnywhereProfile contains the fields that represent an AWS IAM Roles Anywhere Profile.
message AppAWSRolesAnywhereProfile {
  // ProfileARN is the AWS IAM Roles Anywhere Profile ARN that originated this Teleport App.
  string ProfileARN = 1 [(gogoproto.jsontag) = "profile_arn,omitempty"];

  // Whether this Roles Anywhere Profile accepts a custom role session name.
  // When not supported, the AWS Session Name will be the X.509 certificate's serial number.
  // When supported, the AWS Session Name will be the identity's username.
  // This values comes from:
  // https://docs.aws.amazon.com/rolesanywhere/latest/APIReference/API_ProfileDetail.html / acceptRoleSessionName
  bool AcceptRoleSessionName = 2 [(gogoproto.jsontag) = "accept_role_session_name"];
}

// PrivateKeyType is the storage type of a private key.
enum PrivateKeyType {
  // RAW is a plaintext private key.
  RAW = 0;
  // PKCS11 is a private key backed by a PKCS11 device such as HSM.
  PKCS11 = 1;
  // GCP_KMS is a private key backed by GCP KMS.
  GCP_KMS = 2;
  // AWS_KMS is a private key backed by AWS KMS.
  AWS_KMS = 3;
}

// SSHKeyPair is an SSH CA key pair.
message SSHKeyPair {
  option (gogoproto.equal) = true;

  // PublicKey is the SSH public key.
  bytes PublicKey = 1 [(gogoproto.jsontag) = "public_key,omitempty"];
  // PrivateKey is the SSH private key.
  bytes PrivateKey = 2 [(gogoproto.jsontag) = "private_key,omitempty"];
  // PrivateKeyType is the type of the PrivateKey.
  PrivateKeyType PrivateKeyType = 3 [(gogoproto.jsontag) = "private_key_type,omitempty"];
}

// TLSKeyPair is a TLS key pair
message TLSKeyPair {
  // Cert is a PEM encoded TLS cert
  bytes Cert = 1 [(gogoproto.jsontag) = "cert,omitempty"];
  // Key is a PEM encoded TLS key
  bytes Key = 2 [(gogoproto.jsontag) = "key,omitempty"];
  // KeyType is the type of the Key.
  PrivateKeyType KeyType = 3 [(gogoproto.jsontag) = "key_type,omitempty"];
  // CRL is an empty DER-encoded revocation list.
  bytes CRL = 4 [(gogoproto.jsontag) = "crl"];
}

// JWTKeyPair is a PEM encoded keypair used for signing JWT tokens.
message JWTKeyPair {
  // PublicKey is a PEM encoded public key.
  bytes PublicKey = 1 [(gogoproto.jsontag) = "public_key,omitempty"];
  // PrivateKey is a PEM encoded private key.
  bytes PrivateKey = 2 [(gogoproto.jsontag) = "private_key,omitempty"];
  // PrivateKeyType is the type of the PrivateKey.
  PrivateKeyType PrivateKeyType = 3 [(gogoproto.jsontag) = "private_key_type,omitempty"];
}

// EncryptionKeyPair is a PKIX ASN.1 DER encoded keypair used for encrypting and decrypting data.
message EncryptionKeyPair {
  // PublicKey is a PKIX ASN.1 DER encoded public key.
  bytes public_key = 1 [(gogoproto.jsontag) = "public_key,omitempty"];
  // PrivateKey is a PKCS#8 ASN.1 DER encoded private key.
  bytes private_key = 2 [(gogoproto.jsontag) = "private_key,omitempty"];
  // PrivateKeyType is the type of the PrivateKey.
  PrivateKeyType private_key_type = 3 [(gogoproto.jsontag) = "private_key_type,omitempty"];
  // Hash function used during OAEP encryption/decryption. It maps directly to the possible
  // values of [crypto.Hash] in the go crypto package.
  uint32 hash = 4 [(gogoproto.jsontag) = "hash,omitempty"];
}

// A public key to be used as a recipient during age encryption of session recordings.
message AgeEncryptionKey {
  // A PKIX ASN.1 DER encoded public key used for key wrapping during age encryption. Expected to be RSA 4096.
  bytes public_key = 1 [(gogoproto.jsontag) = "public_key"];
}

// CertAuthorityV2 is version 2 resource spec for Cert Authority
message CertAuthorityV2 {
  option (gogoproto.goproto_stringer) = false;
  option (gogoproto.stringer) = false;
  // Kind is a resource kind
  string Kind = 1 [(gogoproto.jsontag) = "kind"];
  // SubKind is an optional resource sub kind, used in some resources
  string SubKind = 2 [(gogoproto.jsontag) = "sub_kind,omitempty"];
  // Version is version
  string Version = 3 [(gogoproto.jsontag) = "version"];
  // Metadata is connector metadata
  Metadata Metadata = 4 [
    (gogoproto.nullable) = false,
    (gogoproto.jsontag) = "metadata"
  ];
  // Spec contains cert authority specification
  CertAuthoritySpecV2 Spec = 5 [
    (gogoproto.nullable) = false,
    (gogoproto.jsontag) = "spec"
  ];
}

// CertAuthoritySpecV2 is a host or user certificate authority that
// can check and if it has private key stored as well, sign it too
message CertAuthoritySpecV2 {
  reserved 3, 4, 7, 10;
  // Type is either user or host certificate authority
  string Type = 1 [
    (gogoproto.jsontag) = "type",
    (gogoproto.casttype) = "CertAuthType"
  ];
  // ClusterName identifies the cluster name this authority serves.
  string ClusterName = 2 [(gogoproto.jsontag) = "cluster_name"];
  // Roles is a list of roles assumed by users signed by this CA
  repeated string Roles = 5 [(gogoproto.jsontag) = "roles,omitempty"];
  // RoleMap specifies role mappings to remote roles
  repeated RoleMapping RoleMap = 6 [
    (gogoproto.nullable) = false,
    (gogoproto.jsontag) = "role_map,omitempty"
  ];
  // Rotation is a status of the certificate authority rotation
  Rotation Rotation = 8 [
    (gogoproto.nullable) = true,
    (gogoproto.jsontag) = "rotation,omitempty"
  ];
  // SigningAlgType is unused.
  //
  // Deprecated: SigningAlgType is unused.
  enum SigningAlgType {
    option deprecated = true;
    UNKNOWN = 0;
    RSA_SHA1 = 1;
    RSA_SHA2_256 = 2;
    RSA_SHA2_512 = 3;
  }
  // SigningAlg is unused.
  //
  // Deprecated: SigningAlg is unused.
  SigningAlgType SigningAlg = 9 [
    (gogoproto.jsontag) = "signing_alg,omitempty",
    deprecated = true
  ];
  // ActiveKeys are the CA key sets used to sign any new certificates.
  CAKeySet ActiveKeys = 11 [
    (gogoproto.nullable) = false,
    (gogoproto.jsontag) = "active_keys,omitempty"
  ];
  // AdditionalTrustedKeys are additional CA key sets that can be used to
  // verify certificates. Certificates should be verified with
  // AdditionalTrustedKeys and ActiveKeys combined.
  CAKeySet AdditionalTrustedKeys = 12 [
    (gogoproto.nullable) = false,
    (gogoproto.jsontag) = "additional_trusted_keys,omitempty"
  ];
}

// CAKeySet is the set of CA keys.
message CAKeySet {
  // SSH contains SSH CA key pairs.
  repeated SSHKeyPair SSH = 1 [(gogoproto.jsontag) = "ssh,omitempty"];
  // TLS contains TLS CA key/cert pairs.
  repeated TLSKeyPair TLS = 2 [(gogoproto.jsontag) = "tls,omitempty"];
  // JWT contains JWT signing key pairs.
  repeated JWTKeyPair JWT = 3 [(gogoproto.jsontag) = "jwt,omitempty"];
}

// RoleMapping provides mapping of remote roles to local roles
// for trusted clusters
message RoleMapping {
  // Remote specifies remote role name to map from
  string Remote = 1 [(gogoproto.jsontag) = "remote"];
  // Local specifies local roles to map to
  repeated string Local = 2 [(gogoproto.jsontag) = "local"];
}

// ProvisionTokenV1 is a provisioning token V1
message ProvisionTokenV1 {
  option (gogoproto.goproto_stringer) = false;
  option (gogoproto.stringer) = false;

  // Roles is a list of roles associated with the token,
  // that will be converted to metadata in the SSH and X509
  // certificates issued to the user of the token
  repeated string Roles = 1 [
    (gogoproto.jsontag) = "roles",
    (gogoproto.casttype) = "SystemRole"
  ];
  // Expires is a global expiry time header can be set on any resource in the
  // system.
  google.protobuf.Timestamp Expires = 2 [
    (gogoproto.stdtime) = true,
    (gogoproto.nullable) = false,
    (gogoproto.jsontag) = "expires,omitempty"
  ];
  // Token is a token name
  string Token = 3 [(gogoproto.jsontag) = "token"];
}

// ProvisionTokenV2 specifies provisioning token
message ProvisionTokenV2 {
  option (gogoproto.goproto_stringer) = false;
  option (gogoproto.stringer) = false;

  // Kind is a resource kind
  string Kind = 1 [(gogoproto.jsontag) = "kind"];
  // SubKind is an optional resource sub kind, used in some resources
  string SubKind = 2 [(gogoproto.jsontag) = "sub_kind,omitempty"];
  // Version is the resource version. It must be specified.
  // Supported values are:`v2`.
  string Version = 3 [(gogoproto.jsontag) = "version"];
  // Metadata is resource metadata
  Metadata Metadata = 4 [
    (gogoproto.nullable) = false,
    (gogoproto.jsontag) = "metadata"
  ];
  // Spec is a provisioning token V2 spec
  ProvisionTokenSpecV2 Spec = 5 [
    (gogoproto.nullable) = false,
    (gogoproto.jsontag) = "spec"
  ];
  // Status is extended status information, depending on token type. It is not
  // user writable.
  ProvisionTokenStatusV2 Status = 6 [(gogoproto.jsontag) = "status,omitempty"];
}

// ProvisionTokenV2List is a list of provisioning tokens.
message ProvisionTokenV2List {
  // ProvisionTokens is a list of provisioning tokens.
  repeated ProvisionTokenV2 ProvisionTokens = 1;
}

// TokenRule is a rule that a joining node must match in order to use the
// associated token.
message TokenRule {
  // AWSAccount is the AWS account ID.
  string AWSAccount = 1 [(gogoproto.jsontag) = "aws_account,omitempty"];
  // AWSRegions is used for the EC2 join method and is a list of AWS regions a
  // node is allowed to join from.
  repeated string AWSRegions = 2 [(gogoproto.jsontag) = "aws_regions,omitempty"];
  // AWSRole is used for the EC2 join method and is the ARN of the AWS
  // role that the Auth Service will assume in order to call the ec2 API.
  string AWSRole = 3 [(gogoproto.jsontag) = "aws_role,omitempty"];
  // AWSARN is used for the IAM join method, the AWS identity of joining nodes
  // must match this ARN. Supports wildcards "*" and "?".
  string AWSARN = 4 [(gogoproto.jsontag) = "aws_arn,omitempty"];
}

// ProvisionTokenSpecV2 is a specification for V2 token
message ProvisionTokenSpecV2 {
  // Roles is a list of roles associated with the token,
  // that will be converted to metadata in the SSH and X509
  // certificates issued to the user of the token
  repeated string Roles = 1 [
    (gogoproto.jsontag) = "roles",
    (gogoproto.casttype) = "SystemRole"
  ];
  // Allow is a list of TokenRules, nodes using this token must match one
  // allow rule to use this token.
  repeated TokenRule Allow = 2 [(gogoproto.jsontag) = "allow,omitempty"];
  // AWSIIDTTL is the TTL to use for AWS EC2 Instance Identity Documents used
  // to join the cluster with this token.
  int64 AWSIIDTTL = 3 [
    (gogoproto.jsontag) = "aws_iid_ttl,omitempty",
    (gogoproto.casttype) = "Duration"
  ];
  // JoinMethod is the joining method required in order to use this token.
  // Supported joining methods include: azure, circleci, ec2, gcp, github, gitlab, iam, kubernetes, spacelift, token, tpm
  string JoinMethod = 4 [
    (gogoproto.jsontag) = "join_method",
    (gogoproto.casttype) = "JoinMethod"
  ];
  // BotName is the name of the bot this token grants access to, if any
  string BotName = 5 [(gogoproto.jsontag) = "bot_name,omitempty"];
  // SuggestedLabels is a set of labels that resources should set when using this token to enroll
  // themselves in the cluster.
  // Currently, only node-join scripts create a configuration according to the suggestion.
  wrappers.LabelValues SuggestedLabels = 6 [
    (gogoproto.nullable) = false,
    (gogoproto.jsontag) = "suggested_labels,omitempty",
    (gogoproto.customtype) = "Labels"
  ];
  // GitHub allows the configuration of options specific to the "github" join method.
  ProvisionTokenSpecV2GitHub GitHub = 7 [(gogoproto.jsontag) = "github,omitempty"];
  // CircleCI allows the configuration of options specific to the "circleci" join method.
  ProvisionTokenSpecV2CircleCI CircleCI = 8 [(gogoproto.jsontag) = "circleci,omitempty"];
  // SuggestedAgentMatcherLabels is a set of labels to be used by agents to match on resources.
  // When an agent uses this token, the agent should monitor resources that match those labels.
  // For databases, this means adding the labels to `db_service.resources.labels`.
  // Currently, only node-join scripts create a configuration according to the suggestion.
  wrappers.LabelValues SuggestedAgentMatcherLabels = 9 [
    (gogoproto.nullable) = false,
    (gogoproto.jsontag) = "suggested_agent_matcher_labels,omitempty",
    (gogoproto.customtype) = "Labels"
  ];
  // Kubernetes allows the configuration of options specific to the "kubernetes" join method.
  ProvisionTokenSpecV2Kubernetes Kubernetes = 10 [(gogoproto.jsontag) = "kubernetes,omitempty"];
  // Azure allows the configuration of options specific to the "azure" join method.
  ProvisionTokenSpecV2Azure Azure = 11 [(gogoproto.jsontag) = "azure,omitempty"];
  // GitLab allows the configuration of options specific to the "gitlab" join method.
  ProvisionTokenSpecV2GitLab GitLab = 12 [(gogoproto.jsontag) = "gitlab,omitempty"];
  // GCP allows the configuration of options specific to the "gcp" join method.
  ProvisionTokenSpecV2GCP GCP = 13 [(gogoproto.jsontag) = "gcp,omitempty"];
  // Spacelift allows the configuration of options specific to the "spacelift" join method.
  ProvisionTokenSpecV2Spacelift Spacelift = 14 [(gogoproto.jsontag) = "spacelift,omitempty"];
  // TPM allows the configuration of options specific to the "tpm" join method.
  ProvisionTokenSpecV2TPM TPM = 15 [(gogoproto.jsontag) = "tpm,omitempty"];
  // TerraformCloud allows the configuration of options specific to the "terraform_cloud" join method.
  ProvisionTokenSpecV2TerraformCloud TerraformCloud = 16 [(gogoproto.jsontag) = "terraform_cloud,omitempty"];
  // Bitbucket allows the configuration of options specific to the "bitbucket" join method.
  ProvisionTokenSpecV2Bitbucket Bitbucket = 17 [(gogoproto.jsontag) = "bitbucket,omitempty"];
  // Oracle allows the configuration of options specific to the "oracle" join method.
  ProvisionTokenSpecV2Oracle Oracle = 18 [(gogoproto.jsontag) = "oracle,omitempty"];
  // BoundKeypair allows the configuration of options specific to the "bound_keypair" join method.
  ProvisionTokenSpecV2BoundKeypair BoundKeypair = 19 [(gogoproto.jsontag) = "bound_keypair,omitempty"];
  // AzureDevops allows the configuration of options specific to the "azure_devops" join method.
  ProvisionTokenSpecV2AzureDevops AzureDevops = 20 [(gogoproto.jsontag) = "azure_devops,omitempty"];
}

// ProvisionTokenSpecV2AzureDevops contains the Azure Devops-specific
// configuration.
message ProvisionTokenSpecV2AzureDevops {
  message Rule {
    // Sub also known as Subject is a string that roughly uniquely identifies
    // the workload. Example:
    // `p://my-organization/my-project/my-pipeline`
    // Mapped from the `sub` claim.
    string Sub = 1 [(gogoproto.jsontag) = "sub,omitempty"];
    // The name of the AZDO project. Example:
    // `my-project`.
    // Mapped out of the `sub` claim.
    string ProjectName = 2 [(gogoproto.jsontag) = "project_name,omitempty"];
    // The name of the AZDO pipeline. Example:
    // `my-pipeline`.
    // Mapped out of the `sub` claim.
    string PipelineName = 3 [(gogoproto.jsontag) = "pipeline_name,omitempty"];
    // The ID of the AZDO pipeline. Example:
    // `271ef6f7-0000-0000-0000-4b54d9129990`
    // Mapped from the `prj_id` claim.
    string ProjectID = 4 [(gogoproto.jsontag) = "project_id,omitempty"];
    // The ID of the AZDO pipeline definition. Example:
    // `1`
    // Mapped from the `def_id` claim.
    string DefinitionID = 5 [(gogoproto.jsontag) = "definition_id,omitempty"];
    // The URI of the repository the pipeline is using. Example:
    // `https://github.com/gravitational/teleport.git`.
    // Mapped from the `rpo_uri` claim.
    string RepositoryURI = 6 [(gogoproto.jsontag) = "repository_uri,omitempty"];
    // The individual commit of the repository the pipeline is using. Example:
    // `e6b9eb29a288b27a3a82cc19c48b9d94b80aff36`.
    // Mapped from the `rpo_ver` claim.
    string RepositoryVersion = 7 [(gogoproto.jsontag) = "repository_version,omitempty"];
    // The reference of the repository the pipeline is using. Example:
    // `refs/heads/main`.
    // Mapped from the `rpo_ref` claim.
    string RepositoryRef = 8 [(gogoproto.jsontag) = "repository_ref,omitempty"];
  }
  // Allow is a list of TokenRules, nodes using this token must match one
  // allow rule to use this token. At least one allow rule must be specified.
  repeated Rule Allow = 1 [(gogoproto.jsontag) = "allow,omitempty"];
  // OrganizationID specifies the UUID of the Azure DevOps organization that
  // this join token will grant access to. This is used to identify the correct
  // issuer verification of the ID token.
  // This is a required field.
  string OrganizationID = 2 [(gogoproto.jsontag) = "organization_id"];
}

// ProvisionTokenSpecV2TPM contains the TPM-specific part of the
// ProvisionTokenSpecV2
message ProvisionTokenSpecV2TPM {
  message Rule {
    reserved 2, 3;
    reserved "EKPubHash", "EKCertSerial";
    // Description is a human-readable description of the rule. It has no
    // bearing on whether or not a TPM is allowed to join, but can be used
    // to associate a rule with a specific host (e.g the asset tag of the server
    // in which the TPM resides).
    // Example: "build-server-100"
    string Description = 1 [(gogoproto.jsontag) = "description,omitempty"];
    // EKPublicHash is the SHA256 hash of the EKPub marshaled in PKIX format
    // and encoded in hexadecimal. This value will also be checked when a TPM
    // has submitted an EKCert, and the public key in the EKCert will be used
    // for this check.
    // Example: d4b45864d9d6fabfc568d74f26c35ababde2105337d7af9a6605e1c56c891aa6
    string EKPublicHash = 4 [(gogoproto.jsontag) = "ek_public_hash,omitempty"];
    // EKCertificateSerial is the serial number of the EKCert in hexadecimal
    // with colon separated nibbles. This value will not be checked when a TPM
    // does not have an EKCert configured.
    // Example: 73:df:dc:bd:af:ef:8a:d8:15:2e:96:71:7a:3e:7f:a4
    string EKCertificateSerial = 5 [(gogoproto.jsontag) = "ek_certificate_serial,omitempty"];
  }
  // Allow is a list of Rules, the presented delegated identity must match one
  // allow rule to permit joining.
  repeated Rule Allow = 1 [(gogoproto.jsontag) = "allow,omitempty"];
  // EKCertAllowedCAs is a list of CA certificates that will be used to validate
  // TPM EKCerts.
  // When specified, joining TPMs must present an EKCert signed by one of the
  // specified CAs. TPMs that do not present an EKCert will be not permitted to
  // join.
  // When unspecified, TPMs will be allowed to join with either an EKCert or an
  // EKPubHash.
  repeated string EKCertAllowedCAs = 2 [(gogoproto.jsontag) = "ekcert_allowed_cas,omitempty"];
}

// ProvisionTokenSpecV2Github contains the GitHub-specific part of the
// ProvisionTokenSpecV2
message ProvisionTokenSpecV2GitHub {
  // Rule includes fields mapped from `lib/githubactions.IDToken`
  // Not all fields should be included, only ones that we expect to be useful
  // when trying to create rules around which workflows should be allowed to
  // authenticate against a cluster.
  message Rule {
    // Sub also known as Subject is a string that roughly uniquely identifies
    // the workload. The format of this varies depending on the type of
    // github action run.
    string Sub = 1 [(gogoproto.jsontag) = "sub,omitempty"];
    // The repository from where the workflow is running.
    // This includes the name of the owner e.g `gravitational/teleport`
    string Repository = 2 [(gogoproto.jsontag) = "repository,omitempty"];
    // The name of the organization in which the repository is stored.
    string RepositoryOwner = 3 [(gogoproto.jsontag) = "repository_owner,omitempty"];
    // The name of the workflow.
    string Workflow = 4 [(gogoproto.jsontag) = "workflow,omitempty"];
    // The name of the environment used by the job.
    string Environment = 5 [(gogoproto.jsontag) = "environment,omitempty"];
    // The personal account that initiated the workflow run.
    string Actor = 6 [(gogoproto.jsontag) = "actor,omitempty"];
    // The git ref that triggered the workflow run.
    string Ref = 7 [(gogoproto.jsontag) = "ref,omitempty"];
    // The type of ref, for example: "branch".
    string RefType = 8 [(gogoproto.jsontag) = "ref_type,omitempty"];
  }
  // Allow is a list of TokenRules, nodes using this token must match one
  // allow rule to use this token.
  repeated Rule Allow = 1 [(gogoproto.jsontag) = "allow,omitempty"];
  // EnterpriseServerHost allows joining from runners associated with a
  // GitHub Enterprise Server instance. When unconfigured, tokens will be
  // validated against github.com, but when configured to the host of a GHES
  // instance, then the tokens will be validated against host.
  //
  // This value should be the hostname of the GHES instance, and should not
  // include the scheme or a path. The instance must be accessible over HTTPS
  // at this hostname and the certificate must be trusted by the Auth Service.
  string EnterpriseServerHost = 2 [(gogoproto.jsontag) = "enterprise_server_host,omitempty"];
  // EnterpriseSlug allows the slug of a GitHub Enterprise organisation to be
  // included in the expected issuer of the OIDC tokens. This is for
  // compatibility with the `include_enterprise_slug` option in GHE.
  //
  // This field should be set to the slug of your enterprise if this is enabled. If
  // this is not enabled, then this field must be left empty. This field cannot
  // be specified if `enterprise_server_host` is specified.
  //
  // See https://docs.github.com/en/enterprise-cloud@latest/actions/deployment/security-hardening-your-deployments/about-security-hardening-with-openid-connect#customizing-the-issuer-value-for-an-enterprise
  // for more information about customized issuer values.
  string EnterpriseSlug = 3 [(gogoproto.jsontag) = "enterprise_slug,omitempty"];
  // StaticJWKS disables fetching of the GHES signing keys via the JWKS/OIDC
  // endpoints, and allows them to be directly specified. This allows joining
  // from GitHub Actions in GHES instances that are not reachable by the
  // Teleport Auth Service.
  string StaticJWKS = 4 [(gogoproto.jsontag) = "static_jwks,omitempty"];
}

// ProvisionTokenSpecV2GitLab contains the GitLab-specific part of the
// ProvisionTokenSpecV2
message ProvisionTokenSpecV2GitLab {
  message Rule {
    // Sub roughly uniquely identifies the workload. Example:
    // `project_path:mygroup/my-project:ref_type:branch:ref:main`
    // project_path:GROUP/PROJECT:ref_type:TYPE:ref:BRANCH_NAME
    //
    // This field supports "glob-style" matching:
    // - Use '*' to match zero or more characters.
    // - Use '?' to match any single character.
    string Sub = 1 [(gogoproto.jsontag) = "sub,omitempty"];
    // Ref allows access to be limited to jobs triggered by a specific git ref.
    // Ensure this is used in combination with ref_type.
    //
    // This field supports "glob-style" matching:
    // - Use '*' to match zero or more characters.
    // - Use '?' to match any single character.
    string Ref = 2 [(gogoproto.jsontag) = "ref,omitempty"];
    // RefType allows access to be limited to jobs triggered by a specific git
    // ref type. Example:
    // `branch` or `tag`
    string RefType = 3 [(gogoproto.jsontag) = "ref_type,omitempty"];
    // NamespacePath is used to limit access to jobs in a group or user's
    // projects.
    // Example:
    // `mygroup`
    //
    // This field supports "glob-style" matching:
    // - Use '*' to match zero or more characters.
    // - Use '?' to match any single character.
    string NamespacePath = 4 [(gogoproto.jsontag) = "namespace_path,omitempty"];
    // ProjectPath is used to limit access to jobs belonging to an individual
    // project. Example:
    // `mygroup/myproject`
    //
    // This field supports "glob-style" matching:
    // - Use '*' to match zero or more characters.
    // - Use '?' to match any single character.
    string ProjectPath = 5 [(gogoproto.jsontag) = "project_path,omitempty"];
    // PipelineSource limits access by the job pipeline source type.
    // https://docs.gitlab.com/ee/ci/jobs/job_control.html#common-if-clauses-for-rules
    // Example: `web`
    string PipelineSource = 6 [(gogoproto.jsontag) = "pipeline_source,omitempty"];
    // Environment limits access by the environment the job deploys to
    // (if one is associated)
    string Environment = 7 [(gogoproto.jsontag) = "environment,omitempty"];
    // UserLogin is the username of the user executing the job
    string UserLogin = 8 [(gogoproto.jsontag) = "user_login,omitempty"];
    // UserID is the ID of the user executing the job
    string UserID = 9 [(gogoproto.jsontag) = "user_id,omitempty"];
    // UserEmail is the email of the user executing the job
    string UserEmail = 10 [(gogoproto.jsontag) = "user_email,omitempty"];
    // RefProtected is true if the Git ref is protected, false otherwise.
    BoolValue RefProtected = 11 [
      (gogoproto.nullable) = true,
      (gogoproto.jsontag) = "ref_protected,omitempty",
      (gogoproto.customtype) = "BoolOption"
    ];
    // EnvironmentProtected is true if the Git ref is protected, false otherwise.
    BoolValue EnvironmentProtected = 12 [
      (gogoproto.nullable) = true,
      (gogoproto.jsontag) = "environment_protected,omitempty",
      (gogoproto.customtype) = "BoolOption"
    ];
    // CIConfigSHA is the git commit SHA for the ci_config_ref_uri.
    string CIConfigSHA = 13 [(gogoproto.jsontag) = "ci_config_sha,omitempty"];
    // CIConfigRefURI is the ref path to the top-level pipeline definition, for example,
    // gitlab.example.com/my-group/my-project//.gitlab-ci.yml@refs/heads/main.
    string CIConfigRefURI = 14 [(gogoproto.jsontag) = "ci_config_ref_uri,omitempty"];
    // DeploymentTier is the deployment tier of the environment the job specifies
    string DeploymentTier = 15 [(gogoproto.jsontag) = "deployment_tier,omitempty"];
    // ProjectVisibility is the visibility of the project where the pipeline is running.
    // Can be internal, private, or public.
    string ProjectVisibility = 16 [(gogoproto.jsontag) = "project_visibility,omitempty"];
  }
  // Allow is a list of TokenRules, nodes using this token must match one
  // allow rule to use this token.
  repeated Rule Allow = 1 [(gogoproto.jsontag) = "allow,omitempty"];
  // Domain is the domain of your GitLab instance. This will default to
  // `gitlab.com` - but can be set to the domain of your self-hosted GitLab
  // e.g `gitlab.example.com`.
  string Domain = 2 [(gogoproto.jsontag) = "domain,omitempty"];
  // StaticJWKS disables fetching of the GitLab signing keys via the JWKS/OIDC
  // endpoints, and allows them to be directly specified. This allows joining
  // from GitLab CI instances that are not reachable by the Teleport Auth
  // Service.
  string StaticJWKS = 3 [(gogoproto.jsontag) = "static_jwks,omitempty"];
}

// ProvisionTokenSpecV2CircleCI contains the CircleCI-specific part of the
// ProvisionTokenSpecV2
message ProvisionTokenSpecV2CircleCI {
  message Rule {
    string ProjectID = 1 [(gogoproto.jsontag) = "project_id,omitempty"];
    string ContextID = 2 [(gogoproto.jsontag) = "context_id,omitempty"];
  }
  // Allow is a list of TokenRules, nodes using this token must match one
  // allow rule to use this token.
  repeated Rule Allow = 1 [(gogoproto.jsontag) = "allow,omitempty"];
  string OrganizationID = 2 [(gogoproto.jsontag) = "organization_id,omitempty"];
}

// ProvisionTokenSpecV2Spacelift contains the Spacelift-specific part of the
// ProvisionTokenSpecV2
message ProvisionTokenSpecV2Spacelift {
  message Rule {
    // SpaceID is the ID of the space in which the run that owns the token was
    // executed.
    //
    // This field supports "glob-style" matching when enable_glob_matching is true:
    // - Use '*' to match zero or more characters.
    // - Use '?' to match any single character.
    string SpaceID = 1 [(gogoproto.jsontag) = "space_id,omitempty"];
    // CallerID is the ID of the caller, ie. the stack or module that generated
    // the run.
    //
    // This field supports "glob-style" matching when enable_glob_matching is true:
    // - Use '*' to match zero or more characters.
    // - Use '?' to match any single character.
    string CallerID = 2 [(gogoproto.jsontag) = "caller_id,omitempty"];
    // CallerType is the type of the caller, ie. the entity that owns the run -
    // either `stack` or `module`.
    string CallerType = 3 [(gogoproto.jsontag) = "caller_type,omitempty"];
    // Scope is the scope of the token - either `read` or `write`.
    // See https://docs.spacelift.io/integrations/cloud-providers/oidc/#about-scopes
    string Scope = 4 [(gogoproto.jsontag) = "scope,omitempty"];
  }
  // Allow is a list of Rules, nodes using this token must match one
  // allow rule to use this token.
  repeated Rule Allow = 1 [(gogoproto.jsontag) = "allow,omitempty"];
  // Hostname is the hostname of the Spacelift tenant that tokens
  // will originate from. E.g `example.app.spacelift.io`
  string Hostname = 2 [(gogoproto.jsontag) = "hostname,omitempty"];
  // EnableGlobMatching enables glob-style matching for the space_id and
  // caller_id fields in the rules.
  bool EnableGlobMatching = 3 [(gogoproto.jsontag) = "enable_glob_matching,omitempty"];
}

// ProvisionTokenSpecV2Kubernetes contains the Kubernetes-specific part of the
// ProvisionTokenSpecV2
message ProvisionTokenSpecV2Kubernetes {
  message StaticJWKSConfig {
    // JWKS should be the JSON Web Key Set formatted public keys of that the
    // Kubernetes Cluster uses to sign service account tokens.
    // This can be fetched from /openid/v1/jwks on the Kubernetes API Server.
    string JWKS = 1 [(gogoproto.jsontag) = "jwks,omitempty"];
  }
  message OIDCConfig {
    // Issuer is the URI of the OIDC issuer. It must have an accessible and
    // OIDC-compliant `/.well-known/oidc-configuration` endpoint. This should
    // be a valid URL and must exactly match the `issuer` field in a service
    // account JWT. For example:
    // https://oidc.eks.us-west-2.amazonaws.com/id/12345...
    string Issuer = 1 [(gogoproto.jsontag) = "issuer,omitempty"];

    // InsecureAllowHTTPIssuer is a flag that, if set, disables the requirement
    // that the issuer must use HTTPS.
    bool InsecureAllowHTTPIssuer = 2 [(gogoproto.jsontag) = "insecure_allow_http_issuer"];
  }
  // Rule is a set of properties the Kubernetes-issued token might have to be
  // allowed to use this ProvisionToken
  message Rule {
    // ServiceAccount is the namespaced name of the Kubernetes service account.
    // Its format is "namespace:service-account".
    string ServiceAccount = 1 [(gogoproto.jsontag) = "service_account,omitempty"];
  }
  // Allow is a list of Rules, nodes using this token must match one
  // allow rule to use this token.
  repeated Rule Allow = 1 [(gogoproto.jsontag) = "allow,omitempty"];
  // Type controls which behavior should be used for validating the Kubernetes
  // Service Account token. Support values:
  // - `in_cluster`
  // - `static_jwks`
  // - `oidc`
  // If unset, this defaults to `in_cluster`.
  string Type = 2 [
    (gogoproto.jsontag) = "type,omitempty",
    (gogoproto.casttype) = "KubernetesJoinType"
  ];
  // StaticJWKS is the configuration specific to the `static_jwks` type.
  StaticJWKSConfig StaticJWKS = 3 [(gogoproto.jsontag) = "static_jwks,omitempty"];
  // OIDCConfig configures the `oidc` type.
  OIDCConfig OIDC = 4 [(gogoproto.jsontag) = "oidc,omitempty"];
}

// ProvisionTokenSpecV2Azure contains the Azure-specific part of the
// ProvisionTokenSpecV2.
message ProvisionTokenSpecV2Azure {
  // Rule is a set of properties the Azure-issued token might have to be
  // allowed to use this ProvisionToken.
  message Rule {
    // Subscription is the Azure subscription.
    string Subscription = 1 [(gogoproto.jsontag) = "subscription,omitempty"];
    // ResourceGroups is a list of Azure resource groups the node is allowed
    // to join from.
    repeated string ResourceGroups = 2 [(gogoproto.jsontag) = "resource_groups,omitempty"];
  }
  // Allow is a list of Rules, nodes using this token must match one
  // allow rule to use this token.
  repeated Rule Allow = 1 [(gogoproto.jsontag) = "allow,omitempty"];
}

// ProvisionTokenSpecV2GCP contains the GCP-specific part of the
// ProvisionTokenSpecV2.
message ProvisionTokenSpecV2GCP {
  // Rule is a set of properties the GCP-ussued token might have to be allowed
  // to use this ProvisionToken.
  message Rule {
    // ProjectIDs is a list of project IDs (e.g. `<example-id-123456>`).
    repeated string ProjectIDs = 1 [(gogoproto.jsontag) = "project_ids,omitempty"];
    // Locations is a list of regions (e.g. "us-west1") and/or zones (e.g.
    // "us-west1-b").
    repeated string Locations = 2 [(gogoproto.jsontag) = "locations,omitempty"];
    // ServiceAccounts is a list of service account emails (e.g.
    // `<project-number>-compute@developer.gserviceaccount.com`).
    repeated string ServiceAccounts = 3 [(gogoproto.jsontag) = "service_accounts,omitempty"];
  }
  // Allow is a list of Rules, nodes using this token must match one
  // allow rule to use this token.
  repeated Rule Allow = 1 [(gogoproto.jsontag) = "allow,omitempty"];
}

// ProvisionTokenSpecV2Terraform contains Terraform-specific parts of the
// ProvisionTokenSpecV2.
message ProvisionTokenSpecV2TerraformCloud {
  // Rule is a set of properties the Terraform-issued token might have to be
  // allowed to use this ProvisionToken.
  message Rule {
    // OrganizationID is the ID of the HCP Terraform organization. At least
    // one organization value is required, either ID or name.
    string OrganizationID = 1 [(gogoproto.jsontag) = "organization_id,omitempty"];

    // OrganizationName is the human-readable name of the HCP Terraform
    // organization. At least one organization value is required, either ID or
    // name.
    string OrganizationName = 2 [(gogoproto.jsontag) = "organization_name,omitempty"];

    // ProjectID is the ID of the HCP Terraform project. At least one project or
    // workspace value is required, either ID or name.
    string ProjectID = 3 [(gogoproto.jsontag) = "project_id,omitempty"];

    // ProjectName is the human-readable name for the HCP Terraform project. At
    // least one project or workspace value is required, either ID or name.
    string ProjectName = 4 [(gogoproto.jsontag) = "project_name,omitempty"];

    // WorkspaceID is the ID of the HCP Terraform workspace. At least one
    // project or workspace value is required, either ID or name.
    string WorkspaceID = 5 [(gogoproto.jsontag) = "workspace_id,omitempty"];

    // WorkspaceName is the human-readable name of the HCP Terraform workspace.
    // At least one project or workspace value is required, either ID or name.
    string WorkspaceName = 6 [(gogoproto.jsontag) = "workspace_name,omitempty"];

    // RunPhase is the phase of the run the token was issued for, e.g. `plan` or
    // `apply`
    string RunPhase = 7 [(gogoproto.jsontag) = "run_phase,omitempty"];
  }

  // Allow is a list of Rules, nodes using this token must match one
  // allow rule to use this token.
  repeated Rule Allow = 1 [(gogoproto.jsontag) = "allow,omitempty"];

  // Audience is the JWT audience as configured in the
  // TFC_WORKLOAD_IDENTITY_AUDIENCE(_$TAG) variable in Terraform Cloud. If
  // unset, defaults to the Teleport cluster name.
  // For example, if `TFC_WORKLOAD_IDENTITY_AUDIENCE_TELEPORT=foo` is set in
  // Terraform Cloud, this value should be `foo`. If the variable is set to
  // match the cluster name, it does not need to be set here.
  string Audience = 2 [(gogoproto.jsontag) = "audience,omitempty"];

  // Hostname is the hostname of the Terraform Enterprise instance expected to
  // issue JWTs allowed by this token. This may be unset for regular Terraform
  // Cloud use, in which case it will be assumed to be `app.terraform.io`.
  // Otherwise, it must both match the `iss` (issuer) field included in JWTs,
  // and provide standard JWKS endpoints.
  string Hostname = 3 [(gogoproto.jsontag) = "hostname,omitempty"];
}

message ProvisionTokenSpecV2Bitbucket {
  // Rule is a set of properties the Bitbucket-issued token might have to be
  // allowed to use this ProvisionToken.
  message Rule {
    // WorkspaceUUID is the UUID of the workspace for which this token was
    // issued. Bitbucket UUIDs must begin and end with braces, e.g. `{...}`.
    // This value may be found in the Pipelines -> OpenID Connect section of the
    // repository settings.
    string WorkspaceUUID = 1 [(gogoproto.jsontag) = "workspace_uuid,omitempty"];

    // RepositoryUUID is the UUID of the repository for which this token was
    // issued. Bitbucket UUIDs must begin and end with braces, e.g. `{...}`.
    // This value may be found in the Pipelines -> OpenID Connect section of the
    // repository settings.
    string RepositoryUUID = 2 [(gogoproto.jsontag) = "repository_uuid,omitempty"];

    // DeploymentEnvironmentUUID is the UUID of the deployment environment
    // targeted by this pipelines run, if any. These values may be found in the
    // "Pipelines -> OpenID Connect -> Deployment environments" section of the
    // repository settings.
    string DeploymentEnvironmentUUID = 3 [(gogoproto.jsontag) = "deployment_environment_uuid,omitempty"];

    // BranchName is the name of the branch on which this pipeline executed.
    string BranchName = 4 [(gogoproto.jsontag) = "branch_name,omitempty"];
  }

  // Allow is a list of Rules, nodes using this token must match one
  // allow rule to use this token.
  repeated Rule Allow = 1 [(gogoproto.jsontag) = "allow,omitempty"];

  // Audience is a Bitbucket-specified audience value for this token. It is
  // unique to each Bitbucket repository, and must be set to the value as
  // written in the Pipelines -> OpenID Connect section of the repository
  // settings.
  string Audience = 2 [(gogoproto.jsontag) = "audience,omitempty"];

  // IdentityProviderURL is a Bitbucket-specified issuer URL for incoming OIDC
  // tokens. It is unique to each Bitbucket repository, and must be set to the
  // value as written in the Pipelines -> OpenID Connect section of the
  // repository settings.
  string IdentityProviderURL = 3 [(gogoproto.jsontag) = "identity_provider_url,omitempty"];
}

// ProvisionTokenSpecV2Oracle contains Oracle-specific parts of the
// ProvisionTokenSpecV2.
message ProvisionTokenSpecV2Oracle {
  // Rule is a set of properties the Oracle instance might have to be allowed
  // to use this ProvisionToken.
  message Rule {
    // Tenancy is the OCID of the instance's tenancy. Required.
    string Tenancy = 1 [(gogoproto.jsontag) = "tenancy"];
    // ParentCompartments is a list of the OCIDs of compartments an instance is
    // allowed to join from. Only direct parents are allowed, i.e. no nested
    // compartments. If empty, any compartment is allowed.
    repeated string ParentCompartments = 2 [(gogoproto.jsontag) = "parent_compartments,omitempty"];
    // Regions is a list of regions an instance is allowed to join from. Both
    // full region names ("us-phoenix-1") and abbreviations ("phx") are allowed.
    // If empty, any region is allowed.
    repeated string Regions = 3 [(gogoproto.jsontag) = "regions,omitempty"];
  }
  // Allow is a list of Rules, nodes using this token must match one
  // allow rule to use this token.
  repeated Rule Allow = 1 [(gogoproto.jsontag) = "allow,omitempty"];
}

// ProvisionTokenSpecV2BoundKeypair contains configuration for bound_keypair
// type join tokens.
message ProvisionTokenSpecV2BoundKeypair {
  // OnboardingSpec contains parameters for initial joining and keypair
  // registration.
  message OnboardingSpec {
    // InitialPublicKey is used to preregister a public key generated by
    // `tbot keypair create`. When set, no initial join secret is generated or
    // made available for use, and clients must have the associated private key
    // available to join. If set, `initial_join_secret` and
    // `must_register_before` are ignored. This value is written in SSH
    // authorized_keys format.
    string InitialPublicKey = 1 [(gogoproto.jsontag) = "initial_public_key,omitempty"];

    // RegistrationSecret is a secret joining clients may use to register their
    // public key on first join, which may be used instead of preregistering a
    // public key with `initial_public_key`. If `initial_public_key` is set,
    // this value is ignored. Otherwise, if set, this value will be used to
    // populate `.status.bound_keypair.registration_secret`. If unset and no
    // `initial_public_key` is provided, a random secure value will be generated
    // server-side to populate the status field.
    string RegistrationSecret = 2 [(gogoproto.jsontag) = "registration_secret,omitempty"];

    // MustRegisterBefore is an optional time before which registration via
    // initial join secret must be performed. Attempts to register using an
    // initial join secret after this timestamp will not be allowed. This may be
    // modified after creation if necessary to allow the initial registration to
    // take place. This value is ignored if `initial_public_key` is set.
    google.protobuf.Timestamp MustRegisterBefore = 3 [
      (gogoproto.stdtime) = true,
      (gogoproto.nullable) = true,
      (gogoproto.jsontag) = "must_register_before,omitempty"
    ];
  }

  // RecoverySpec contains parameters for recovery after identity expiration.
  message RecoverySpec {
    // Limit is the maximum number of allowed recovery attempts. This value may
    // be raised or lowered after creation to allow additional recovery attempts
    // should the initial limit be exhausted. If `mode` is set to `standard`,
    // recovery attempts will only be allowed if
    // `.status.bound_keypair.recovery_count` is less than this limit. This
    // limit is not enforced if `mode` is set to `relaxed` or `insecure`. This
    // value must be at least 1 to allow for the initial join during onboarding,
    // which counts as a recovery.
    uint32 Limit = 1 [(gogoproto.jsontag) = "limit"];

    // Mode sets the recovery rule enforcement mode. It may be one of these
    // values:
    // - standard (or unset): all configured rules enforced. The recovery limit
    //   and client join state are required and verified. This is the most
    //   secure recovery mode.
    // - relaxed: recovery limit is not enforced, but client join state is still
    //   required. This effectively allows unlimited recovery attempts, but
    //   client join state still helps mitigate stolen credentials.
    // - insecure: neither the recovery limit nor client join state are
    //   enforced. This allows any client with the private key to join freely.
    //   This is less secure, but can be useful in certain situations, like in
    //   otherwise unsupported CI/CD providers. This mode should be used with
    //   care, and RBAC rules should be configured to heavily restrict which
    //   resources this identity can access.
    string Mode = 2 [(gogoproto.jsontag) = "mode"];
  }

  // Onboarding contains parameters related to initial onboarding and keypair
  // registration.
  OnboardingSpec Onboarding = 1 [(gogoproto.jsontag) = "onboarding"];

  // Recovery contains parameters related to recovery after identity expiration.
  RecoverySpec Recovery = 2 [(gogoproto.jsontag) = "recovery"];

  // RotateAfter is an optional timestamp that forces clients to perform a
  // keypair rotation on the next join or recovery attempt after the given date.
  // If `LastRotatedAt` is unset or before this timestamp, a rotation will be
  // requested. It is recommended to set this value to the current timestamp if
  // a rotation should be triggered on the next join attempt.
  google.protobuf.Timestamp RotateAfter = 3 [
    (gogoproto.stdtime) = true,
    (gogoproto.nullable) = true,
    (gogoproto.jsontag) = "rotate_after,omitempty"
  ];
}

// ProvisionTokenStatusV2 contains status information about a particular
// ProvisionTokenV2. These fields should not be modified by end users.
message ProvisionTokenStatusV2 {
  // BoundKeypair contains status information related to bound_keypair type
  // tokens.
  ProvisionTokenStatusV2BoundKeypair BoundKeypair = 1 [(gogoproto.jsontag) = "bound_keypair,omitempty"];
}

// ProvisionTokenStatusV2BoundKeypair contains status information specific to
// bound_keypair type tokens.
message ProvisionTokenStatusV2BoundKeypair {
  // RegistrationSecret contains a secret value that may be used for public key
  // registration during the initial join process if no public key is
  // preregistered. If `.spec.bound_keypair.onboarding.initial_public_key`
  // is set, this field will remain empty. Otherwise, if
  // `.spec.bound_keypair.onboarding.registration_secret` is set, that value
  // will be copied here. If that field is unset, a value will be randomly
  // generated.
  string RegistrationSecret = 1 [(gogoproto.jsontag) = "registration_secret"];

  // BoundPublicKey contains the currently bound public key. If
  // `.spec.bound_keypair.onboarding.initial_public_key` is set, that value will
  // be copied here on creation, otherwise it will be populated as part of
  // public key registration process. This value will be updated over time if
  // keypair rotation takes place, and will always reflect the currently trusted
  // public key. This value is written in SSH authorized_keys format.
  string BoundPublicKey = 2 [(gogoproto.jsontag) = "bound_public_key"];

  // BoundBotInstanceID is the ID of the currently associated bot instance. A
  // new bot instance is issued on each join; the new bot instance will
  // have a `previous_bot_instance` set to this value, if any.
  string BoundBotInstanceID = 3 [(gogoproto.jsontag) = "bound_bot_instance_id"];

  // RecoveryCount is a count of the total number of recoveries performed using
  // this token. It is incremented for every successful join or rejoin. Recovery
  // is only allowed if this value is less than
  // `.spec.bound_keypair.recovery.limit`, or if the recovery mode is `relaxed`
  // or `insecure`.
  uint32 RecoveryCount = 4 [(gogoproto.jsontag) = "recovery_count"];

  // LastRecoveredAt contains a timestamp of the last successful recovery
  // attempt. Note that normal renewals with valid client certificates do not
  // count as a recovery attempt, however the initial join during onboarding
  // does. This corresponds with the last time `bound_bot_instance_id` was
  // updated.
  google.protobuf.Timestamp LastRecoveredAt = 5 [
    (gogoproto.stdtime) = true,
    (gogoproto.nullable) = true,
    (gogoproto.jsontag) = "last_recovered_at,omitempty"
  ];

  // LastRotatedAt contains a timestamp of the last time the keypair was
  // rotated, if any. This is not set at initial join.
  google.protobuf.Timestamp LastRotatedAt = 6 [
    (gogoproto.stdtime) = true,
    (gogoproto.nullable) = true,
    (gogoproto.jsontag) = "last_rotated_at,omitempty"
  ];
}

// StaticTokensV2 implements the StaticTokens interface.
message StaticTokensV2 {
  option (gogoproto.goproto_stringer) = false;
  option (gogoproto.stringer) = false;

  // Kind is a resource kind
  string Kind = 1 [(gogoproto.jsontag) = "kind"];
  // SubKind is an optional resource sub kind, used in some csd presources
  string SubKind = 2 [(gogoproto.jsontag) = "sub_kind,omitempty"];
  // Version is version
  string Version = 3 [(gogoproto.jsontag) = "version"];
  // Metadata is resource metadata
  Metadata Metadata = 4 [
    (gogoproto.nullable) = false,
    (gogoproto.jsontag) = "metadata"
  ];
  // Spec is a provisioning token V2 spec
  StaticTokensSpecV2 Spec = 5 [
    (gogoproto.nullable) = false,
    (gogoproto.jsontag) = "spec"
  ];
}

// StaticTokensSpecV2 is the actual data we care about for StaticTokensSpecV2.
message StaticTokensSpecV2 {
  // StaticTokens is a list of tokens that can be used to add nodes to the
  // cluster.
  repeated ProvisionTokenV1 StaticTokens = 1 [
    (gogoproto.nullable) = false,
    (gogoproto.jsontag) = "static_tokens"
  ];
}

// ClusterNameV2 implements the ClusterName interface.
message ClusterNameV2 {
  option (gogoproto.goproto_stringer) = false;
  option (gogoproto.stringer) = false;

  // Kind is a resource kind
  string Kind = 1 [(gogoproto.jsontag) = "kind"];
  // SubKind is an optional resource sub kind, used in some resources
  string SubKind = 2 [(gogoproto.jsontag) = "sub_kind,omitempty"];
  // Version is version
  string Version = 3 [(gogoproto.jsontag) = "version"];
  // Metadata is resource metadata
  Metadata Metadata = 4 [
    (gogoproto.nullable) = false,
    (gogoproto.jsontag) = "metadata"
  ];
  // Spec is a cluster name V2 spec
  ClusterNameSpecV2 Spec = 5 [
    (gogoproto.nullable) = false,
    (gogoproto.jsontag) = "spec"
  ];
}

// ClusterNameSpecV2 is the actual data we care about for ClusterName.
message ClusterNameSpecV2 {
  // ClusterName is the name of the cluster. Changing this value once the
  // cluster is setup can and will cause catastrophic problems.
  string ClusterName = 1 [(gogoproto.jsontag) = "cluster_name"];

  // ClusterID is the unique cluster ID that is set once during the first
  // Auth Service startup.
  string ClusterID = 2 [(gogoproto.jsontag) = "cluster_id"];
}

// ClusterAuditConfigV2 represents audit log settings in the cluster.
message ClusterAuditConfigV2 {
  // Kind is a resource kind
  string Kind = 1 [(gogoproto.jsontag) = "kind"];
  // SubKind is an optional resource sub kind, used in some resources
  string SubKind = 2 [(gogoproto.jsontag) = "sub_kind,omitempty"];
  // Version is a resource version
  string Version = 3 [(gogoproto.jsontag) = "version"];
  // Metadata is resource metadata
  Metadata Metadata = 4 [
    (gogoproto.nullable) = false,
    (gogoproto.jsontag) = "metadata"
  ];
  // Spec is a ClusterAuditConfig specification
  ClusterAuditConfigSpecV2 Spec = 5 [
    (gogoproto.nullable) = false,
    (gogoproto.jsontag) = "spec"
  ];
}

// ClusterAuditConfigSpecV2 is the actual data we care about
// for ClusterAuditConfig.
message ClusterAuditConfigSpecV2 {
  reserved 5;
  reserved "audit_table_name";

  // Type is audit backend type
  string Type = 1 [(gogoproto.jsontag) = "type,omitempty"];
  // Region is a region setting for audit sessions used by cloud providers
  string Region = 2 [(gogoproto.jsontag) = "region,omitempty"];
  // AuditSessionsURI is a parameter where to upload sessions
  string AuditSessionsURI = 3 [(gogoproto.jsontag) = "audit_sessions_uri,omitempty"];
  // AuditEventsURI is a parameter with all supported outputs
  // for audit events
  wrappers.StringValues AuditEventsURI = 4 [
    (gogoproto.nullable) = false,
    (gogoproto.jsontag) = "audit_events_uri,omitempty",
    (gogoproto.customtype) = "github.com/gravitational/teleport/api/types/wrappers.Strings"
  ];

  // EnableContinuousBackups is used to enable (or disable) PITR (Point-In-Time Recovery).
  bool EnableContinuousBackups = 6 [(gogoproto.jsontag) = "continuous_backups,omitempty"];
  // EnableAutoScaling is used to enable (or disable) auto scaling policy.
  bool EnableAutoScaling = 7 [(gogoproto.jsontag) = "auto_scaling,omitempty"];
  // ReadMaxCapacity is the maximum provisioned read capacity.
  int64 ReadMaxCapacity = 8 [(gogoproto.jsontag) = "read_max_capacity,omitempty"];
  // ReadMinCapacity is the minimum provisioned read capacity.
  int64 ReadMinCapacity = 9 [(gogoproto.jsontag) = "read_min_capacity,omitempty"];
  // ReadTargetValue is the ratio of consumed read to provisioned capacity.
  double ReadTargetValue = 10 [(gogoproto.jsontag) = "read_target_value,omitempty"];
  // WriteMaxCapacity is the maximum provisioned write capacity.
  int64 WriteMaxCapacity = 11 [(gogoproto.jsontag) = "write_max_capacity,omitempty"];
  // WriteMinCapacity is the minimum provisioned write capacity.
  int64 WriteMinCapacity = 12 [(gogoproto.jsontag) = "write_min_capacity,omitempty"];
  // WriteTargetValue is the ratio of consumed write to provisioned capacity.
  double WriteTargetValue = 13 [(gogoproto.jsontag) = "write_target_value,omitempty"];
  // RetentionPeriod is the retention period for audit events.
  int64 RetentionPeriod = 14 [
    (gogoproto.jsontag) = "retention_period",
    (gogoproto.casttype) = "Duration",
    (gogoproto.nullable) = true
  ];

  // FIPSEndpointState represents an AWS FIPS endpoint state.
  enum FIPSEndpointState {
    // FIPS_UNSET allows setting FIPS state for AWS S3/Dynamo using configuration files or
    // environment variables
    FIPS_UNSET = 0;
    // FIPS_ENABLED explicitly enables FIPS support for AWS S3/Dynamo
    FIPS_ENABLED = 1;
    // FIPS_DISABLED explicitly disables FIPS support for AWS S3/Dynamo
    FIPS_DISABLED = 2;
  }
  // UseFIPSEndpoint configures AWS endpoints to use FIPS.
  FIPSEndpointState UseFIPSEndpoint = 15 [(gogoproto.jsontag) = "use_fips_endpoint,omitempty"];
}

// ClusterNetworkingConfigV2 contains cluster-wide networking configuration.
message ClusterNetworkingConfigV2 {
  // Kind is a resource kind
  string Kind = 1 [(gogoproto.jsontag) = "kind"];
  // SubKind is an optional resource sub kind, used in some resources
  string SubKind = 2 [(gogoproto.jsontag) = "sub_kind,omitempty"];
  // Version is the resource version. It must be specified.
  // Supported values are:`v2`.
  string Version = 3 [(gogoproto.jsontag) = "version"];
  // Metadata is resource metadata
  Metadata Metadata = 4 [
    (gogoproto.nullable) = false,
    (gogoproto.jsontag) = "metadata"
  ];
  // Spec is a ClusterNetworkingConfig specification
  ClusterNetworkingConfigSpecV2 Spec = 5 [
    (gogoproto.nullable) = false,
    (gogoproto.jsontag) = "spec"
  ];
}

// ClusterNetworkingConfigSpecV2 is the actual data we care about
// for ClusterNetworkingConfig.
message ClusterNetworkingConfigSpecV2 {
  // ClientIdleTimeout sets global cluster default setting for client idle
  // timeouts.
  int64 ClientIdleTimeout = 1 [
    (gogoproto.jsontag) = "client_idle_timeout",
    (gogoproto.casttype) = "Duration"
  ];

  // KeepAliveInterval is the interval at which the server sends keep-alive messages
  // to the client.
  int64 KeepAliveInterval = 2 [
    (gogoproto.jsontag) = "keep_alive_interval",
    (gogoproto.casttype) = "Duration"
  ];

  // KeepAliveCountMax is the number of keep-alive messages that can be
  // missed before the server disconnects the connection to the client.
  int64 KeepAliveCountMax = 3 [(gogoproto.jsontag) = "keep_alive_count_max"];

  // SessionControlTimeout is the session control lease expiry and defines the
  // upper limit of how long a node may be out of contact with the Auth Service
  // before it begins terminating controlled sessions.
  int64 SessionControlTimeout = 4 [
    (gogoproto.jsontag) = "session_control_timeout",
    (gogoproto.casttype) = "Duration"
  ];

  // ClientIdleTimeoutMessage is the message sent to the user when a connection times out.
  string ClientIdleTimeoutMessage = 5 [(gogoproto.jsontag) = "idle_timeout_message"];

  // WebIdleTimeout sets global cluster default setting for the web UI idle
  // timeouts.
  int64 WebIdleTimeout = 6 [
    (gogoproto.jsontag) = "web_idle_timeout",
    (gogoproto.casttype) = "Duration"
  ];

  // ProxyListenerMode is proxy listener mode used by Teleport Proxies.
  // 0 is "separate"; 1 is "multiplex".
  ProxyListenerMode ProxyListenerMode = 7 [(gogoproto.jsontag) = "proxy_listener_mode,omitempty"];

  // RoutingStrategy determines the strategy used to route to nodes.
  // 0 is "unambiguous_match"; 1 is "most_recent".
  RoutingStrategy RoutingStrategy = 8 [(gogoproto.jsontag) = "routing_strategy,omitempty"];

  // TunnelStrategyV1 determines the tunnel strategy used in the cluster.
  TunnelStrategyV1 TunnelStrategy = 9 [(gogoproto.jsontag) = "tunnel_strategy,omitempty"];

  // ProxyPingInterval defines in which interval the TLS routing ping message
  // should be sent. This is applicable only when using ping-wrapped
  // connections, regular TLS routing connections are not affected.
  int64 ProxyPingInterval = 10 [
    (gogoproto.jsontag) = "proxy_ping_interval,omitempty",
    (gogoproto.casttype) = "Duration"
  ];

  // AssistCommandExecutionWorkers determines the number of workers that will
  // execute arbitrary Assist commands on servers in parallel
  int32 AssistCommandExecutionWorkers = 11 [(gogoproto.jsontag) = "assist_command_execution_workers,omitempty"];

  // CaseInsensitiveRouting causes proxies to use case-insensitive hostname matching.
  bool CaseInsensitiveRouting = 12 [(gogoproto.jsontag) = "case_insensitive_routing,omitempty"];

  // SSHDialTimeout is a custom dial timeout used when establishing
  // SSH connections. If not set, the default timeout of 30s will be used.
  int64 SSHDialTimeout = 13 [
    (gogoproto.jsontag) = "ssh_dial_timeout,omitempty",
    (gogoproto.casttype) = "Duration"
  ];
}

// TunnelStrategyV1 defines possible tunnel strategy types.
message TunnelStrategyV1 {
  oneof Strategy {
    AgentMeshTunnelStrategy AgentMesh = 1 [(gogoproto.jsontag) = "agent_mesh,omitempty"];
    ProxyPeeringTunnelStrategy ProxyPeering = 2 [(gogoproto.jsontag) = "proxy_peering,omitempty"];
  }
}

// AgentMeshTunnelStrategy requires reverse tunnels to dial every proxy.
message AgentMeshTunnelStrategy {}

// ProxyPeeringTunnelStrategy requires reverse tunnels to dial a fixed number of proxies.
message ProxyPeeringTunnelStrategy {
  int64 AgentConnectionCount = 1 [(gogoproto.jsontag) = "agent_connection_count,omitempty"];
}

// ProxyListenerMode represents the cluster proxy listener mode.
enum ProxyListenerMode {
  // Separate is the proxy listener mode indicating that proxies are running
  // in separate listener mode where Teleport Proxy services use different listeners.
  Separate = 0;
  // Multiplex is the proxy listener mode indicating the proxy should use multiplex mode
  // where all proxy services are multiplexed on a single proxy port.
  Multiplex = 1;
}

// RoutingStrategy determines the strategy used to route to nodes.
enum RoutingStrategy {
  // UnambiguousMatch only routes to distinct nodes.
  UNAMBIGUOUS_MATCH = 0;

  // MostRecent routes to the most recently heartbeated node if duplicates are present.
  MOST_RECENT = 1;
}

// SessionRecordingConfigV2 contains session recording configuration.
message SessionRecordingConfigV2 {
  // Kind is a resource kind
  string Kind = 1 [(gogoproto.jsontag) = "kind"];
  // SubKind is an optional resource sub kind, used in some resources
  string SubKind = 2 [(gogoproto.jsontag) = "sub_kind,omitempty"];
  // Version is the resource version. It must be specified.
  // Supported values are:`v2`.
  string Version = 3 [(gogoproto.jsontag) = "version"];
  // Metadata is resource metadata
  Metadata Metadata = 4 [
    (gogoproto.nullable) = false,
    (gogoproto.jsontag) = "metadata"
  ];
  // Spec is a SessionRecordingConfig specification
  SessionRecordingConfigSpecV2 Spec = 5 [
    (gogoproto.nullable) = false,
    (gogoproto.jsontag) = "spec"
  ];
  // Status is the SessionRecordingConfig status containing active encryption keys
  SessionRecordingConfigStatus Status = 6 [
    (gogoproto.nullable) = true,
    (gogoproto.jsontag) = "status,omitempty"
  ];
}

// KeyLabel combines a label that can be used to identify one or more keys with a keystore type that
// determines where the keys can be found.
message KeyLabel {
  // Type represents which keystore should be searched when looking up keys by label.
  string type = 1 [(gogoproto.jsontag) = "type"];
  // Label is a value that can be used with the related keystore in order to find relevant keys.
  string label = 2 [(gogoproto.jsontag) = "label"];
}

// ManualKeyManagementConfig defines whether or not recording encryption keys should be managed externally
// and how to query those keys.
message ManualKeyManagementConfig {
  // Enabled controls whether or recording encryption keys should be managed externally.
  bool enabled = 1 [(gogoproto.jsontag) = "enabled,omitempty"];
  // ActiveKeys describe which keys should be queried for active recording encryption and replay.
  repeated KeyLabel active_keys = 2 [(gogoproto.jsontag) = "active_keys,omitempty"];
  // RotatedKeys describe which keys should be queried for historical replay.
  repeated KeyLabel rotated_keys = 3 [(gogoproto.jsontag) = "rotated_keys,omitempty"];
}

// SessionRecordingEncryptionConfig configures if and how session recordings
// should be encrypted.
message SessionRecordingEncryptionConfig {
  // Enabled controls whether or not session recordings should be encrypted.
  bool enabled = 1 [(gogoproto.jsontag) = "enabled,omitempty"];
  // ManualKeyManagement defines whether or not recording encryption keys should be managed externally
  // and how to query those keys.
  ManualKeyManagementConfig manual_key_management = 2 [(gogoproto.jsontag) = "manual_key_management,omitempty"];
}

// SessionRecordingConfigSpecV2 is the actual data we care about
// for SessionRecordingConfig.
message SessionRecordingConfigSpecV2 {
  // Mode controls where (or if) the session is recorded.
  string Mode = 1 [(gogoproto.jsontag) = "mode"];

  // ProxyChecksHostKeys is used to control if the proxy will check host keys
  // when in recording mode.
  BoolValue ProxyChecksHostKeys = 2 [
    (gogoproto.nullable) = true,
    (gogoproto.jsontag) = "proxy_checks_host_keys",
    (gogoproto.customtype) = "BoolOption"
  ];

  // Encryption configures if and how session recordings should be encrypted.
  SessionRecordingEncryptionConfig encryption = 3 [
    (gogoproto.nullable) = true,
    (gogoproto.jsontag) = "encryption,omitempty"
  ];
}

// SessionRecordingConfigStatus contains the currently active age encryption keys used
// for encrypted session recording.
message SessionRecordingConfigStatus {
  // EncryptionKeys contain the currently active age encryption keys used for
  // encrypted session recording.
  repeated AgeEncryptionKey encryption_keys = 1 [(gogoproto.jsontag) = "encryption_keys"];
}

// AuthPreferenceV2 implements the AuthPreference interface.
message AuthPreferenceV2 {
  option (gogoproto.goproto_stringer) = false;
  option (gogoproto.stringer) = false;

  // Kind is a resource kind
  string Kind = 1 [(gogoproto.jsontag) = "kind"];
  // SubKind is an optional resource sub kind, used in some resources
  string SubKind = 2 [(gogoproto.jsontag) = "sub_kind,omitempty"];
  // Version is the resource version. It must be specified.
  // Supported values are: `v2`.
  string Version = 3 [(gogoproto.jsontag) = "version"];
  // Metadata is resource metadata
  Metadata Metadata = 4 [
    (gogoproto.nullable) = false,
    (gogoproto.jsontag) = "metadata"
  ];
  // Spec is an AuthPreference specification
  AuthPreferenceSpecV2 Spec = 5 [
    (gogoproto.nullable) = false,
    (gogoproto.jsontag) = "spec"
  ];
}

// AuthPreferenceSpecV2 is the actual data we care about for AuthPreference.
message AuthPreferenceSpecV2 {
  // Type is the type of authentication.
  string Type = 1 [(gogoproto.jsontag) = "type"];

  // SecondFactor is the type of mult-factor.
  // Deprecated: Prefer using SecondFactors instead.
  string SecondFactor = 2 [
    deprecated = true,
    (gogoproto.jsontag) = "second_factor,omitempty",
    (gogoproto.casttype) = "github.com/gravitational/teleport/api/constants.SecondFactorType"
  ];

  // ConnectorName is the name of the OIDC or SAML connector. If this value is
  // not set the first connector in the backend will be used.
  string ConnectorName = 3 [(gogoproto.jsontag) = "connector_name,omitempty"];

  // U2F are the settings for the U2F device.
  U2F U2F = 4 [
    (gogoproto.nullable) = true,
    (gogoproto.jsontag) = "u2f,omitempty"
  ];

  reserved 5; // RequireSessionMFA replaced by RequireMFAType
  reserved "RequireSessionMFA";

  // DisconnectExpiredCert provides disconnect expired certificate setting -
  // if true, connections with expired client certificates will get disconnected
  BoolValue DisconnectExpiredCert = 6 [
    (gogoproto.nullable) = true,
    (gogoproto.jsontag) = "disconnect_expired_cert,omitempty",
    (gogoproto.customtype) = "BoolOption"
  ];

  // AllowLocalAuth is true if local authentication is enabled.
  BoolValue AllowLocalAuth = 7 [
    (gogoproto.nullable) = true,
    (gogoproto.jsontag) = "allow_local_auth,omitempty",
    (gogoproto.customtype) = "BoolOption"
  ];

  string MessageOfTheDay = 8 [(gogoproto.jsontag) = "message_of_the_day,omitempty"];

  // LockingMode is the cluster-wide locking mode default.
  string LockingMode = 9 [
    (gogoproto.jsontag) = "locking_mode,omitempty",
    (gogoproto.casttype) = "github.com/gravitational/teleport/api/constants.LockingMode"
  ];

  // Webauthn are the settings for server-side Web Authentication support.
  Webauthn Webauthn = 10 [(gogoproto.jsontag) = "webauthn,omitempty"];

  // AllowPasswordless enables/disables passwordless support.
  // Passwordless requires Webauthn to work.
  // Defaults to true if the Webauthn is configured, defaults to false
  // otherwise.
  BoolValue AllowPasswordless = 11 [
    (gogoproto.nullable) = true,
    (gogoproto.jsontag) = "allow_passwordless,omitempty",
    (gogoproto.customtype) = "BoolOption"
  ];

  // RequireMFAType is the type of MFA requirement enforced for this cluster.
  // 0 is "OFF", 1 is "SESSION", 2 is "SESSION_AND_HARDWARE_KEY", 3 is "HARDWARE_KEY_TOUCH",
  // 4 is "HARDWARE_KEY_PIN", 5 is "HARDWARE_KEY_TOUCH_AND_PIN".
  RequireMFAType RequireMFAType = 12 [(gogoproto.jsontag) = "require_session_mfa,omitempty"];

  // DeviceTrust holds settings related to trusted device verification.
  // Requires Teleport Enterprise.
  DeviceTrust DeviceTrust = 13 [(gogoproto.jsontag) = "device_trust,omitempty"];

  // IDP is a set of options related to accessing IdPs within Teleport.
  // Requires Teleport Enterprise.
  IdPOptions IDP = 14 [(gogoproto.jsontag) = "idp,omitempty"];

  // AllowHeadless enables/disables headless support.
  // Headless authentication requires Webauthn to work.
  // Defaults to true if the Webauthn is configured, defaults to false
  // otherwise.
  BoolValue AllowHeadless = 15 [
    (gogoproto.nullable) = true,
    (gogoproto.jsontag) = "allow_headless,omitempty",
    (gogoproto.customtype) = "BoolOption"
  ];

  // DefaultSessionTTL is the TTL to use for user certs when
  // an explicit TTL is not requested.
  int64 DefaultSessionTTL = 16 [
    (gogoproto.jsontag) = "default_session_ttl,omitempty",
    (gogoproto.casttype) = "Duration"
  ];

  // Okta is a set of options related to the Okta service in Teleport.
  // Requires Teleport Enterprise.
  OktaOptions Okta = 17 [(gogoproto.jsontag) = "okta,omitempty"];

  reserved 18; // PIVSlot replaced by HardwareKey
  reserved "PIVSlot";

  // HardwareKey are the settings for hardware key support.
  HardwareKey HardwareKey = 19 [(gogoproto.jsontag) = "hardware_key,omitempty"];

  // SignatureAlgorithmSuite is the configured signature algorithm suite for the cluster.
  // If unspecified, the current default value is "legacy".
  // 1 is "legacy", 2 is "balanced-v1", 3 is "fips-v1", 4 is "hsm-v1".
  SignatureAlgorithmSuite signature_algorithm_suite = 20;

  // SecondFactors is a list of supported multi-factor types.
  // 1 is "otp", 2 is "webauthn", 3 is "sso",
  // If unspecified, the current default value is [1], or ["otp"].
  repeated SecondFactorType SecondFactors = 21 [(gogoproto.jsontag) = "second_factors,omitempty"];

  // StableUnixUserConfig contains the cluster-wide configuration for stable
  // UNIX users.
  StableUNIXUserConfig stable_unix_user_config = 22;
}

// StableUNIXUserConfig contains the cluster-wide configuration for stable UNIX
// users.
message StableUNIXUserConfig {
  // Enabled signifies that (UNIX) Teleport SSH hosts should obtain a UID from
  // the control plane if they're about to provision a host user with no other
  // configured UID.
  bool enabled = 1;
  // FirstUid is the start of the range of UIDs for autoprovisioned host users.
  // The range is inclusive on both ends, so the specified UID can be assigned.
  int32 first_uid = 2;
  // LastUid is the end of the range of UIDs for autoprovisioned host users. The
  // range is inclusive on both ends, so the specified UID can be assigned.
  int32 last_uid = 3;
}

// SecondFactorType is a type of second factor.
enum SecondFactorType {
  SECOND_FACTOR_TYPE_UNSPECIFIED = 0;
  // SECOND_FACTOR_TYPE_OTP is OTP second factor.
  SECOND_FACTOR_TYPE_OTP = 1;
  // SECOND_FACTOR_TYPE_WEBAUTHN is WebAuthn second factor.
  SECOND_FACTOR_TYPE_WEBAUTHN = 2;
  // SECOND_FACTOR_TYPE_SSO is SSO second factor.
  SECOND_FACTOR_TYPE_SSO = 3;
}

// U2F defines settings for U2F device.
// Deprecated: U2F is transparently converted to WebAuthn by Teleport. Prefer
// using WebAuthn instead.
message U2F {
  // AppID returns the application ID for universal mult-factor.
  string AppID = 1 [(gogoproto.jsontag) = "app_id,omitempty"];

  // Facets returns the facets for universal mult-factor.
  // Deprecated: Kept for backwards compatibility reasons, but Facets have no
  // effect since Teleport v10, when Webauthn replaced the U2F implementation.
  repeated string Facets = 2 [(gogoproto.jsontag) = "facets,omitempty"];

  // DeviceAttestationCAs contains the trusted attestation CAs for U2F
  // devices.
  repeated string DeviceAttestationCAs = 3 [(gogoproto.jsontag) = "device_attestation_cas,omitempty"];
}

// Webauthn defines user-visible settings for server-side Web Authentication
// support.
message Webauthn {
  // RPID is the ID of the Relying Party.
  // It should be set to the domain name of the Teleport installation.
  //
  // IMPORTANT: RPID must never change in the lifetime of the cluster, because
  // it's recorded in the registration data on the WebAuthn device. If the
  // RPID changes, all existing WebAuthn key registrations will become invalid
  // and all users who use WebAuthn as the multi-factor will need to
  // re-register.
  string RPID = 1 [(gogoproto.jsontag) = "rp_id,omitempty"];
  // Allow list of device attestation CAs in PEM format.
  // If present, only devices whose attestation certificates match the
  // certificates specified here may be registered (existing registrations are
  // unchanged).
  // If supplied in conjunction with AttestationDeniedCAs, then both
  // conditions need to be true for registration to be allowed (the device
  // MUST match an allowed CA and MUST NOT match a denied CA).
  // By default all devices are allowed.
  repeated string AttestationAllowedCAs = 2 [(gogoproto.jsontag) = "attestation_allowed_cas,omitempty"];
  // Deny list of device attestation CAs in PEM format.
  // If present, only devices whose attestation certificates don't match the
  // certificates specified here may be registered (existing registrations are
  // unchanged).
  // If supplied in conjunction with AttestationAllowedCAs, then both
  // conditions need to be true for registration to be allowed (the device
  // MUST match an allowed CA and MUST NOT match a denied CA).
  // By default no devices are denied.
  repeated string AttestationDeniedCAs = 3 [(gogoproto.jsontag) = "attestation_denied_cas,omitempty"];
  reserved 4; // bool Disabled
}

// DeviceTrust holds settings related to trusted device verification.
// Requires Teleport Enterprise.
message DeviceTrust {
  // Mode of verification for trusted devices.
  //
  // The following modes are supported:
  //
  // - "off": disables both device authentication and authorization.
  // - "optional": allows both device authentication and authorization, but
  //   doesn't enforce the presence of device extensions for sensitive
  //   endpoints.
  // - "required": enforces the presence of device extensions for sensitive
  //   endpoints.
  // - "required-for-humans": enforces the presence of device extensions for
  //   sensitive endpoints, for human users only (bots are exempt).
  //
  // Mode is always "off" for OSS.
  // Defaults to "optional" for Enterprise.
  string Mode = 1 [(gogoproto.jsontag) = "mode,omitempty"];

  // Enable device auto-enroll.
  // Auto-enroll lets any user issue a device enrollment token for a known
  // device that is not already enrolled.
  // `tsh` takes advantage of auto-enroll to automatically enroll devices on
  // user login, when appropriate.
  // The effective cluster Mode still applies: AutoEnroll=true is meaningless if
  // Mode="off".
  bool AutoEnroll = 2 [(gogoproto.jsontag) = "auto_enroll,omitempty"];

  // Allow list of EKCert CAs in PEM format.
  // If present, only TPM devices that present an EKCert that is signed by a
  // CA specified here may be enrolled (existing enrollments are
  // unchanged).
  //
  // If not present, then the CA of TPM EKCerts will not be checked during
  // enrollment, this allows any device to enroll.
  repeated string EKCertAllowedCAs = 3 [(gogoproto.jsontag) = "ekcert_allowed_cas,omitempty"];
}

// HardwareKey holds settings related to hardware key support.
// Requires Teleport Enterprise.
message HardwareKey {
  // PIVSlot is a PIV slot that Teleport clients should use instead of the
  // default based on private key policy. For example, "9a" or "9e".
  string PIVSlot = 1 [(gogoproto.jsontag) = "piv_slot,omitempty"];

  // SerialNumberValidation holds settings for hardware key serial number validation.
  // By default, serial number validation is disabled.
  HardwareKeySerialNumberValidation SerialNumberValidation = 2 [(gogoproto.jsontag) = "serial_number_validation,omitempty"];

  // PinCacheTTL is the amount of time in nanoseconds that Teleport clients
  // will cache the user's PIV PIN when hardware key PIN policy is enabled.
  int64 PinCacheTTL = 3 [
    (gogoproto.jsontag) = "pin_cache_ttl,omitempty",
    (gogoproto.casttype) = "Duration"
  ];
}

message HardwareKeySerialNumberValidation {
  // Enabled indicates whether hardware key serial number validation is enabled.
  bool Enabled = 1 [(gogoproto.jsontag) = "enabled,omitempty"];

  // SerialNumberTraitName is an optional custom user trait name for hardware key
  // serial numbers to replace the default: "hardware_key_serial_numbers".
  //
  // Note: Values for this user trait should be a comma-separated list of serial numbers,
  // or a list of comm-separated lists. e.g ["123", "345,678"]
  string SerialNumberTraitName = 2 [(gogoproto.jsontag) = "serial_number_trait_name,omitempty"];
}

// Namespace represents namespace resource specification
message Namespace {
  // Kind is a resource kind
  string Kind = 1 [(gogoproto.jsontag) = "kind"];
  // SubKind is an optional resource sub kind, used in some resources
  string SubKind = 2 [(gogoproto.jsontag) = "sub_kind,omitempty"];
  // Version is version
  string Version = 3 [(gogoproto.jsontag) = "version"];
  // Metadata is resource metadata
  Metadata Metadata = 4 [
    (gogoproto.nullable) = false,
    (gogoproto.jsontag) = "metadata"
  ];
  // Spec is a namespace spec
  NamespaceSpec Spec = 5 [
    (gogoproto.nullable) = false,
    (gogoproto.jsontag) = "spec"
  ];
}

// NamespaceSpec is a namespace specification
message NamespaceSpec {}

message UserTokenV3 {
  option (gogoproto.goproto_stringer) = false;
  option (gogoproto.stringer) = false;

  // Kind is a resource kind
  string Kind = 1 [(gogoproto.jsontag) = "kind"];
  // SubKind is a resource sub kind, used to define the type of user token.
  string SubKind = 2 [(gogoproto.jsontag) = "sub_kind,omitempty"];
  // Version is version
  string Version = 3 [(gogoproto.jsontag) = "version"];
  // Metadata is resource metadata
  Metadata Metadata = 4 [
    (gogoproto.nullable) = false,
    (gogoproto.jsontag) = "metadata"
  ];
  // Spec is an resource specification
  UserTokenSpecV3 Spec = 5 [
    (gogoproto.nullable) = false,
    (gogoproto.jsontag) = "spec"
  ];
}

// UserTokenUsage contains additional information about the intended usage of a user token.
enum UserTokenUsage {
  // Default value that implies token usage was not set.
  USER_TOKEN_USAGE_UNSPECIFIED = 0;
  // USER_TOKEN_RECOVER_PASSWORD is a request to recover password.
  USER_TOKEN_RECOVER_PASSWORD = 1;
  // USER_TOKEN_RECOVER_MFA is a request to recover a MFA.
  USER_TOKEN_RECOVER_MFA = 2;
  // USER_TOKEN_RENEWAL_BOT is a request to generate certificates
  // for a bot user.
  USER_TOKEN_RENEWAL_BOT = 3;
}

message UserTokenSpecV3 {
  // User is user name associated with this token
  string User = 1 [(gogoproto.jsontag) = "user"];
  // URL is this token URL
  string URL = 2 [(gogoproto.jsontag) = "url"];
  // Usage is an optional field that provides more information about how this token will be used.
  UserTokenUsage Usage = 3 [(gogoproto.jsontag) = "usage,omitempty"];
  // Created holds information about when the token was created
  google.protobuf.Timestamp Created = 4 [
    (gogoproto.stdtime) = true,
    (gogoproto.nullable) = false,
    (gogoproto.jsontag) = "created,omitempty"
  ];
}

message UserTokenSecretsV3 {
  option (gogoproto.goproto_stringer) = false;
  option (gogoproto.stringer) = false;

  // Kind is a resource kind
  string Kind = 1 [(gogoproto.jsontag) = "kind"];
  // SubKind is an optional resource sub kind, used in some resources
  string SubKind = 2 [(gogoproto.jsontag) = "sub_kind,omitempty"];
  // Version is version
  string Version = 3 [(gogoproto.jsontag) = "version"];
  // Metadata is resource metadata
  Metadata Metadata = 4 [
    (gogoproto.nullable) = false,
    (gogoproto.jsontag) = "metadata"
  ];
  // Spec is an resource specification
  UserTokenSecretsSpecV3 Spec = 5 [
    (gogoproto.nullable) = false,
    (gogoproto.jsontag) = "spec"
  ];
}

message UserTokenSecretsSpecV3 {
  // OTPKey is is a secret value of one time password secret generator
  string OTPKey = 1 [(gogoproto.jsontag) = "opt_key"];
  // OTPKey is is a secret value of one time password secret generator
  string QRCode = 2 [(gogoproto.jsontag) = "qr_code,omitempty"];
  // Created holds information about when the token was created
  google.protobuf.Timestamp Created = 3 [
    (gogoproto.stdtime) = true,
    (gogoproto.nullable) = false,
    (gogoproto.jsontag) = "created,omitempty"
  ];
}

// AccessRequest represents an Access Request resource specification
message AccessRequestV3 {
  option (gogoproto.goproto_stringer) = false;
  option (gogoproto.stringer) = false;

  // Kind is a resource kind
  string Kind = 1 [(gogoproto.jsontag) = "kind"];
  // SubKind is an optional resource sub kind, used in some resources
  string SubKind = 2 [(gogoproto.jsontag) = "sub_kind,omitempty"];
  // Version is version
  string Version = 3 [(gogoproto.jsontag) = "version"];
  // Metadata is AccessRequest metadata
  Metadata Metadata = 4 [
    (gogoproto.nullable) = false,
    (gogoproto.jsontag) = "metadata"
  ];
  // Spec is an AccessRequest specification
  AccessRequestSpecV3 Spec = 5 [
    (gogoproto.nullable) = false,
    (gogoproto.jsontag) = "spec"
  ];
}

// AccessReviewThreshold describes a filter used to match access reviews,
// as well as approval/denial counts which trigger state-transitions.  This type
// can be used to describe policies such as "can be approved by 2 admins"
// or "can be denied by any non-contractor".
message AccessReviewThreshold {
  // Name is the optional human-readable name of the threshold.
  string Name = 1 [(gogoproto.jsontag) = "name,omitempty"];
  // Filter is an optional predicate used to determine which reviews
  // count toward this threshold.
  string Filter = 2 [(gogoproto.jsontag) = "filter,omitempty"];
  // Approve is the number of matching approvals needed for state-transition.
  uint32 Approve = 3 [(gogoproto.jsontag) = "approve,omitempty"];
  // Deny is the number of denials needed for state-transition.
  uint32 Deny = 4 [(gogoproto.jsontag) = "deny,omitempty"];
}

// PromotedAccessList is a minimal access list representation used for
// promoting Access Requests to access lists.
message PromotedAccessList {
  // Name is the name of the access list.
  string Name = 1 [(gogoproto.jsontag) = "name"];
  // Title is the title of the access list.
  string Title = 2 [(gogoproto.jsontag) = "title"];
}

// AccessRequestDryRunEnrichment contains the extra info added in a response to a dry run request.
message AccessRequestDryRunEnrichment {
  // ReasonMode specifies the reason mode for this Access Request as defined in
  // [AccessRequestConditionsReason].reason.
  string ReasonMode = 1 [
    (gogoproto.jsontag) = "reason_mode,omitempty",
    (gogoproto.casttype) = "RequestReasonMode"
  ];
  // ReasonPrompts is a sorted and deduplicated list of reason prompts for this Access Request.
  repeated string ReasonPrompts = 2 [(gogoproto.jsontag) = "reason_prompt,omitempty"];
}

// AccessReview is a review to be applied to an Access Request.
message AccessReview {
  // Author is the teleport username of the review author.
  string Author = 1 [(gogoproto.jsontag) = "author"];
  // Roles is a list used for role-subselection (not yet fully supported).
  repeated string Roles = 2 [(gogoproto.jsontag) = "roles,omitempty"];
  // ProposedState is the proposed state (must be APPROVED or DENIED).
  RequestState ProposedState = 3 [(gogoproto.jsontag) = "proposed_state,omitempty"];
  // Reason is an optional human-readable reason for why the above state
  // is being proposed.
  string Reason = 4 [(gogoproto.jsontag) = "reason,omitempty"];
  // Created is the time at which the review was created.
  google.protobuf.Timestamp Created = 5 [
    (gogoproto.stdtime) = true,
    (gogoproto.nullable) = false,
    (gogoproto.jsontag) = "created,omitempty"
  ];
  // Annotations is the proposed value of the request's resolve_annotations field.
  wrappers.LabelValues Annotations = 6 [
    (gogoproto.nullable) = false,
    (gogoproto.jsontag) = "annotations,omitempty",
    (gogoproto.customtype) = "github.com/gravitational/teleport/api/types/wrappers.Traits"
  ];

  // ThresholdIndexes stores the indexes of thresholds which this review matches
  // (internal use only).
  repeated uint32 ThresholdIndexes = 7 [(gogoproto.jsontag) = "i,omitempty"];

  reserved "PromotedAccessListTitle";
  reserved 8;

  // AccessList is the access list that this request was promoted to.
  // This field is only populated when the request is in the PROMOTED state.
  PromotedAccessList accessList = 9 [(gogoproto.jsontag) = "access_list,omitempty"];

  // AssumeStartTime is the time the requested roles can be assumed.
  google.protobuf.Timestamp AssumeStartTime = 10 [
    (gogoproto.stdtime) = true,
    (gogoproto.nullable) = true,
    (gogoproto.jsontag) = "assume_start_time,omitempty"
  ];
}

// AccessReviewSubmission encodes the necessary parameters for submitting
// a new access review.
message AccessReviewSubmission {
  // RequestID is the unique ID of the request to be reviewed.
  string RequestID = 1 [(gogoproto.jsontag) = "id,omitempty"];

  // Review is the review to be applied.
  AccessReview Review = 2 [
    (gogoproto.nullable) = false,
    (gogoproto.jsontag) = "review,omitempty"
  ];
}

// RequestState represents the state of a request for escalated privilege.
enum RequestState {
  // NONE variant exists to allow RequestState to be explicitly omitted
  // in certain circumstances (e.g. in an AccessRequestFilter).
  NONE = 0;
  // PENDING variant is the default for newly created requests.
  PENDING = 1;
  // APPROVED variant indicates that a request has been accepted by
  // an administrating party.
  APPROVED = 2;
  // DENIED variant indicates that a request has been rejected by
  // an administrating party.
  DENIED = 3;
  // PROMOTED variant indicates that a request has been promoted to
  // an access list.
  PROMOTED = 4;
}

// ThresholdIndexSet encodes a list of threshold indexes. One of the listed thresholds
// must pass for the set to be considered to have passed (i.e. this is an `or` operator).
message ThresholdIndexSet {
  // Indexes are the indexes of thresholds which relate to the role.
  repeated uint32 Indexes = 1 [(gogoproto.jsontag) = "i,omitempty"];
}

// ThresholdIndexSets is a list of threshold index sets.  Each of the individual
// sets must pass (i.e. this is an `and` operator).
message ThresholdIndexSets {
  // Sets are the sets that make up this group.
  repeated ThresholdIndexSet Sets = 1 [
    (gogoproto.nullable) = false,
    (gogoproto.jsontag) = "s,omitempty"
  ];
}

// AccessRequestSpec is the specification for AccessRequest
message AccessRequestSpecV3 {
  // User is the name of the user to whom the roles will be applied.
  string User = 1 [(gogoproto.jsontag) = "user"];
  // Roles is the name of the roles being requested.
  repeated string Roles = 2 [(gogoproto.jsontag) = "roles"];
  // State is the current state of this Access Request.
  RequestState State = 3 [(gogoproto.jsontag) = "state,omitempty"];
  // Created encodes the time at which the request was registered with the auth
  // server.
  google.protobuf.Timestamp Created = 4 [
    (gogoproto.stdtime) = true,
    (gogoproto.nullable) = false,
    (gogoproto.jsontag) = "created,omitempty"
  ];
  // Expires constrains the maximum lifetime of any login session for which this
  // request is active.
  google.protobuf.Timestamp Expires = 5 [
    (gogoproto.stdtime) = true,
    (gogoproto.nullable) = false,
    (gogoproto.jsontag) = "expires,omitempty"
  ];

  // RequestReason is an optional message explaining the reason for the request.
  string RequestReason = 6 [(gogoproto.jsontag) = "request_reason,omitempty"];

  // ResolveReason is an optional message explaining the reason for the resolution
  // of the request (approval, denial, etc...).
  string ResolveReason = 7 [(gogoproto.jsontag) = "resolve_reason,omitempty"];

  // ResolveAnnotations is a set of arbitrary values received from plugins or other
  // resolving parties during approval/denial.  Importantly, these annotations are
  // included in the access_request.update event, allowing plugins to propagate
  // arbitrary structured data to the audit log.
  wrappers.LabelValues ResolveAnnotations = 8 [
    (gogoproto.nullable) = false,
    (gogoproto.jsontag) = "resolve_annotations,omitempty",
    (gogoproto.customtype) = "github.com/gravitational/teleport/api/types/wrappers.Traits"
  ];

  // SystemAnnotations is a set of programmatically generated annotations attached
  // to pending Access Requests by teleport.  These annotations are generated by
  // applying variable interpolation to the RoleConditions.Request.Annotations block
  // of a user's role(s).  These annotations serve as a mechanism for administrators
  // to pass extra information to plugins when they process pending Access Requests.
  wrappers.LabelValues SystemAnnotations = 9 [
    (gogoproto.nullable) = false,
    (gogoproto.jsontag) = "system_annotations,omitempty",
    (gogoproto.customtype) = "github.com/gravitational/teleport/api/types/wrappers.Traits"
  ];

  // Thresholds is a list of review thresholds relevant to this request.  Order must be
  // preserved, as thresholds are referenced by index (internal use only).
  repeated AccessReviewThreshold Thresholds = 10 [
    (gogoproto.nullable) = false,
    (gogoproto.jsontag) = "thresholds,omitempty"
  ];

  // RoleThresholdMapping encodes the relationship between the requested roles and
  // the review threshold requirements for the given role (internal use only).
  // By storing a representation of which thresholds must pass for each requested role, we
  // both eliminate the need to cache the requestor's roles directly, and allow future
  // versions of teleport to become smarter about calculating more granular requirements
  // in a backwards-compatible manner (i.e. calculation can become smarter in minor releases).
  // Storing this relationship on the request is necessary in order to avoid unexpected or
  // inconsistent behavior due to review submission timing.
  map<string, ThresholdIndexSets> RoleThresholdMapping = 11 [
    (gogoproto.nullable) = false,
    (gogoproto.jsontag) = "rtm,omitempty"
  ];

  // Reviews is a list of reviews applied to this request (internal use only).
  repeated AccessReview Reviews = 12 [
    (gogoproto.nullable) = false,
    (gogoproto.jsontag) = "reviews,omitempty"
  ];

  // SuggestedReviewers is a list of reviewer suggestions.  These can be teleport usernames, but
  // that is not a requirement.
  repeated string SuggestedReviewers = 13 [(gogoproto.jsontag) = "suggested_reviewers,omitempty"];

  // RequestedResourceIDs is a set of resources to which access is being requested.
  repeated ResourceID RequestedResourceIDs = 14 [
    (gogoproto.jsontag) = "resource_ids,omitempty",
    (gogoproto.nullable) = false
  ];

  // LoginHint is used as a hint for search-based Access Requests to select
  // roles based on the login the user is attempting.
  string LoginHint = 15 [(gogoproto.jsontag) = "login_hint,omitempty"];

  // DryRun indicates that the request should not actually be created, the
  // Auth Service should only validate the Access Request.
  bool DryRun = 16 [(gogoproto.jsontag) = "dry_run,omitempty"];

  // MaxDuration indicates how long the access should be granted for.
  google.protobuf.Timestamp MaxDuration = 17 [
    (gogoproto.stdtime) = true,
    (gogoproto.nullable) = false,
    (gogoproto.jsontag) = "max_duration,omitempty"
  ];

  // SessionTLL indicated how long a certificate for a session should be valid for.
  google.protobuf.Timestamp SessionTTL = 18 [
    (gogoproto.stdtime) = true,
    (gogoproto.nullable) = false,
    (gogoproto.jsontag) = "session_ttl,omitempty"
  ];

  reserved "PromotedAccessListTitle";
  reserved 19;

  // PromotedAccessListTitle is the title of the access list that this request
  // was promoted to. Used by WebUI to display the title of the access list.
  // This field is only populated when the request is in the PROMOTED state.
  PromotedAccessList accessList = 20 [(gogoproto.jsontag) = "access_list,omitempty"];

  // AssumeStartTime is the time the requested roles can be assumed.
  google.protobuf.Timestamp AssumeStartTime = 21 [
    (gogoproto.stdtime) = true,
    (gogoproto.nullable) = true,
    (gogoproto.jsontag) = "assume_start_time,omitempty"
  ];

  // ResourceExpiry is the time at which the access request resource will expire.
  google.protobuf.Timestamp ResourceExpiry = 22 [
    (gogoproto.stdtime) = true,
    (gogoproto.nullable) = true,
    (gogoproto.jsontag) = "expiry,omitempty"
  ];

  // DryRunEnrichment contains the extra info added in response to a dry run request.
  AccessRequestDryRunEnrichment DryRunEnrichment = 23 [(gogoproto.jsontag) = "dry_run_enrichment,omitempty"];

  // RequestKind indicates the kind (short/long-term) of request.
  AccessRequestKind RequestKind = 24 [(gogoproto.jsontag) = "request_kind,omitempty"];

  // LongTermResourceGrouping contains information about how resources can be grouped
  // based on Access List promotions for long-term Access Requests.
  LongTermResourceGrouping LongTermGrouping = 25 [(gogoproto.jsontag) = "long_term_grouping,omitempty"];
}

// AccessRequestKind represents the kind of Access Request being made (short/long-term).
enum AccessRequestKind {
  // UNDEFINED is the default value, and represents an undefined request kind.
  UNDEFINED = 0;
  // SHORT_TERM represents a short-term request, either role-based or resource-based.
  SHORT_TERM = 1;
  // LONG_TERM represents a long-term resource-based request.
  LONG_TERM = 2;
}

enum AccessRequestScope {
  // DEFAULT allows all requests to be viewed
  DEFAULT = 0;
  // MY_REQUESTS will return only requests created by the requester
  MY_REQUESTS = 1;
  // NEEDS_REVIEW will return only requests that were not created by
  // the requester and do not include a review made by the requester
  NEEDS_REVIEW = 2;
  // REVIEWED will return only requests that were not created by
  // the requester and have a review submitted by the requester. This
  // can include requests that have no yet been completely approved/denied.
  REVIEWED = 3;
}

// AccessRequestFilter encodes filter params for Access Requests.
message AccessRequestFilter {
  // ID specifies a request ID if set.
  string ID = 1 [(gogoproto.jsontag) = "id,omitempty"];
  // User specifies a username if set.
  string User = 2 [(gogoproto.jsontag) = "user,omitempty"];
  // RequestState filters for requests in a specific state.
  RequestState State = 3 [(gogoproto.jsontag) = "state,omitempty"];
  // SearchKeywords is a list of search keywords to match against resource field values.
  // The matcher goes through select field values from a resource
  // and tries to match against the list of search values, ignoring case and order.
  // Returns true if all search vals were matched (or if nil search vals).
  // Returns false if no or partial match (or nil field values).
  repeated string SearchKeywords = 4 [(gogoproto.jsontag) = "search,omitempty"];
  // Scope is an aditional filter to view requests based on needs review, reviewed, my requests
  AccessRequestScope Scope = 5 [(gogoproto.jsontag) = "scope,omitempty"];
  // Requester is the requester of the api call. This is set by the Auth Service
  // Use User for the requester of the request.
  string Requester = 6 [(gogoproto.jsontag) = "requester,omitempty"];
}

// AccessCapabilities is a summary of capabilities that a user
// is granted via their dynamic access privileges which may not be
// calculable by directly examining the user's own static roles.
message AccessCapabilities {
  // RequestableRoles is a list of existent roles which the user is allowed to request.
  repeated string RequestableRoles = 1 [(gogoproto.jsontag) = "requestable_roles,omitempty"];
  // SuggestedReviewers is a list of all reviewers which are suggested by the user's roles.
  repeated string SuggestedReviewers = 2 [(gogoproto.jsontag) = "suggested_reviewers,omitempty"];
  // ApplicableRolesForResources is a list of the roles applicable for access to a given set of resources.
  repeated string ApplicableRolesForResources = 3 [(gogoproto.jsontag) = "applicable_roles,omitempty"];
  // RequestPrompt is an optional message which tells users what they aught to request.
  string RequestPrompt = 4 [(gogoproto.jsontag) = "request_prompt,omitempty"];
  // RequireReason indicates whether the request strategy is one that requires
  // users to always supply reasons with their requests.
  bool RequireReason = 5 [(gogoproto.jsontag) = "require_reason,omitempty"];
  // AutoRequest indicates whether the request strategy indicates that a
  // request should be automatically generated on login.
  bool AutoRequest = 6 [(gogoproto.jsontag) = "auto_request,omitempty"];
}

// AccessCapabilitiesRequest encodes parameters for the GetAccessCapabilities method.
message AccessCapabilitiesRequest {
  // User is the name of the user whose capabilities we are interested in (defaults to
  // the caller's own username).
  string User = 1 [(gogoproto.jsontag) = "user,omitempty"];
  // RequestableRoles is a flag indicating that we would like to view the list of roles
  // that the user is able to request.
  bool RequestableRoles = 2 [(gogoproto.jsontag) = "requestable_roles,omitempty"];
  // SuggestedReviewers is a flag indicating that we would like to view the list of all
  // reviewers which are suggested by the user's roles.
  bool SuggestedReviewers = 3 [(gogoproto.jsontag) = "suggested_reviewers,omitempty"];
  // ResourceIDs is the list of the ResourceIDs of the resources we would like to view
  // the necessary roles for.
  repeated ResourceID ResourceIDs = 4 [
    (gogoproto.jsontag) = "resource_ids,omitempty",
    (gogoproto.nullable) = false
  ];
  // Login is the host login the user is requesting access for.
  string Login = 5 [(gogoproto.jsontag) = "login,omitempty"];
  // FilterRequestableRolesByResource is a flag indicating that the returned
  // list of roles that the user can request should be filtered to only include
  // roles that allow access to the provided ResourceIDs.
  bool FilterRequestableRolesByResource = 6 [(gogoproto.jsontag) = "filter_requestable_roles_by_resource,omitempty"];
}

// RequestKubernetesResource is the Kubernetes resource identifier used
// in access request settings.
// Modeled after existing message KubernetesResource.
message RequestKubernetesResource {
  // kind specifies the Kubernetes Resource type.
  string kind = 1 [(gogoproto.jsontag) = "kind,omitempty"];
  // APIGroup specifies the Kubernetes Resource API group.
  string APIGroup = 2 [(gogoproto.jsontag) = "api_group,omitempty"];
}

// ResourceID is a unique identifier for a teleport resource.
// Must be kept in sync with teleport.decision.v1alpha1.ResourceId.
message ResourceID {
  // ClusterName is the name of the cluster the resource is in.
  string ClusterName = 1 [(gogoproto.jsontag) = "cluster"];
  // Kind is the resource kind.
  string Kind = 2 [(gogoproto.jsontag) = "kind"];
  // Name is the name of the specific resource.
  string Name = 3 [(gogoproto.jsontag) = "name"];
  // SubResourceName is the resource belonging to resource identified by "Name"
  // that the user is allowed to access to.
  // When granting access to a subresource, access to other resources is limited.
  // Currently it just supports resources of Kind=pod and the format is the following
  // "<kube_namespace>/<kube_pod>".
  string SubResourceName = 4 [(gogoproto.jsontag) = "sub_resource,omitempty"];
}

// PluginData stores a collection of values associated with a specific resource.
message PluginDataV3 {
  option (gogoproto.goproto_stringer) = false;
  option (gogoproto.stringer) = false;

  // Kind is a resource kind
  string Kind = 1 [(gogoproto.jsontag) = "kind"];
  // SubKind is an optional resource sub kind, used in some resources
  string SubKind = 2 [(gogoproto.jsontag) = "sub_kind,omitempty"];
  // Version is version
  string Version = 3 [(gogoproto.jsontag) = "version"];
  // Metadata is PluginData metadata
  Metadata Metadata = 4 [
    (gogoproto.nullable) = false,
    (gogoproto.jsontag) = "metadata"
  ];
  // Spec is a PluginData specification
  PluginDataSpecV3 Spec = 5 [
    (gogoproto.nullable) = false,
    (gogoproto.jsontag) = "spec"
  ];
}

// PluginDataEntry wraps a mapping of arbitrary string values used by
// plugins to store per-resource information.
message PluginDataEntry {
  // Data is a mapping of arbitrary string values.
  map<string, string> Data = 1 [(gogoproto.jsontag) = "data,omitempty"];
}

// PluginData stores a collection of values associated with a specific resource.
message PluginDataSpecV3 {
  // Entries is a collection of PluginData values organized by plugin name.
  map<string, PluginDataEntry> Entries = 1 [(gogoproto.jsontag) = "entries"];
}

// NOTE: PluginDataFilter and PluginDataUpdateParams currently only target AccessRequest resources
// since those are the only resources currently managed via plugin.  Support for additional resource
// kinds may be added in a backwards-compatible manner by adding a `Kind` field which defaults
// to `access_request` if unspecified.

// PluginDataFilter encodes filter params for plugin data.
message PluginDataFilter {
  // Kind is the kind of resource that the target plugin data
  // is associated with.
  string Kind = 1 [(gogoproto.jsontag) = "kind,omitempty"];
  // Resource matches a specific resource name if set.
  string Resource = 2 [(gogoproto.jsontag) = "resource,omitempty"];
  // Plugin matches a specific plugin name if set.
  string Plugin = 3 [(gogoproto.jsontag) = "plugin,omitempty"];
}

// PluginDataUpdateParams encodes parameters for updating a PluginData field.
message PluginDataUpdateParams {
  // Kind is the kind of resource that the target plugin data
  // is associated with.
  string Kind = 1 [(gogoproto.jsontag) = "kind"];
  // Resource indicates the name of the target resource.
  string Resource = 2 [(gogoproto.jsontag) = "resource"];
  // Plugin is the name of the plugin that owns the data.
  string Plugin = 3 [(gogoproto.jsontag) = "plugin"];
  // Set indicates the fields which should be set by this operation.
  map<string, string> Set = 4 [(gogoproto.jsontag) = "set,omitempty"];
  // Expect optionally indicates the expected state of fields prior to this update.
  map<string, string> Expect = 5 [(gogoproto.jsontag) = "expect,omitempty"];
}

// RoleFilter matches role resources.
message RoleFilter {
  // SearchKeywords is a list of search keywords to match against resource field values.
  repeated string SearchKeywords = 1 [(gogoproto.jsontag) = "search_keywords,omitempty"];
  // SkipSystemRoles filters out teleport system roles from the results.
  bool SkipSystemRoles = 2 [(gogoproto.jsontag) = "skip_system_roles,omitempty"];
}

// RoleV6 represents role resource specification
message RoleV6 {
  option (gogoproto.goproto_stringer) = false;
  option (gogoproto.stringer) = false;

  // Kind is a resource kind
  string Kind = 1 [(gogoproto.jsontag) = "kind"];
  // SubKind is an optional resource sub kind, used in some resources
  string SubKind = 2 [(gogoproto.jsontag) = "sub_kind,omitempty"];
  // Version is the resource version. It must be specified.
  // Supported values are: `v3`, `v4`, `v5`, `v6`, `v7`.
  string Version = 3 [(gogoproto.jsontag) = "version"];
  // Metadata is resource metadata
  Metadata Metadata = 4 [
    (gogoproto.nullable) = false,
    (gogoproto.jsontag) = "metadata"
  ];
  // Spec is a role specification
  RoleSpecV6 Spec = 5 [
    (gogoproto.nullable) = false,
    (gogoproto.jsontag) = "spec"
  ];
}

// RoleSpecV6 is role specification for RoleV6.
message RoleSpecV6 {
  // Options is for OpenSSH options like agent forwarding.
  RoleOptions Options = 1 [
    (gogoproto.nullable) = false,
    (gogoproto.jsontag) = "options,omitempty"
  ];
  // Allow is the set of conditions evaluated to grant access.
  RoleConditions Allow = 2 [
    (gogoproto.nullable) = false,
    (gogoproto.jsontag) = "allow,omitempty"
  ];
  // Deny is the set of conditions evaluated to deny access. Deny takes priority
  // over allow.
  RoleConditions Deny = 3 [
    (gogoproto.nullable) = false,
    (gogoproto.jsontag) = "deny,omitempty"
  ];
}

// CreateHostUserMode determines whether host user creation should be
// disabled or if host users should be cleaned up or kept after
// sessions end.
enum CreateHostUserMode {
  HOST_USER_MODE_UNSPECIFIED = 0;
  // HOST_USER_MODE_OFF disables host user creation.
  HOST_USER_MODE_OFF = 1;
  // HOST_USER_MODE_DROP enables host user creation and deletes users at session end.
  // Deprecated: replaced by HOST_USER_MODE_INSECURE_DROP.
  HOST_USER_MODE_DROP = 2 [deprecated = true];
  // HOST_USER_MODE_KEEP enables host user creation and leaves users behind at session end.
  HOST_USER_MODE_KEEP = 3;
  // HOST_USER_MODE_INSECURE_DROP enables host user creation without a home directory and deletes
  // users at session end.
  HOST_USER_MODE_INSECURE_DROP = 4;
}

// CreateDatabaseUserMode determines whether database user creation should be
// disabled or if users should be cleaned up or kept after sessions end.
enum CreateDatabaseUserMode {
  DB_USER_MODE_UNSPECIFIED = 0;
  // DB_USER_MODE_OFF disables user creation.
  DB_USER_MODE_OFF = 1;
  // DB_USER_MODE_KEEP allows user creation and disable users at session end.
  DB_USER_MODE_KEEP = 2;
  // DB_USER_MODE_BEST_EFFORT_DROP allows user creation and tries to drop user
  // at session end. If the drop fails, fallback to disabling them.
  DB_USER_MODE_BEST_EFFORT_DROP = 3;
}

// SSHLocalPortForwarding configures access controls for local SSH port forwarding.
message SSHLocalPortForwarding {
  BoolValue Enabled = 1 [
    (gogoproto.nullable) = true,
    (gogoproto.jsontag) = "enabled,omitempty",
    (gogoproto.customtype) = "BoolOption"
  ];
}

// SSHRemotePortForwarding configures access controls for remote SSH port forwarding.
message SSHRemotePortForwarding {
  BoolValue Enabled = 1 [
    (gogoproto.nullable) = true,
    (gogoproto.jsontag) = "enabled,omitempty",
    (gogoproto.customtype) = "BoolOption"
  ];
}

// SSHPortForwarding configures what types of SSH port forwarding are allowed by a role.
message SSHPortForwarding {
  // Allow local port forwarding.
  SSHLocalPortForwarding Local = 1 [
    (gogoproto.nullable) = true,
    (gogoproto.jsontag) = "local,omitempty"
  ];
  // Allow remote port forwarding.
  SSHRemotePortForwarding Remote = 2 [
    (gogoproto.nullable) = true,
    (gogoproto.jsontag) = "remote,omitempty"
  ];
}

// RoleOptions is a set of role options
message RoleOptions {
  // ForwardAgent is SSH agent forwarding.
  bool ForwardAgent = 1 [
    (gogoproto.jsontag) = "forward_agent",
    (gogoproto.casttype) = "Bool"
  ];

  // MaxSessionTTL defines how long a SSH session can last for.
  int64 MaxSessionTTL = 2 [
    (gogoproto.jsontag) = "max_session_ttl,omitempty",
    (gogoproto.casttype) = "Duration"
  ];

  // Deprecated: Use SSHPortForwarding instead
  BoolValue PortForwarding = 3 [
    deprecated = true,
    (gogoproto.nullable) = true,
    (gogoproto.jsontag) = "port_forwarding,omitempty",
    (gogoproto.customtype) = "BoolOption"
  ];

  // CertificateFormat defines the format of the user certificate to allow
  // compatibility with older versions of OpenSSH.
  string CertificateFormat = 4 [(gogoproto.jsontag) = "cert_format"];

  // ClientIdleTimeout sets disconnect clients on idle timeout behavior,
  // if set to 0 means do not disconnect, otherwise is set to the idle
  // duration.
  int64 ClientIdleTimeout = 5 [
    (gogoproto.jsontag) = "client_idle_timeout,omitempty",
    (gogoproto.casttype) = "Duration"
  ];

  // DisconnectExpiredCert sets disconnect clients on expired certificates.
  bool DisconnectExpiredCert = 6 [
    (gogoproto.nullable) = true,
    (gogoproto.jsontag) = "disconnect_expired_cert,omitempty",
    (gogoproto.casttype) = "Bool"
  ];

  // BPF defines what events to record for the BPF-based session recorder.
  repeated string BPF = 7 [(gogoproto.jsontag) = "enhanced_recording,omitempty"];

  // PermitX11Forwarding authorizes use of X11 forwarding.
  bool PermitX11Forwarding = 8 [
    (gogoproto.nullable) = true,
    (gogoproto.jsontag) = "permit_x11_forwarding,omitempty",
    (gogoproto.casttype) = "Bool"
  ];

  // MaxConnections defines the maximum number of
  // concurrent connections a user may hold.
  int64 MaxConnections = 9 [(gogoproto.jsontag) = "max_connections,omitempty"];

  // MaxSessions defines the maximum number of
  // concurrent sessions per connection.
  int64 MaxSessions = 10 [(gogoproto.jsontag) = "max_sessions,omitempty"];

  // RequestAccess defines the request strategy (optional|reason|always)
  // where optional is the default.
  string RequestAccess = 11 [
    (gogoproto.jsontag) = "request_access,omitempty",
    (gogoproto.casttype) = "RequestStrategy"
  ];

  // RequestPrompt is an optional message which tells users what they aught to request.
  string RequestPrompt = 12 [(gogoproto.jsontag) = "request_prompt,omitempty"];

  reserved 13; // RequireSessionMFA replaced by RequireMFAType
  reserved "RequireSessionMFA";

  // Lock specifies the locking mode (strict|best_effort) to be applied with
  // the role.
  string Lock = 14 [
    (gogoproto.jsontag) = "lock,omitempty",
    (gogoproto.casttype) = "github.com/gravitational/teleport/api/constants.LockingMode"
  ];

  // RecordDesktopSession indicates whether desktop access sessions should be recorded.
  // It defaults to true unless explicitly set to false.
  RecordSession RecordSession = 15 [(gogoproto.jsontag) = "record_session"];

  // DesktopClipboard indicates whether clipboard sharing is allowed between the user's
  // workstation and the remote desktop. It defaults to true unless explicitly set to
  // false.
  BoolValue DesktopClipboard = 16 [
    (gogoproto.nullable) = true,
    (gogoproto.jsontag) = "desktop_clipboard",
    (gogoproto.customtype) = "BoolOption"
  ];

  // CertExtensions specifies the key/values
  repeated CertExtension CertExtensions = 17 [(gogoproto.jsontag) = "cert_extensions,omitempty"];

  // MaxKubernetesConnections defines the maximum number of concurrent
  // Kubernetes sessions a user may hold.
  int64 MaxKubernetesConnections = 18 [(gogoproto.jsontag) = "max_kubernetes_connections,omitempty"];

  // DesktopDirectorySharing indicates whether directory sharing is allowed between the user's
  // workstation and the remote desktop. It defaults to false unless explicitly set to
  // true.
  BoolValue DesktopDirectorySharing = 19 [
    (gogoproto.nullable) = true,
    (gogoproto.jsontag) = "desktop_directory_sharing",
    (gogoproto.customtype) = "BoolOption"
  ];

  // Deprecated: use CreateHostUserMode instead.
  BoolValue CreateHostUser = 20 [
    (gogoproto.nullable) = true,
    (gogoproto.jsontag) = "create_host_user,omitempty",
    (gogoproto.customtype) = "BoolOption"
  ];

  // PinSourceIP forces the same client IP for certificate generation and usage
  bool PinSourceIP = 21 [
    (gogoproto.jsontag) = "pin_source_ip",
    (gogoproto.casttype) = "Bool"
  ];

  // SSHFileCopy indicates whether remote file operations via SCP or SFTP are allowed
  // over an SSH session. It defaults to true unless explicitly set to false.
  BoolValue SSHFileCopy = 22 [
    (gogoproto.nullable) = true,
    (gogoproto.jsontag) = "ssh_file_copy",
    (gogoproto.customtype) = "BoolOption"
  ];

  // RequireMFAType is the type of MFA requirement enforced for this user.
  // 0 is "OFF", 1 is "SESSION", 2 is "SESSION_AND_HARDWARE_KEY", 3 is "HARDWARE_KEY_TOUCH",
  // 4 is "HARDWARE_KEY_PIN", 5 is "HARDWARE_KEY_TOUCH_AND_PIN".
  RequireMFAType RequireMFAType = 23 [(gogoproto.jsontag) = "require_session_mfa,omitempty"];

  // DeviceTrustMode is the device authorization mode used for the resources
  // associated with the role.
  // See DeviceTrust.Mode.
  string DeviceTrustMode = 24 [(gogoproto.jsontag) = "device_trust_mode,omitempty"];

  // IDP is a set of options related to accessing IdPs within Teleport.
  // Requires Teleport Enterprise.
  IdPOptions IDP = 25 [(gogoproto.jsontag) = "idp,omitempty"];

  // CreateDesktopUser allows users to be automatically created on a Windows desktop
  BoolValue CreateDesktopUser = 26 [
    (gogoproto.nullable) = true,
    (gogoproto.jsontag) = "create_desktop_user",
    (gogoproto.customtype) = "BoolOption"
  ];

  // CreateDatabaseUser enabled automatic database user creation.
  BoolValue CreateDatabaseUser = 27 [
    (gogoproto.nullable) = true,
    (gogoproto.jsontag) = "create_db_user",
    (gogoproto.customtype) = "BoolOption"
  ];

  // CreateHostUserMode allows users to be automatically created on a
  // host when not set to off.
  // 0 is "unspecified"; 1 is "off"; 2 is "drop" (removed for v15 and above),
  // 3 is "keep"; 4 is "insecure-drop".
  CreateHostUserMode CreateHostUserMode = 28 [(gogoproto.jsontag) = "create_host_user_mode,omitempty"];

  // CreateDatabaseUserMode allows users to be automatically created on a
  // database when not set to off.
  // 0 is "unspecified", 1 is "off", 2 is "keep", 3 is "best_effort_drop".
  CreateDatabaseUserMode CreateDatabaseUserMode = 29 [(gogoproto.jsontag) = "create_db_user_mode,omitempty"];

  // MFAVerificationInterval optionally defines the maximum duration that can elapse
  // between successive MFA verifications. This variable is used to ensure
  // that users are periodically prompted to verify their identity, enhancing
  // security by preventing prolonged sessions without re-authentication when using
  // tsh proxy * derivatives.
  // It's only effective if the session requires MFA.
  // If not set, defaults to `max_session_ttl`.
  google.protobuf.Duration MFAVerificationInterval = 30 [
    (gogoproto.jsontag) = "mfa_verification_interval,omitempty",
    (gogoproto.nullable) = false,
    (gogoproto.stdduration) = true
  ];

  // CreateHostUserDefaultShell is used to configure the default shell for newly provisioned host users.
  string CreateHostUserDefaultShell = 31 [(gogoproto.jsontag) = "create_host_user_default_shell,omitempty"];

  // SSHPortForwarding configures what types of SSH port forwarding are allowed by a role.
  SSHPortForwarding SSHPortForwarding = 32 [
    (gogoproto.nullable) = true,
    (gogoproto.jsontag) = "ssh_port_forwarding,omitempty"
  ];
}

message RecordSession {
  // Desktop indicates whether desktop sessions should be recorded.
  // It defaults to true unless explicitly set to false.
  BoolValue Desktop = 1 [
    (gogoproto.nullable) = true,
    (gogoproto.jsontag) = "desktop",
    (gogoproto.customtype) = "BoolOption"
  ];

  // Default indicates the default value for the services.
  string Default = 2 [
    (gogoproto.jsontag) = "default,omitempty",
    (gogoproto.casttype) = "github.com/gravitational/teleport/api/constants.SessionRecordingMode"
  ];

  // SSH indicates the session mode used on SSH sessions.
  string SSH = 3 [
    (gogoproto.jsontag) = "ssh,omitempty",
    (gogoproto.casttype) = "github.com/gravitational/teleport/api/constants.SessionRecordingMode"
  ];
}

// CertExtensionMode specifies the type of extension to use in the cert.
enum CertExtensionMode {
  // EXTENSION represents a cert extension that may or may not be
  // honored by the server.
  EXTENSION = 0;
}

// CertExtensionType represents the certificate type the extension is for.
// Currently only ssh is supported.
enum CertExtensionType {
  // SSH is used when extending an ssh certificate
  SSH = 0;
}

// CertExtension represents a key/value for a certificate extension
message CertExtension {
  // Type represents the certificate type being extended, only ssh
  // is supported at this time.
  // 0 is "ssh".
  CertExtensionType Type = 1 [(gogoproto.jsontag) = "type"];
  // Mode is the type of extension to be used -- currently
  // critical-option is not supported.
  // 0 is "extension".
  CertExtensionMode Mode = 2 [(gogoproto.jsontag) = "mode"];
  // Name specifies the key to be used in the cert extension.
  string Name = 3 [(gogoproto.jsontag) = "name"];
  // Value specifies the value to be used in the cert extension.
  string Value = 4 [(gogoproto.jsontag) = "value"];
}

// RoleConditions is a set of conditions that must all match to be allowed or
// denied access.
message RoleConditions {
  // Logins is a list of *nix system logins.
  repeated string Logins = 1 [(gogoproto.jsontag) = "logins,omitempty"];

  // Namespaces is a list of namespaces (used to partition a cluster). The
  // field should be called "namespaces" when it returns in Teleport 2.4.
  repeated string Namespaces = 2 [(gogoproto.jsontag) = "-"];

  // NodeLabels is a map of node labels (used to dynamically grant access to
  // nodes).
  wrappers.LabelValues NodeLabels = 3 [
    (gogoproto.nullable) = false,
    (gogoproto.jsontag) = "node_labels,omitempty",
    (gogoproto.customtype) = "Labels"
  ];

  // Rules is a list of rules and their access levels. Rules are a high level
  // construct used for access control.
  repeated Rule Rules = 4 [
    (gogoproto.nullable) = false,
    (gogoproto.jsontag) = "rules,omitempty"
  ];

  // KubeGroups is a list of kubernetes groups
  repeated string KubeGroups = 5 [(gogoproto.jsontag) = "kubernetes_groups,omitempty"];

  AccessRequestConditions Request = 6 [(gogoproto.jsontag) = "request,omitempty"];

  // KubeUsers is an optional kubernetes users to impersonate
  repeated string KubeUsers = 7 [(gogoproto.jsontag) = "kubernetes_users,omitempty"];

  // AppLabels is a map of labels used as part of the RBAC system.
  wrappers.LabelValues AppLabels = 8 [
    (gogoproto.nullable) = false,
    (gogoproto.jsontag) = "app_labels,omitempty",
    (gogoproto.customtype) = "Labels"
  ];

  // ClusterLabels is a map of node labels (used to dynamically grant access to
  // clusters).
  wrappers.LabelValues ClusterLabels = 9 [
    (gogoproto.nullable) = false,
    (gogoproto.jsontag) = "cluster_labels,omitempty",
    (gogoproto.customtype) = "Labels"
  ];

  // KubernetesLabels is a map of kubernetes cluster labels used for RBAC.
  wrappers.LabelValues KubernetesLabels = 10 [
    (gogoproto.nullable) = false,
    (gogoproto.jsontag) = "kubernetes_labels,omitempty",
    (gogoproto.customtype) = "Labels"
  ];

  // DatabaseLabels are used in RBAC system to allow/deny access to databases.
  wrappers.LabelValues DatabaseLabels = 11 [
    (gogoproto.nullable) = false,
    (gogoproto.jsontag) = "db_labels,omitempty",
    (gogoproto.customtype) = "Labels"
  ];

  // DatabaseNames is a list of database names this role is allowed to connect to.
  repeated string DatabaseNames = 12 [(gogoproto.jsontag) = "db_names,omitempty"];
  // DatabaseUsers is a list of databases users this role is allowed to connect as.
  repeated string DatabaseUsers = 13 [(gogoproto.jsontag) = "db_users,omitempty"];

  // Impersonate specifies what users and roles this role is allowed to impersonate
  // by issuing certificates or other possible means.
  ImpersonateConditions Impersonate = 14 [(gogoproto.jsontag) = "impersonate,omitempty"];

  // ReviewRequests defines conditions for submitting access reviews.
  AccessReviewConditions ReviewRequests = 15 [(gogoproto.jsontag) = "review_requests,omitempty"];

  // AWSRoleARNs is a list of AWS role ARNs this role is allowed to assume.
  repeated string AWSRoleARNs = 16 [(gogoproto.jsontag) = "aws_role_arns,omitempty"];

  // WindowsDesktopLogins is a list of desktop login names allowed/denied for Windows desktops.
  repeated string WindowsDesktopLogins = 17 [(gogoproto.jsontag) = "windows_desktop_logins,omitempty"];

  // WindowsDesktopLabels are used in the RBAC system to allow/deny access to Windows desktops.
  wrappers.LabelValues WindowsDesktopLabels = 18 [
    (gogoproto.nullable) = false,
    (gogoproto.jsontag) = "windows_desktop_labels,omitempty",
    (gogoproto.customtype) = "Labels"
  ];

  // RequireSessionJoin specifies policies for required users to start a session.
  repeated SessionRequirePolicy RequireSessionJoin = 19 [(gogoproto.jsontag) = "require_session_join,omitempty"];

  // JoinSessions specifies policies to allow users to join other sessions.
  repeated SessionJoinPolicy JoinSessions = 20 [(gogoproto.jsontag) = "join_sessions,omitempty"];

  // HostGroups is a list of groups for created users to be added to
  repeated string HostGroups = 21 [(gogoproto.jsontag) = "host_groups,omitempty"];
  // HostSudoers is a list of entries to include in a users sudoer file
  repeated string HostSudoers = 22 [(gogoproto.jsontag) = "host_sudoers,omitempty"];

  // AzureIdentities is a list of Azure identities this role is allowed to assume.
  repeated string AzureIdentities = 23 [(gogoproto.jsontag) = "azure_identities,omitempty"];

  // KubernetesResources is the Kubernetes Resources this Role grants access to.
  repeated KubernetesResource KubernetesResources = 24 [
    (gogoproto.nullable) = false,
    (gogoproto.jsontag) = "kubernetes_resources,omitempty"
  ];

  // GCPServiceAccounts is a list of GCP service accounts this role is allowed to assume.
  repeated string GCPServiceAccounts = 25 [(gogoproto.jsontag) = "gcp_service_accounts,omitempty"];

  // DatabaseServiceLabels are used in RBAC system to allow/deny access to Database Services.
  wrappers.LabelValues DatabaseServiceLabels = 26 [
    (gogoproto.nullable) = false,
    (gogoproto.jsontag) = "db_service_labels,omitempty",
    (gogoproto.customtype) = "Labels"
  ];

  // GroupLabels is a map of labels used as part of the RBAC system.
  wrappers.LabelValues GroupLabels = 27 [
    (gogoproto.nullable) = false,
    (gogoproto.jsontag) = "group_labels,omitempty",
    (gogoproto.customtype) = "Labels"
  ];

  // DesktopGroups is a list of groups for created desktop users to be added to
  repeated string DesktopGroups = 28 [(gogoproto.jsontag) = "desktop_groups,omitempty"];

  // DatabaseRoles is a list of databases roles for automatic user creation.
  repeated string DatabaseRoles = 29 [(gogoproto.jsontag) = "db_roles,omitempty"];

  // NodeLabelsExpression is a predicate expression used to allow/deny access to
  // SSH nodes.
  string NodeLabelsExpression = 30 [(gogoproto.jsontag) = "node_labels_expression,omitempty"];
  // AppLabelsExpression is a predicate expression used to allow/deny access to
  // Apps.
  string AppLabelsExpression = 31 [(gogoproto.jsontag) = "app_labels_expression,omitempty"];
  // ClusterLabelsExpression is a predicate expression used to allow/deny access
  // to remote Teleport clusters.
  string ClusterLabelsExpression = 32 [(gogoproto.jsontag) = "cluster_labels_expression,omitempty"];
  // KubernetesLabelsExpression is a predicate expression used to allow/deny
  // access to kubernetes clusters.
  string KubernetesLabelsExpression = 33 [(gogoproto.jsontag) = "kubernetes_labels_expression,omitempty"];
  // DatabaseLabelsExpression is a predicate expression used to allow/deny
  // access to Databases.
  string DatabaseLabelsExpression = 34 [(gogoproto.jsontag) = "db_labels_expression,omitempty"];
  // DatabaseServiceLabelsExpression is a predicate expression used to
  // allow/deny access to Database Services.
  string DatabaseServiceLabelsExpression = 35 [(gogoproto.jsontag) = "db_service_labels_expression,omitempty"];
  // WindowsDesktopLabelsExpression is a predicate expression used to allow/deny
  // access to Windows desktops.
  string WindowsDesktopLabelsExpression = 36 [(gogoproto.jsontag) = "windows_desktop_labels_expression,omitempty"];
  // GroupLabelsExpression is a predicate expression used to allow/deny
  // access to user groups.
  string GroupLabelsExpression = 37 [(gogoproto.jsontag) = "group_labels_expression,omitempty"];
  // DatabasePermissions specifies a set of permissions that will be granted
  // to the database user when using automatic database user provisioning.
  repeated DatabasePermission DatabasePermissions = 38 [
    (gogoproto.nullable) = false,
    (gogoproto.jsontag) = "db_permissions,omitempty"
  ];
  // SPIFFE is used to allow or deny access to a role holder to generating a
  // SPIFFE SVID.
  repeated SPIFFERoleCondition SPIFFE = 39 [(gogoproto.jsontag) = "spiffe,omitempty"];
  reserved 40; // removed saml_idp_service_provider_labels in favor of using app_labels.
  reserved "SAMLIdPServiceProviderLabels";
  reserved 41; // removed saml_idp_service_provider_labels_expression in favor of using app_labels_expression.
  reserved "SAMLIdPServiceProviderLabelsExpression";

  // AccountAssignments holds the list of account assignments affected by this
  // condition.
  repeated IdentityCenterAccountAssignment AccountAssignments = 42 [
    (gogoproto.nullable) = false,
    (gogoproto.jsontag) = "account_assignments,omitempty"
  ];

  // GitHubPermissions defines GitHub integration related permissions.
  repeated GitHubPermission git_hub_permissions = 43 [
    (gogoproto.nullable) = false,
    (gogoproto.jsontag) = "github_permissions,omitempty"
  ];

  // WorkloadIdentityLabels controls whether or not specific WorkloadIdentity
  // resources can be invoked. Further authorization controls exist on the
  // WorkloadIdentity resource itself.
  wrappers.LabelValues WorkloadIdentityLabels = 44 [
    (gogoproto.nullable) = false,
    (gogoproto.jsontag) = "workload_identity_labels,omitempty",
    (gogoproto.customtype) = "Labels"
  ];
  // WorkloadIdentityLabelsExpression is a predicate expression used to
  // allow/deny access to issuing a WorkloadIdentity.
  string WorkloadIdentityLabelsExpression = 45 [(gogoproto.jsontag) = "workload_identity_labels_expression,omitempty"];

  // MCPPermissions defines MCP servers related permissions.
  MCPPermissions MCP = 46 [(gogoproto.jsontag) = "mcp,omitempty"];
}

// IdentityCenterAccountAssignment captures an AWS Identity Center account
// assignment (acccount + permission set) pair.
message IdentityCenterAccountAssignment {
  string PermissionSet = 1 [(gogoproto.jsontag) = "permission_set,omitempty"];
  string Account = 2 [(gogoproto.jsontag) = "account,omitempty"];
}

// GitHubPermission defines GitHub integration related permissions.
message GitHubPermission {
  repeated string organizations = 1 [(gogoproto.jsontag) = "orgs,omitempty"];
}

// MCPPermissions defines MCP servers related permissions.
message MCPPermissions {
  // Tools defines the list of tools allowed or denied for this role. Each entry
  // can be a literal string, a glob pattern (e.g. "prefix_*"), or a regular
  // expression (must start with '^' and end with '$'). If the list is empty, no
  // tools are allowed.
  repeated string tools = 1;
}

// SPIFFERoleCondition sets out which SPIFFE identities this role is allowed or
// denied to generate. The Path matcher is required, and is evaluated first. If,
// the Path does not match then the other matcher fields are not evaluated.
message SPIFFERoleCondition {
  // Path specifies a matcher for the SPIFFE ID path. It should not include the
  // trust domain and should start with a leading slash.
  //
  // The matcher by default allows '*' to be used to indicate zero or more of
  // any character. Prepend '^' and append '$' to instead switch to matching
  // using the Go regex syntax.
  //
  // Example:
  // - /svc/foo/*/bar would match /svc/foo/baz/bar
  // - ^\/svc\/foo\/.*\/bar$ would match /svc/foo/baz/bar
  string Path = 1 [(gogoproto.jsontag) = "path,omitempty"];
  // DNSSANs specifies matchers for the SPIFFE ID DNS SANs.
  //
  // Each requested DNS SAN is compared against all matchers configured and if
  // any match, the condition is considered to be met.
  //
  // The matcher by default allows '*' to be used to indicate zero or more of
  // any character. Prepend '^' and append '$' to instead switch to matching
  // using the Go regex syntax.
  //
  // Example: *.example.com would match foo.example.com
  repeated string DNSSANs = 2 [(gogoproto.jsontag) = "dns_sans,omitempty"];
  // IPSANs specifies matchers for the SPIFFE ID IP SANs.
  //
  // Each requested IP SAN is compared against all matchers configured and if
  // any match, the condition is considered to be met.
  //
  // The matchers should be specified using CIDR notation, it supports IPv4 and
  // IPv6.
  //
  // Examples:
  // - 10.0.0.0/24 would match 10.0.0.0 to 10.255.255.255
  // - 10.0.0.42/32 would match only 10.0.0.42
  repeated string IPSANs = 3 [(gogoproto.jsontag) = "ip_sans,omitempty"];
}

// DatabasePermission specifies the database object permission for the user.
message DatabasePermission {
  // Permission is the list of string representations of the permission to be given, e.g. SELECT, INSERT, UPDATE, ...
  repeated string Permissions = 1 [(gogoproto.jsontag) = "permissions"];

  // Match is a list of object labels that must be matched for the permission to be granted.
  wrappers.LabelValues Match = 2 [
    (gogoproto.nullable) = false,
    (gogoproto.jsontag) = "match",
    (gogoproto.customtype) = "Labels"
  ];
}

// KubernetesResource is the Kubernetes resource identifier.
message KubernetesResource {
  // Kind specifies the Kubernetes Resource type.
  string Kind = 1 [(gogoproto.jsontag) = "kind,omitempty"];
  // Namespace is the resource namespace.
  // It supports wildcards.
  string Namespace = 2 [(gogoproto.jsontag) = "namespace,omitempty"];
  // Name is the resource name.
  // It supports wildcards.
  string Name = 3 [(gogoproto.jsontag) = "name,omitempty"];
  // Verbs are the allowed Kubernetes verbs for the following resource.
  repeated string Verbs = 4 [(gogoproto.jsontag) = "verbs,omitempty"];

  // APIGroup specifies the Kubernetes API group of the Kubernetes resource.
  // It supports wildcards.
  string APIGroup = 5 [(gogoproto.jsontag) = "api_group,omitempty"];
}

// SessionRequirePolicy a requirement policy that needs to be fulfilled to grant access.
message SessionRequirePolicy {
  // Name is the name of the policy.
  string Name = 1 [(gogoproto.jsontag) = "name"];

  // Filter is a predicate that determines what users count towards this policy.
  string Filter = 2 [(gogoproto.jsontag) = "filter"];

  // Kinds are the session kinds this policy applies to.
  repeated string Kinds = 3 [(gogoproto.jsontag) = "kinds"];

  // Count is the amount of people that need to be matched for this policy to be fulfilled.
  int32 Count = 4 [(gogoproto.jsontag) = "count"];

  // Modes is the list of modes that may be used to fulfill this policy.
  repeated string Modes = 5 [(gogoproto.jsontag) = "modes"];

  // OnLeave is the behaviour that's used when the policy is no longer fulfilled
  // for a live session.
  string OnLeave = 6 [(gogoproto.jsontag) = "on_leave"];
}

// SessionJoinPolicy defines a policy that allows a user to join sessions.
message SessionJoinPolicy {
  // Name is the name of the policy.
  string Name = 1 [(gogoproto.jsontag) = "name"];

  // Roles is a list of roles that you can join the session of.
  repeated string Roles = 2 [(gogoproto.jsontag) = "roles"];

  // Kinds are the session kinds this policy applies to.
  repeated string Kinds = 3 [(gogoproto.jsontag) = "kinds"];

  // Modes is a list of permitted participant modes for this policy.
  repeated string Modes = 4 [(gogoproto.jsontag) = "modes"];
}

// AccessRequestConditions is a matcher for allow/deny restrictions on
// access-requests.
// Please remember to update IsEmpty when updating this message.
message AccessRequestConditions {
  // Roles is the name of roles which will match the request rule.
  repeated string Roles = 1 [(gogoproto.jsontag) = "roles,omitempty"];

  // ClaimsToRoles specifies a mapping from claims (traits) to teleport roles.
  repeated ClaimMapping ClaimsToRoles = 2 [
    (gogoproto.nullable) = false,
    (gogoproto.jsontag) = "claims_to_roles,omitempty"
  ];

  // Annotations is a collection of annotations to be programmatically
  // appended to pending Access Requests at the time of their creation.
  // These annotations serve as a mechanism to propagate extra information
  // to plugins.  Since these annotations support variable interpolation
  // syntax, they also offer a mechanism for forwarding claims from an
  // external identity provider, to a plugin via `{{external.trait_name}}`
  // style substitutions.
  wrappers.LabelValues Annotations = 3 [
    (gogoproto.nullable) = false,
    (gogoproto.jsontag) = "annotations,omitempty",
    (gogoproto.customtype) = "github.com/gravitational/teleport/api/types/wrappers.Traits"
  ];

  // Thresholds is a list of thresholds, one of which must be met in order for reviews
  // to trigger a state-transition.  If no thresholds are provided, a default threshold
  // of 1 for approval and denial is used.
  repeated AccessReviewThreshold Thresholds = 4 [
    (gogoproto.nullable) = false,
    (gogoproto.jsontag) = "thresholds,omitempty"
  ];

  // SuggestedReviewers is a list of reviewer suggestions.  These can be teleport usernames, but
  // that is not a requirement.
  repeated string SuggestedReviewers = 5 [(gogoproto.jsontag) = "suggested_reviewers,omitempty"];

  // SearchAsRoles is a list of extra roles which should apply to a user while
  // they are searching for resources as part of a Resource Access Request, and
  // defines the underlying roles which will be requested as part of any
  // Resource Access Request.
  repeated string SearchAsRoles = 6 [(gogoproto.jsontag) = "search_as_roles,omitempty"];

  // MaxDuration is the amount of time the access will be granted for.
  // If this is zero, the default duration is used.
  int64 MaxDuration = 7 [
    (gogoproto.jsontag) = "max_duration,omitempty",
    (gogoproto.casttype) = "Duration"
  ];

  // kubernetes_resources can optionally enforce a requester to request only certain kinds of kube resources.
  // Eg: Users can make request to either a resource kind "kube_cluster" or any of its
  // subresources like "namespaces". This field can be defined such that it prevents a user
  // from requesting "kube_cluster" and enforce requesting any of its subresources.
  repeated RequestKubernetesResource kubernetes_resources = 8 [
    (gogoproto.nullable) = false,
    (gogoproto.jsontag) = "kubernetes_resources,omitempty"
  ];

  // Reason defines settings for the reason for the access provided by the user.
  AccessRequestConditionsReason Reason = 9 [(gogoproto.jsontag) = "reason,omitempty"];
}

// AccessRequestConditionsReason defines settings for the reason for the access provided by the
// user.
message AccessRequestConditionsReason {
  // Mode can be either "required" or "optional". Empty string is treated as "optional". If a role
  // has the request reason mode set to "required", then reason is required for all Access Requests
  // requesting roles or resources allowed by this role. It applies only to users who have this
  // role assigned.
  string Mode = 1 [
    (gogoproto.jsontag) = "mode,omitempty",
    (gogoproto.casttype) = "RequestReasonMode"
  ];
}

// AccessReviewConditions is a matcher for allow/deny restrictions on
// access reviews.
// Please remember to update IsEmpty when updating this message.
message AccessReviewConditions {
  // Roles is the name of roles which may be reviewed.
  repeated string Roles = 1 [(gogoproto.jsontag) = "roles,omitempty"];

  // ClaimsToRoles specifies a mapping from claims (traits) to teleport roles.
  repeated ClaimMapping ClaimsToRoles = 2 [
    (gogoproto.nullable) = false,
    (gogoproto.jsontag) = "claims_to_roles,omitempty"
  ];

  // Where is an optional predicate which further limits which requests are
  // reviewable.
  string Where = 3 [(gogoproto.jsontag) = "where,omitempty"];

  // PreviewAsRoles is a list of extra roles which should apply to a reviewer
  // while they are viewing a Resource Access Request for the purposes of
  // viewing details such as the hostname and labels of requested resources.
  repeated string PreviewAsRoles = 4 [(gogoproto.jsontag) = "preview_as_roles,omitempty"];
}

// AccessRequestAllowedPromotion describes an allowed promotion to an Access List.
message AccessRequestAllowedPromotion {
  // associated access list
  string accessListName = 1;
}

// AccessRequestAllowedPromotions describes an valid promotion from an access request
// to an access list.
message AccessRequestAllowedPromotions {
  // suggestions is a list of allowed access lists promotions.
  repeated AccessRequestAllowedPromotion promotions = 1;
}

// ResourceIDList represents a list of ResourceID objects.
message ResourceIDList {
  repeated ResourceID resource_ids = 1 [(gogoproto.nullable) = false];
}

// LongTermResourceGrouping contains information about how resources can be grouped
// based on Access List promotions for long-term Access Requests.
message LongTermResourceGrouping {
  // AccessListToResources maps applicable Access List names to the resources they can grant,
  // including the optimal grouping.
  map<string, ResourceIDList> AccessListToResources = 1 [
    (gogoproto.nullable) = false,
    (gogoproto.jsontag) = "grouped_by_access_list"
  ];
  // RecommendedAccessList is the name of the Access List that would provide
  // access to the most resources. If multiple Access Lists provide the same
  // number of resources, the first one found will be used.
  string RecommendedAccessList = 2 [(gogoproto.jsontag) = "recommended_access_list"];
  // ValidationMessage is a user-friendly message explaining any grouping error, if CanProceed is false.
  string ValidationMessage = 3 [(gogoproto.jsontag) = "validation_message,omitempty"];
  // CanProceed represents the validity of the long-term grouping. If all requested
  // resources cannot be grouped together, this will be false.
  bool CanProceed = 4 [(gogoproto.jsontag) = "can_proceed"];
}

// ClaimMapping maps a claim to teleport roles.
message ClaimMapping {
  // Claim is a claim name.
  string Claim = 1 [(gogoproto.jsontag) = "claim"];
  // Value is a claim value to match.
  string Value = 2 [(gogoproto.jsontag) = "value"];
  // Roles is a list of static teleport roles to match.
  repeated string Roles = 3 [(gogoproto.jsontag) = "roles,omitempty"];
}

// TraitMapping maps a trait to teleport roles.
message TraitMapping {
  // Trait is a trait name.
  string Trait = 1 [(gogoproto.jsontag) = "trait"];
  // Value is a trait value to match.
  string Value = 2 [(gogoproto.jsontag) = "value"];
  // Roles is a list of static teleport roles to match.
  repeated string Roles = 3 [(gogoproto.jsontag) = "roles,omitempty"];
}

// Rule represents allow or deny rule that is executed to check
// if user or service have access to resource
message Rule {
  // Resources is a list of resources
  repeated string Resources = 1 [(gogoproto.jsontag) = "resources,omitempty"];
  // Verbs is a list of verbs
  repeated string Verbs = 2 [(gogoproto.jsontag) = "verbs,omitempty"];
  // Where specifies optional advanced matcher
  string Where = 3 [(gogoproto.jsontag) = "where,omitempty"];
  // Actions specifies optional actions taken when this rule matches
  repeated string Actions = 4 [(gogoproto.jsontag) = "actions,omitempty"];
}

// ImpersonateConditions specifies whether users are allowed
// to issue certificates for other users or groups.
message ImpersonateConditions {
  // Users is a list of resources this role is allowed to impersonate,
  // could be an empty list or a Wildcard pattern
  repeated string Users = 1 [(gogoproto.jsontag) = "users,omitempty"];
  // Roles is a list of resources this role is allowed to impersonate
  repeated string Roles = 2 [(gogoproto.jsontag) = "roles,omitempty"];
  // Where specifies optional advanced matcher
  string Where = 3 [(gogoproto.jsontag) = "where,omitempty"];
}

// BoolValue is a wrapper around bool, used in cases
// whenever bool value can have different default value when missing
message BoolValue {
  bool Value = 1;
}

// UserFilter matches user resources.
message UserFilter {
  // SearchKeywords is a list of search keywords to match against resource field values.
  repeated string SearchKeywords = 1 [(gogoproto.jsontag) = "search_keywords,omitempty"];
  // SkipSystemUsers filters out teleport system users from the results.
  bool SkipSystemUsers = 2 [(gogoproto.jsontag) = "skip_system_users,omitempty"];
}

// UserV2 is version 2 resource spec of the user
message UserV2 {
  option (gogoproto.goproto_stringer) = false;
  option (gogoproto.stringer) = false;

  // Kind is a resource kind
  string Kind = 1 [(gogoproto.jsontag) = "kind"];
  // SubKind is an optional resource sub kind, used in some resources
  string SubKind = 2 [(gogoproto.jsontag) = "sub_kind,omitempty"];
  // Version is the resource version. It must be specified.
  // Supported values are: `v2`.
  string Version = 3 [(gogoproto.jsontag) = "version"];
  // Metadata is resource metadata
  Metadata Metadata = 4 [
    (gogoproto.nullable) = false,
    (gogoproto.jsontag) = "metadata"
  ];
  // Spec is a user specification
  UserSpecV2 Spec = 5 [
    (gogoproto.nullable) = false,
    (gogoproto.jsontag) = "spec"
  ];
  UserStatusV2 Status = 6 [
    (gogoproto.nullable) = false,
    (gogoproto.jsontag) = "status,omitempty"
  ];
}

// UserStatusV2 is a dynamic state of UserV2.
message UserStatusV2 {
  // password_state reflects what the system knows about the user's password.
  // Note that this is a "best effort" property, in that it can be UNSPECIFIED
  // for users who were created before this property was introduced and didn't
  // perform any password-related activity since then. See RFD 0159 for
  // details. Do NOT use this value for authentication purposes!
  PasswordState password_state = 1 [(gogoproto.jsontag) = "password_state,omitempty"];
  // mfa_weakest_device reflects what the system knows about the user's weakest MFA device.
  // Note that this is a "best effort" property, in that it can be UNSPECIFIED.
  MFADeviceKind mfa_weakest_device = 2 [(gogoproto.jsontag) = "mfa_weakest_device,omitempty"];
}

// PasswordState indicates what is known about existence of user's password.
enum PasswordState {
  // Unable to tell whether the password has been configured.
  PASSWORD_STATE_UNSPECIFIED = 0;
  // Password is known to be not configured.
  PASSWORD_STATE_UNSET = 1;
  // Password is known to be configured.
  PASSWORD_STATE_SET = 2;
}

// MFADeviceKind indicates what is known about existence of user's MFA device.
enum MFADeviceKind {
  // Unable to tell whether the MFA device has been configured.
  MFA_DEVICE_KIND_UNSPECIFIED = 0;
  // MFA device is known to be not configured.
  MFA_DEVICE_KIND_UNSET = 1;
  // MFA device is known to be configured using TOTP as the weakest form of MFA.
  MFA_DEVICE_KIND_TOTP = 2;
  // MFA device is known to be configured using WebAuthn as the weakest form of MFA.
  MFA_DEVICE_KIND_WEBAUTHN = 3;
}

// UserSpecV2 is a specification for V2 user
message UserSpecV2 {
  // OIDCIdentities lists associated OpenID Connect identities
  // that let user log in using externally verified identity
  repeated ExternalIdentity OIDCIdentities = 1 [
    (gogoproto.nullable) = false,
    (gogoproto.jsontag) = "oidc_identities,omitempty"
  ];

  // SAMLIdentities lists associated SAML identities
  // that let user log in using externally verified identity
  repeated ExternalIdentity SAMLIdentities = 2 [
    (gogoproto.nullable) = false,
    (gogoproto.jsontag) = "saml_identities,omitempty"
  ];

  // GithubIdentities list associated Github OAuth2 identities
  // that let user log in using externally verified identity
  repeated ExternalIdentity GithubIdentities = 3 [
    (gogoproto.nullable) = false,
    (gogoproto.jsontag) = "github_identities,omitempty"
  ];

  // Roles is a list of roles assigned to user
  repeated string Roles = 4 [(gogoproto.jsontag) = "roles,omitempty"];

  // Traits are key/value pairs received from an identity provider (through
  // OIDC claims or SAML assertions) or from a system administrator for local
  // accounts. Traits are used to populate role variables.
  wrappers.LabelValues Traits = 5 [
    (gogoproto.nullable) = false,
    (gogoproto.jsontag) = "traits,omitempty",
    (gogoproto.customtype) = "github.com/gravitational/teleport/api/types/wrappers.Traits"
  ];

  // Status is a login status of the user
  LoginStatus Status = 6 [
    (gogoproto.nullable) = false,
    (gogoproto.jsontag) = "status,omitempty"
  ];

  // Expires if set sets TTL on the user
  google.protobuf.Timestamp Expires = 7 [
    (gogoproto.stdtime) = true,
    (gogoproto.nullable) = false,
    (gogoproto.jsontag) = "expires"
  ];

  // CreatedBy holds information about agent or person created this user
  CreatedBy CreatedBy = 8 [
    (gogoproto.nullable) = false,
    (gogoproto.jsontag) = "created_by,omitempty"
  ];

  // LocalAuth holds sensitive data necessary for performing local
  // authentication
  LocalAuthSecrets LocalAuth = 9 [(gogoproto.jsontag) = "local_auth,omitempty"];

  // TrustedDeviceIDs contains the IDs of trusted devices enrolled by the user.
  //
  // Note that SSO users are transient and thus may contain an empty
  // TrustedDeviceIDs field, even though the user->device association exists
  // under the Device Trust subsystem. Do not rely on this field to determine
  // device associations or ownership, it exists for legacy/informative purposes
  // only.
  //
  // Managed by the Device Trust subsystem, avoid manual edits.
  repeated string TrustedDeviceIDs = 10 [(gogoproto.jsontag) = "trusted_device_ids,omitempty"];
}

// ExternalIdentity is OpenID Connect/SAML or Github identity that is linked
// to particular user and connector and lets user to log in using external
// credentials, e.g. google
message ExternalIdentity {
  option (gogoproto.goproto_stringer) = false;
  option (gogoproto.stringer) = false;

  // ConnectorID is id of registered OIDC connector, e.g. 'google-example.com'
  string ConnectorID = 1 [(gogoproto.jsontag) = "connector_id,omitempty"];

  // Username is username supplied by external identity provider
  string Username = 2 [(gogoproto.jsontag) = "username,omitempty"];

  // SAMLSingleLogoutURL is the SAML Single log-out URL to initiate SAML SLO (single log-out), if applicable.
  string SAMLSingleLogoutURL = 3 [(gogoproto.jsontag) = "samlSingleLogoutUrl,omitempty"];

  // UserID is the ID of the identity. Some connectors like GitHub have an
  // unique ID apart from the username.
  string UserID = 4 [(gogoproto.jsontag) = "user_id,omitempty"];
}

// LoginStatus is a login status of the user
message LoginStatus {
  // IsLocked tells us if user is locked
  bool IsLocked = 1 [(gogoproto.jsontag) = "is_locked"];
  // LockedMessage contains the message in case if user is locked
  string LockedMessage = 2 [(gogoproto.jsontag) = "locked_message,omitempty"];
  // LockedTime contains time when user was locked
  google.protobuf.Timestamp LockedTime = 3 [
    (gogoproto.stdtime) = true,
    (gogoproto.nullable) = false,
    (gogoproto.jsontag) = "locked_time,omitempty"
  ];
  // LockExpires contains time when this lock will expire
  google.protobuf.Timestamp LockExpires = 4 [
    (gogoproto.stdtime) = true,
    (gogoproto.nullable) = false,
    (gogoproto.jsontag) = "lock_expires,omitempty"
  ];
  reserved 5; // removed "google.protobuf.Timestamp RecoveryAttemptLockExpires" after lockout was removed
  reserved "RecoveryAttemptLockExpires";
}

// CreatedBy holds information about the person or agent who created the user
message CreatedBy {
  option (gogoproto.goproto_stringer) = false;
  option (gogoproto.stringer) = false;

  // Identity if present means that user was automatically created by identity
  ConnectorRef Connector = 1 [
    (gogoproto.nullable) = true,
    (gogoproto.jsontag) = "connector,omitempty"
  ];
  // Time specifies when user was created
  google.protobuf.Timestamp Time = 2 [
    (gogoproto.stdtime) = true,
    (gogoproto.nullable) = false,
    (gogoproto.jsontag) = "time"
  ];
  // User holds information about user
  UserRef User = 3 [
    (gogoproto.nullable) = false,
    (gogoproto.jsontag) = "user"
  ];
}

// LocalAuthSecrets holds sensitive data used to authenticate a local user.
message LocalAuthSecrets {
  // PasswordHash encodes a combined salt & hash for password verification.
  bytes PasswordHash = 1 [(gogoproto.jsontag) = "password_hash,omitempty"];

  // Deprecated 2nd factor fields, use MFA below instead.
  string TOTPKey = 2 [(gogoproto.jsontag) = "totp_key,omitempty"];
  reserved 3; // U2FRegistrationData U2FRegistration
  reserved 4; // uint32 U2FCounter

  repeated MFADevice MFA = 5 [(gogoproto.jsontag) = "mfa,omitempty"];
  // Webauthn holds settings necessary for webauthn local auth.
  // May be null for legacy users or users that haven't yet used webauthn as
  // their multi-factor.
  WebauthnLocalAuth Webauthn = 6 [(gogoproto.jsontag) = "webauthn,omitempty"];
}

// MFADevice is a multi-factor authentication device, such as a security key or
// an OTP app.
message MFADevice {
  // Boilerplate for implementing the Resource interface.
  string kind = 1;
  string sub_kind = 2;
  string version = 3;
  Metadata metadata = 4 [(gogoproto.nullable) = false];

  // ID is a UUID of this device.
  string id = 5;

  google.protobuf.Timestamp added_at = 6 [
    (gogoproto.stdtime) = true,
    (gogoproto.nullable) = false
  ];
  google.protobuf.Timestamp last_used = 7 [
    (gogoproto.stdtime) = true,
    (gogoproto.nullable) = false
  ];

  oneof device {
    TOTPDevice totp = 8;
    U2FDevice u2f = 9;
    WebauthnDevice webauthn = 10;
    SSOMFADevice sso = 11;
  }
}

// TOTPDevice holds the TOTP-specific fields of MFADevice.
message TOTPDevice {
  string key = 1;
}

// U2FDevice holds the U2F-specific fields of MFADevice.
message U2FDevice {
  // KeyHandle uniquely identifies a key on a device
  bytes key_handle = 1;
  // PubKey is an DER encoded ecdsa public key
  bytes pub_key = 2;
  // Counter is the latest seen value of the U2F usage counter.
  uint32 counter = 3;
}

// WebauthnDevice holds Webauthn-specific fields of MFADevice.
message WebauthnDevice {
  // Credential ID for the authenticator.
  bytes credential_id = 1;
  // Public key encoded in CBOR format.
  // Webauthn support various key algorithms; CBOR encoding is used to reflect
  // those choices.
  // See https://w3c.github.io/webauthn/#sctn-alg-identifier for a starter
  // reference.
  bytes public_key_cbor = 2;
  // Attestation format used by the authenticator, if any.
  string attestation_type = 3;
  // AAGUID is the globally unique identifier of the authenticator model.
  // Zeroed for U2F devices.
  bytes aaguid = 4;
  // Signature counter for login operations.
  // Actual counter values received from the authenticator are expected to be
  // higher than the previously-stored value.
  uint32 signature_counter = 5;
  // Raw attestation object, as returned by the authentication during
  // registration.
  // Absent for legacy entries (Teleport 8.x).
  bytes attestation_object = 6;
  // True if a resident key was requested during registration.
  // Marks passwordless-capable devices.
  // (Note that resident_key=true represents the server-side / Relying Party
  // view of the registration process; the authenticator alone can determine
  // if a key is truly resident.)
  bool resident_key = 7;
  // Relying Party ID used by the credential.
  // Recorded on registration for new credentials, or on first successful
  // authentication for "old" credentials (created before the field existed).
  // Ideally, this is always the same as the configured RPID.
  // If an RPID change does happen, this helps Teleport detect it and react
  // accordingly.
  string credential_rp_id = 8;
  // Authenticator Backup Eligibility (BE) bit, recorded during registration or
  // backfill (for older authenticators).
  // https://w3c.github.io/webauthn/#authdata-flags-be
  google.protobuf.BoolValue credential_backup_eligible = 9;
  // Authenticator Backup State (BS) bit, recorded during registration or
  // backfill (for older authenticators).
  // https://w3c.github.io/webauthn/#authdata-flags-bs
  google.protobuf.BoolValue credential_backed_up = 10;
}

// SSOMFADevice contains details of an SSO MFA method.
message SSOMFADevice {
  // connector_id is the ID of the SSO connector.
  string connector_id = 1;
  // connector_type is the type of the SSO connector.
  string connector_type = 2;
  // display_name is the display name of the SSO connector
  string display_name = 3;
}

// WebauthnLocalAuth holds settings necessary for local webauthn use.
message WebauthnLocalAuth {
  // UserID is the random user handle generated for the user.
  // See https://www.w3.org/TR/webauthn-2/#sctn-user-handle-privacy.
  bytes UserID = 1 [(gogoproto.jsontag) = "user_id,omitempty"];
}

// ConnectorRef holds information about OIDC connector
message ConnectorRef {
  // Type is connector type
  string Type = 1 [(gogoproto.jsontag) = "type"];
  // ID is connector ID
  string ID = 2 [(gogoproto.jsontag) = "id"];
  // Identity is external identity of the user
  string Identity = 3 [(gogoproto.jsontag) = "identity"];
}

// UserRef holds references to user
message UserRef {
  // Name is name of the user
  string Name = 1 [(gogoproto.jsontag) = "name"];
}

// ReverseTunnelV2 is version 2 of the resource spec of the reverse tunnel
message ReverseTunnelV2 {
  // Kind is a resource kind
  string Kind = 1 [(gogoproto.jsontag) = "kind"];
  // SubKind is an optional resource sub kind, used in some resources
  string SubKind = 2 [(gogoproto.jsontag) = "sub_kind,omitempty"];
  // Version is version
  string Version = 3 [(gogoproto.jsontag) = "version"];
  // Metadata is a resource metadata
  Metadata Metadata = 4 [
    (gogoproto.nullable) = false,
    (gogoproto.jsontag) = "metadata"
  ];
  // Spec is a reverse tunnel specification
  ReverseTunnelSpecV2 Spec = 5 [
    (gogoproto.nullable) = false,
    (gogoproto.jsontag) = "spec"
  ];
}

// ReverseTunnelSpecV2 is a specification for V2 reverse tunnel
message ReverseTunnelSpecV2 {
  // ClusterName is a domain name of remote cluster we are connecting to
  string ClusterName = 1 [(gogoproto.jsontag) = "cluster_name"];
  // DialAddrs is a list of remote address to establish a connection to
  // it's always SSH over TCP
  repeated string DialAddrs = 2 [(gogoproto.jsontag) = "dial_addrs,omitempty"];
  // Type is the type of reverse tunnel, either proxy or node.
  string Type = 3 [
    (gogoproto.jsontag) = "type",
    (gogoproto.casttype) = "TunnelType"
  ];
}

// TunnelConnectionV2 is version 2 of the resource spec of the tunnel connection
message TunnelConnectionV2 {
  option (gogoproto.goproto_stringer) = false;
  option (gogoproto.stringer) = false;

  // Kind is a resource kind
  string Kind = 1 [(gogoproto.jsontag) = "kind"];
  // SubKind is an optional resource sub kind, used in some resources
  string SubKind = 2 [(gogoproto.jsontag) = "sub_kind,omitempty"];
  // Version is version
  string Version = 3 [(gogoproto.jsontag) = "version"];
  // Metadata is a resource metadata
  Metadata Metadata = 4 [
    (gogoproto.nullable) = false,
    (gogoproto.jsontag) = "metadata"
  ];
  // Spec is a tunnel specification
  TunnelConnectionSpecV2 Spec = 5 [
    (gogoproto.nullable) = false,
    (gogoproto.jsontag) = "spec"
  ];
}

// TunnelConnectionSpecV2 is a specification for V2 tunnel connection
message TunnelConnectionSpecV2 {
  // ClusterName is a name of the cluster
  string ClusterName = 1 [(gogoproto.jsontag) = "cluster_name"];
  // ProxyName is the name of the proxy server
  string ProxyName = 2 [(gogoproto.jsontag) = "proxy_name"];
  // LastHeartbeat is a time of the last heartbeat
  google.protobuf.Timestamp LastHeartbeat = 3 [
    (gogoproto.stdtime) = true,
    (gogoproto.nullable) = false,
    (gogoproto.jsontag) = "last_heartbeat,omitempty"
  ];
  // Type is the type of reverse tunnel, either proxy or node.
  string Type = 4 [
    (gogoproto.jsontag) = "type",
    (gogoproto.casttype) = "TunnelType"
  ];
}

// SemaphoreFilter encodes semaphore filtering params.
// A semaphore filter matches a semaphore if all nonzero fields
// match the corresponding semaphore fields (e.g. a filter which
// specifies only `kind=foo` would match all semaphores of
// kind `foo`).
message SemaphoreFilter {
  // SemaphoreKind is the kind of the semaphore.
  string SemaphoreKind = 1 [(gogoproto.jsontag) = "kind"];
  // SemaphoreName is the name of the semaphore.
  string SemaphoreName = 2 [(gogoproto.jsontag) = "name"];
}

// AcquireSemaphoreRequest holds semaphore lease acquisition parameters.
message AcquireSemaphoreRequest {
  // SemaphoreKind is the kind of the semaphore.
  string SemaphoreKind = 1 [(gogoproto.jsontag) = "kind"];
  // SemaphoreName is the name of the semaphore.
  string SemaphoreName = 2 [(gogoproto.jsontag) = "name"];
  // MaxLeases is the maximum number of concurrent leases.  If acquisition
  // would cause more than MaxLeases to exist, acquisition must fail.
  int64 MaxLeases = 3 [(gogoproto.jsontag) = "max_resources"];
  // Expires is the time at which this lease expires.
  google.protobuf.Timestamp Expires = 4 [
    (gogoproto.stdtime) = true,
    (gogoproto.nullable) = false,
    (gogoproto.jsontag) = "expires"
  ];
  // Holder identifies the entity holding the lease.
  string Holder = 5 [(gogoproto.jsontag) = "holder"];
}

// SemaphoreLease represents lease acquired for semaphore
message SemaphoreLease {
  // SemaphoreKind is the kind of the semaphore.
  string SemaphoreKind = 1 [(gogoproto.jsontag) = "kind"];
  // SemaphoreName is the name of the semaphore.
  string SemaphoreName = 2 [(gogoproto.jsontag) = "name"];
  // LeaseID uniquely identifies this lease.
  string LeaseID = 3 [(gogoproto.jsontag) = "lease_id"];
  // Expires is the time at which this lease expires.
  google.protobuf.Timestamp Expires = 5 [
    (gogoproto.stdtime) = true,
    (gogoproto.nullable) = false,
    (gogoproto.jsontag) = "expires"
  ];
}

// SemaphoreLeaseRef identifies an existent lease.
message SemaphoreLeaseRef {
  // LeaseID is the unique ID of the lease.
  string LeaseID = 1 [(gogoproto.jsontag) = "lease_id"];
  // Expires is the time at which the lease expires.
  google.protobuf.Timestamp Expires = 2 [
    (gogoproto.stdtime) = true,
    (gogoproto.nullable) = false,
    (gogoproto.jsontag) = "expires"
  ];
  // Holder identifies the lease holder.
  string Holder = 3 [(gogoproto.jsontag) = "holder"];
}

// SemaphoreV3 implements Semaphore interface
message SemaphoreV3 {
  option (gogoproto.goproto_stringer) = false;
  option (gogoproto.stringer) = false;

  // Kind is a resource kind
  string Kind = 1 [(gogoproto.jsontag) = "kind"];
  // SubKind is an optional resource sub kind, used in some resources
  string SubKind = 2 [(gogoproto.jsontag) = "sub_kind,omitempty"];
  // Version is version
  string Version = 3 [(gogoproto.jsontag) = "version"];
  // Metadata is Semaphore metadata
  Metadata Metadata = 4 [
    (gogoproto.nullable) = false,
    (gogoproto.jsontag) = "metadata"
  ];
  // Spec is a lease V3 spec
  SemaphoreSpecV3 Spec = 5 [
    (gogoproto.nullable) = false,
    (gogoproto.jsontag) = "spec"
  ];
}

// SemaphoreSpecV3 contains the data about lease
message SemaphoreSpecV3 {
  // Leases is a list of all currently acquired leases.
  repeated SemaphoreLeaseRef Leases = 1 [
    (gogoproto.nullable) = false,
    (gogoproto.jsontag) = "leases"
  ];
}

// WebSessionV2 represents an application or UI web session.
message WebSessionV2 {
  option (gogoproto.goproto_stringer) = false;
  option (gogoproto.stringer) = false;

  // Kind is a resource kind.
  string Kind = 1 [(gogoproto.jsontag) = "kind"];
  // SubKind is an optional resource sub kind, used in some resources.
  string SubKind = 2 [(gogoproto.jsontag) = "sub_kind,omitempty"];
  // Version is version.
  string Version = 3 [(gogoproto.jsontag) = "version"];
  // Metadata is a resource metadata.
  Metadata Metadata = 4 [
    (gogoproto.nullable) = false,
    (gogoproto.jsontag) = "metadata"
  ];
  // Spec is a tunnel specification.
  WebSessionSpecV2 Spec = 5 [
    (gogoproto.nullable) = false,
    (gogoproto.jsontag) = "spec"
  ];
}

// WebSessionSpecV2 is a specification for web session.
message WebSessionSpecV2 {
  // User is the identity of the user to which the web session belongs.
  string User = 1 [(gogoproto.jsontag) = "user"];
  // Pub is the SSH certificate for the user, marshaled in the authorized key
  // format.
  bytes Pub = 2 [(gogoproto.jsontag) = "pub"];
  // Priv is the SSH private key for the user, in PEM-encoded PKCS#1 or PKCS#8
  // format. If TLSPriv is unset, this is also the TLS private key.
  bytes Priv = 3 [(gogoproto.jsontag) = "priv,omitempty"];
  // TLSCert is the X.509 certificate for the user (PEM-encoded).
  bytes TLSCert = 4 [(gogoproto.jsontag) = "tls_cert,omitempty"];
  // BearerToken is a token that is paired with the session cookie for
  // authentication. It is periodically rotated so a stolen cookie itself
  // is not enough to steal a session. In addition it is used for CSRF
  // mitigation.
  string BearerToken = 5 [(gogoproto.jsontag) = "bearer_token"];
  // BearerTokenExpires is the absolute time when the token expires.
  google.protobuf.Timestamp BearerTokenExpires = 6 [
    (gogoproto.stdtime) = true,
    (gogoproto.nullable) = false,
    (gogoproto.jsontag) = "bearer_token_expires"
  ];
  // Expires is the absolute time when the session expires.
  google.protobuf.Timestamp Expires = 7 [
    (gogoproto.stdtime) = true,
    (gogoproto.nullable) = false,
    (gogoproto.jsontag) = "expires"
  ];
  // LoginTime is the time this user recently logged in.
  google.protobuf.Timestamp LoginTime = 8 [
    (gogoproto.stdtime) = true,
    (gogoproto.nullable) = false,
    (gogoproto.jsontag) = "login_time"
  ];
  // IdleTimeout is the max time a user can be inactive in a session.
  int64 IdleTimeout = 9 [
    (gogoproto.jsontag) = "idle_timeout",
    (gogoproto.casttype) = "Duration"
  ];
  // ConsumedAccessRequestID is the ID of the access request from which additional roles to assume
  // were obtained.
  string ConsumedAccessRequestID = 10 [(gogoproto.jsontag) = "consumed_access_request_id,omitempty"];
  // SAMLSession is data associated with a SAML IdP session.
  SAMLSessionData SAMLSession = 11 [(gogoproto.jsontag) = "saml_session,omitempty"];
  // Device trust web authentication token.
  // May be exchanged for a single on-behalf-of device authentication attempt
  // (typically performed by Connect).
  // Only present if on-behalf-of device authentication is possible.
  DeviceWebToken DeviceWebToken = 12 [(gogoproto.jsontag) = "device_web_token,omitempty"];
  // HasDeviceExtensions is true if the session's TLS and SSH certificates are
  // augmented with device extensions.
  bool HasDeviceExtensions = 13 [(gogoproto.jsontag) = "has_device_extensions,omitempty"];
  // TrustedDeviceRequirement indicates whether access may be hindered by the
  // lack of a trusted device.
  //
  // If during login a device is required and DeviceWebToken is nil, then it's
  // likely the user needs to enroll their device to avoid impacting access.
  TrustedDeviceRequirement TrustedDeviceRequirement = 14 [(gogoproto.jsontag) = "trusted_device_requirement,omitempty"];
  // TLSPriv is the TLS private key for the user, in PEM-encoded PKCS#1 or PKCS#8
  // format. If unset, then Priv is used as both the SSH and TLS private key.
  bytes TLSPriv = 15 [(gogoproto.jsontag) = "tls_priv,omitempty"];
}

// Web-focused view of teleport.devicetrust.v1.DeviceWebToken.
message DeviceWebToken {
  // Opaque token identifier.
  string id = 1;
  // Opaque device web token, in plaintext, encoded in base64.RawURLEncoding
  // (so it is inherently safe for URl use).
  string token = 2;
}

// WebSessionFilter encodes cache watch parameters for filtering web sessions.
message WebSessionFilter {
  // User is the username to filter web sessions for.
  string User = 1 [(gogoproto.jsontag) = "user"];
}

// SAMLSessionData contains data for a SAML session.
// Based on crewjam/saml's session object: https://github.com/crewjam/saml/blob/main/identity_provider.go
message SAMLSessionData {
  // ID is the identifier for the SAML session.
  string ID = 1 [(gogoproto.jsontag) = "id"];
  // CreateTime is the time that the session was created.
  google.protobuf.Timestamp CreateTime = 2 [
    (gogoproto.stdtime) = true,
    (gogoproto.nullable) = false,
    (gogoproto.jsontag) = "create_time"
  ];
  // ExpireTime is the time that the session will expire.
  google.protobuf.Timestamp ExpireTime = 3 [
    (gogoproto.stdtime) = true,
    (gogoproto.nullable) = false,
    (gogoproto.jsontag) = "expire_time"
  ];
  // Index is the session index that allows the IdP to uniquely identify a session.
  string Index = 4 [(gogoproto.jsontag) = "index"];

  // NameID an identifier for the session.
  string NameID = 5 [(gogoproto.jsontag) = "name_id"];
  // NameIDFormat is the format of the Name ID.
  string NameIDFormat = 6 [(gogoproto.jsontag) = "name_id_format"];
  // SubjectID is the identifier for the subject of the session.
  string SubjectID = 7 [(gogoproto.jsontag) = "subject_id"];

  // Groups is a list of groups that the user has access to.
  repeated string Groups = 8 [(gogoproto.jsontag) = "groups"];
  // UserName is the user's name.
  string UserName = 9 [(gogoproto.jsontag) = "user_name"];
  // UserEmail is the user's e-mail.
  string UserEmail = 10 [(gogoproto.jsontag) = "user_email"];
  // UserCommonName is the user's common name.
  string UserCommonName = 11 [(gogoproto.jsontag) = "user_common_name"];
  // UserSurname is the user's surname.
  string UserSurname = 12 [(gogoproto.jsontag) = "user_surname"];
  // UserGivenName is the user's given name.
  string UserGivenName = 13 [(gogoproto.jsontag) = "user_given_name"];
  // UserScopedAffiliation is the user's scoped affiliation.
  string UserScopedAffiliation = 14 [(gogoproto.jsontag) = "user_scoped_affiliation"];

  // CustomAttributes are any custom attributes associated with the request.
  repeated SAMLAttribute CustomAttributes = 15 [(gogoproto.jsontag) = "custom_attributes"];
}

// SAMLAttribute contains an attribute name and associated values.
// Defined in http://docs.oasis-open.org/security/saml/v2.0/saml-core-2.0-os.pdf.
message SAMLAttribute {
  // FriendlyName is a user readable name for the attribute.
  string FriendlyName = 1 [(gogoproto.jsontag) = "friendly_name"];
  // Name is a full name for the attribute, typically an OID value.
  string Name = 2 [(gogoproto.jsontag) = "name"];
  // NameFormat is the format of the name.
  string NameFormat = 3 [(gogoproto.jsontag) = "name_format"];
  // Values is a list of attribute values.
  repeated SAMLAttributeValue Values = 4 [(gogoproto.jsontag) = "values"];
}

// SAMLAttributeValues contains a type, value, and an associated name ID block.
// Defined in http://docs.oasis-open.org/security/saml/v2.0/saml-core-2.0-os.pdf.
message SAMLAttributeValue {
  // Type is the type of value this attribute represents.
  string Type = 1 [(gogoproto.jsontag) = "type"];
  // Value is the value of the attribute.
  string Value = 2 [(gogoproto.jsontag) = "value"];
  // NameID is a more restrictive identifier for the attribute value.
  SAMLNameID NameID = 3 [(gogoproto.jsontag) = "name_id,omitempty"];
}

// SAMLNameID is a more restrictive identifier for an object in SAML.
// Defined in http://docs.oasis-open.org/security/saml/v2.0/saml-core-2.0-os.pdf.
message SAMLNameID {
  // NameQualifier is the domain that qualifies the identifier.
  string NameQualifier = 1 [(gogoproto.jsontag) = "name_qualifier"];
  // SPNameQualifier qualifies the identifier with the name of the service provider.
  string SPNameQualifier = 2 [(gogoproto.jsontag) = "sp_name_qualifier"];
  // Format is the format of the identifier.
  string Format = 3 [(gogoproto.jsontag) = "format"];
  // SPProvidedID is an identifier established by the service provider.
  string SPProvidedID = 4 [(gogoproto.jsontag) = "sp_provider_id"];
  // Value is the value of the name ID.
  string Value = 5 [(gogoproto.jsontag) = "value"];
}

// RemoteClusterV3 represents remote cluster resource specification
message RemoteClusterV3 {
  option (gogoproto.goproto_stringer) = false;
  option (gogoproto.stringer) = false;

  // Kind is a resource kind
  string Kind = 1 [(gogoproto.jsontag) = "kind"];
  // SubKind is an optional resource sub kind, used in some resources
  string SubKind = 2 [(gogoproto.jsontag) = "sub_kind,omitempty"];
  // Version is resource API version
  string Version = 3 [(gogoproto.jsontag) = "version"];

  // Metadata is resource metadata
  Metadata Metadata = 4 [
    (gogoproto.nullable) = false,
    (gogoproto.jsontag) = "metadata"
  ];
  // Status is a remote cluster status
  RemoteClusterStatusV3 Status = 5 [
    (gogoproto.nullable) = false,
    (gogoproto.jsontag) = "status"
  ];
}

// RemoteClusterStatusV3 represents status of the remote cluster
message RemoteClusterStatusV3 {
  // Connection represents connection status, online or offline
  string Connection = 1 [(gogoproto.jsontag) = "connection"];

  // LastHeartbeat records last heartbeat of the cluster
  google.protobuf.Timestamp LastHeartbeat = 2 [
    (gogoproto.stdtime) = true,
    (gogoproto.nullable) = false,
    (gogoproto.jsontag) = "last_heartbeat"
  ];
}

// KubernetesCluster is a named kubernetes API endpoint handled by a Server.
//
// TODO: deprecate and convert all usage to KubernetesClusterV3
message KubernetesCluster {
  // Name is the name of this kubernetes cluster.
  string Name = 1 [(gogoproto.jsontag) = "name"];

  // StaticLabels is map of static labels associated with this cluster.
  // Used for RBAC.
  map<string, string> StaticLabels = 2 [(gogoproto.jsontag) = "static_labels,omitempty"];
  // DynamicLabels is map of dynamic labels associated with this cluster.
  // Used for RBAC.
  map<string, CommandLabelV2> DynamicLabels = 3 [
    (gogoproto.nullable) = false,
    (gogoproto.jsontag) = "dynamic_labels,omitempty"
  ];
}

// KubernetesClusterV3 represents a named kubernetes API endpoint.
message KubernetesClusterV3 {
  option (gogoproto.goproto_stringer) = false;
  option (gogoproto.stringer) = false;

  // Kind is the cluster resource kind.
  string Kind = 1 [(gogoproto.jsontag) = "kind"];
  // SubKind is an optional resource subkind.
  string SubKind = 2 [(gogoproto.jsontag) = "sub_kind,omitempty"];
  // Version is the resource version.
  string Version = 3 [(gogoproto.jsontag) = "version"];
  // Metadata is the resource metadata.
  Metadata Metadata = 4 [
    (gogoproto.nullable) = false,
    (gogoproto.jsontag) = "metadata"
  ];
  // Spec is the resource spec.
  KubernetesClusterSpecV3 Spec = 5 [
    (gogoproto.nullable) = false,
    (gogoproto.jsontag) = "spec"
  ];
}

// KubernetesClusterSpecV3 is a specification for a Kubernetes cluster.
message KubernetesClusterSpecV3 {
  // DynamicLabels are the cluster's dynamic labels.
  map<string, CommandLabelV2> DynamicLabels = 1 [
    (gogoproto.nullable) = false,
    (gogoproto.jsontag) = "dynamic_labels,omitempty"
  ];
  // Kubeconfig is the kubeconfig file payload that grants access to the cluster.
  // If multiple contexts are specified, the first will be selected.
  bytes Kubeconfig = 2 [(gogoproto.jsontag) = "kubeconfig,omitempty"];
  // Azure holds the required Azure information for Teleport to access the cluster.
  KubeAzure Azure = 3 [
    (gogoproto.nullable) = false,
    (gogoproto.jsontag) = "azure,omitempty"
  ];
  // AWS holds the required AWS information for Teleport to access the cluster.
  KubeAWS AWS = 4 [
    (gogoproto.nullable) = false,
    (gogoproto.jsontag) = "aws,omitempty"
  ];
  // GCP holds the required GCP information for Teleport to access the cluster.
  KubeGCP GCP = 5 [
    (gogoproto.nullable) = false,
    (gogoproto.jsontag) = "gcp,omitempty"
  ];
}

// KubeAzure contains the Azure information about the cluster.
message KubeAzure {
  // ResourceName is the AKS cluster name.
  string ResourceName = 1 [(gogoproto.jsontag) = "resource_name,omitempty"];
  // ResourceGroup is the Azure resource group name.
  string ResourceGroup = 2 [(gogoproto.jsontag) = "resource_group,omitempty"];
  // TenantID is the AKS cluster Tenant ID.
  string TenantID = 3 [(gogoproto.jsontag) = "tenant_id,omitempty"];
  // SubscriptionID is the AKS cluster SubscriptionID.
  string SubscriptionID = 4 [(gogoproto.jsontag) = "subscription_id,omitempty"];
}

// KubeAWS contains the AWS information about the cluster.
message KubeAWS {
  // Region is a AWS cloud region.
  string Region = 1 [(gogoproto.jsontag) = "region,omitempty"];
  // AccountID is a AWS Account ID.
  string AccountID = 2 [(gogoproto.jsontag) = "account_id,omitempty"];
  // Name is a AWS EKS cluster name.
  string Name = 3 [(gogoproto.jsontag) = "name,omitempty"];
}

// KubeGCP contains the GCP information about the cluster.
message KubeGCP {
  // Location is a GKE cluster location.
  string Location = 1 [(gogoproto.jsontag) = "location,omitempty"];
  // ProjectID is the GKE Project ID.
  string ProjectID = 2 [(gogoproto.jsontag) = "project_id,omitempty"];
  // Name is a GCP GKE cluster name.
  string Name = 3 [(gogoproto.jsontag) = "name,omitempty"];
}

// KubernetesClusterV3List represents a list of kubernetes clusters.
message KubernetesClusterV3List {
  // KubernetesClusters is a list of kubernetes clusters resources.
  repeated KubernetesClusterV3 KubernetesClusters = 1;
}

// KubernetesServerV3 represents a Kubernetes server.
message KubernetesServerV3 {
  option (gogoproto.goproto_stringer) = false;
  option (gogoproto.stringer) = false;

  // Kind is the Kubernetes server resource kind. Always "kube_server".
  string Kind = 1 [(gogoproto.jsontag) = "kind"];
  // SubKind is an optional resource subkind.
  string SubKind = 2 [(gogoproto.jsontag) = "sub_kind,omitempty"];
  // Version is the resource version.
  string Version = 3 [(gogoproto.jsontag) = "version"];
  // Metadata is the Kubernetes server metadata.
  Metadata Metadata = 4 [
    (gogoproto.nullable) = false,
    (gogoproto.jsontag) = "metadata"
  ];
  // Spec is the Kubernetes server spec.
  KubernetesServerSpecV3 Spec = 5 [
    (gogoproto.nullable) = false,
    (gogoproto.jsontag) = "spec"
  ];
  // Status is the Kubernetes server status.
  KubernetesServerStatusV3 status = 6;
}

// KubernetesServerSpecV3 is the Kubernetes server spec.
message KubernetesServerSpecV3 {
  // Version is the Teleport version that the server is running.
  string Version = 1 [(gogoproto.jsontag) = "version"];
  // Hostname is the Kubernetes server hostname.
  string Hostname = 2 [(gogoproto.jsontag) = "hostname"];
  // HostID is the Kubernetes server host uuid.
  string HostID = 3 [(gogoproto.jsontag) = "host_id"];
  // Rotation contains the Kubernetes server CA rotation information.
  Rotation Rotation = 4 [
    (gogoproto.nullable) = false,
    (gogoproto.jsontag) = "rotation,omitempty"
  ];
  // Cluster is a Kubernetes Cluster proxied by this Kubernetes server.
  KubernetesClusterV3 Cluster = 5 [(gogoproto.jsontag) = "cluster"];
  // ProxyIDs is a list of proxy IDs this server is expected to be connected to.
  repeated string ProxyIDs = 6 [(gogoproto.jsontag) = "proxy_ids,omitempty"];
}

// KubernetesServerStatusV3 is the Kubernetes cluster status.
message KubernetesServerStatusV3 {
<<<<<<< HEAD
  // TargetHealth is the health status of network connectivity between
  // the agent and the Kubernetes cluster.
=======
  // TargetHealth is the health status of between the Teleport agent
  // and Kubernetes cluster.
>>>>>>> 6a76d067
  TargetHealth target_health = 1;
}

// WebTokenV3 describes a web token. Web tokens are used as a transport to relay bearer tokens
// to the client.
// Initially bound to a web session, these have been factored out into a separate resource to
// enable separate lifecycle management.
message WebTokenV3 {
  option (gogoproto.goproto_stringer) = false;
  option (gogoproto.stringer) = false;

  // Kind is a resource kind
  string Kind = 1 [(gogoproto.jsontag) = "kind"];
  // SubKind is an optional resource sub kind
  string SubKind = 2 [(gogoproto.jsontag) = "sub_kind,omitempty"];
  // Version is the resource version
  string Version = 3 [(gogoproto.jsontag) = "version"];
  // Metadata is resource metadata
  Metadata Metadata = 4 [
    (gogoproto.nullable) = false,
    (gogoproto.jsontag) = "metadata"
  ];
  // Spec defines the web token
  WebTokenSpecV3 Spec = 5 [
    (gogoproto.nullable) = false,
    (gogoproto.jsontag) = "spec"
  ];
}

// WebTokenSpecV3 is a unique time-limited token bound to a user's web session
message WebTokenSpecV3 {
  // User specifies the user the token is bound to.
  string User = 1 [(gogoproto.jsontag) = "user"];
  // Token specifies the token's value.
  string Token = 2 [(gogoproto.jsontag) = "token"];
}

// GetWebSessionRequest describes a request to query a web session
message GetWebSessionRequest {
  // User specifies the user the web session is for.
  string User = 1 [(gogoproto.jsontag) = "user"];
  // SessionID specifies the web session ID.
  string SessionID = 2 [(gogoproto.jsontag) = "session_id"];
}

// DeleteWebSessionRequest describes a request to delete a web session
message DeleteWebSessionRequest {
  // User specifies the user the session is bound to
  string User = 1 [(gogoproto.jsontag) = "user"];
  // SessionID specifies the web session ID to delete.
  string SessionID = 2 [(gogoproto.jsontag) = "session_id"];
}

// GetWebTokenRequest describes a request to query a web token
message GetWebTokenRequest {
  // User specifies the user the token is for.
  string User = 1 [(gogoproto.jsontag) = "user"];
  // Token specifies the token to get.
  string Token = 2 [(gogoproto.jsontag) = "token"];
}

// DeleteWebTokenRequest describes a request to delete a web token
message DeleteWebTokenRequest {
  // User specifies the user the token is for.
  string User = 1 [(gogoproto.jsontag) = "user"];
  // Token specifies the token to delete.
  string Token = 2 [(gogoproto.jsontag) = "token"];
}

// ResourceRequest is a request relating to a named resource.
message ResourceRequest {
  // Name is the name of the resource.
  string Name = 1 [(gogoproto.jsontag) = "name"];
}

// ResourceWithSecretsRequest is a request relating to a named resource with secrets.
message ResourceWithSecretsRequest {
  // Name is the name of the resource.
  string Name = 1 [(gogoproto.jsontag) = "name"];
  // WithSecrets specifies whether to load associated secrets.
  bool WithSecrets = 2 [(gogoproto.jsontag) = "with_secrets,omitempty"];
  // SAMLValidationNoFollowURLs specifies whether to skip following URLs when
  // validating SAML connector resources.
  // ResourceWithSecretsRequest is not a great place for this field but it's
  // necessary for backward compatibility.
  bool SAMLValidationNoFollowURLs = 3 [(gogoproto.jsontag) = "saml_validation_no_follow_urls"];
}

// ResourcesWithSecretsRequest is a request relating to resources with secrets.
message ResourcesWithSecretsRequest {
  // WithSecrets specifies whether to load associated secrets.
  bool WithSecrets = 1 [(gogoproto.jsontag) = "with_secrets,omitempty"];
  // SAMLValidationNoFollowURLs specifies whether to skip following URLs when
  // validating SAML connector resources.
  // ResourceWithSecretsRequest is not a great place for this field but it's
  // necessary for backward compatibility.
  bool SAMLValidationNoFollowURLs = 2 [(gogoproto.jsontag) = "saml_validation_no_follow_urls"];
}

// ResourcesInNamespaceRequest is a request relating to a named resource in the given namespace.
message ResourceInNamespaceRequest {
  // Name is the name of the resource.
  string Name = 1;
  // Namespace is the namespace of resources.
  string Namespace = 2;
}

// ResourcesInNamespaceRequest is a request relating to resources in the given namespace.
message ResourcesInNamespaceRequest {
  // Namespace is the namespace of resources.
  string Namespace = 1;
}

// OIDCConnectorV3 represents an OIDC connector.
message OIDCConnectorV3 {
  // Kind is a resource kind.
  string Kind = 1 [(gogoproto.jsontag) = "kind"];
  // SubKind is an optional resource sub kind, used in some resources.
  string SubKind = 2 [(gogoproto.jsontag) = "sub_kind,omitempty"];
  // Version is the resource version. It must be specified.
  // Supported values are: `v3`.
  string Version = 3 [(gogoproto.jsontag) = "version"];
  // Metadata holds resource metadata.
  Metadata Metadata = 4 [
    (gogoproto.nullable) = false,
    (gogoproto.jsontag) = "metadata"
  ];
  // Spec is an OIDC connector specification.
  OIDCConnectorSpecV3 Spec = 5 [
    (gogoproto.nullable) = false,
    (gogoproto.jsontag) = "spec"
  ];
}

// OIDCConnectorV3List is a list of OIDC connectors.
message OIDCConnectorV3List {
  // OIDCConnectors is a list of OIDC connectors.
  repeated OIDCConnectorV3 OIDCConnectors = 1;
}

// OIDCConnectorSpecV3 is an OIDC connector specification.
//
// It specifies configuration for Open ID Connect compatible external
// identity provider: https://openid.net/specs/openid-connect-core-1_0.html
message OIDCConnectorSpecV3 {
  reserved 4;

  // IssuerURL is the endpoint of the provider, e.g. https://accounts.google.com.
  string IssuerURL = 1 [(gogoproto.jsontag) = "issuer_url"];
  // ClientID is the id of the authentication client (Teleport Auth Service).
  string ClientID = 2 [(gogoproto.jsontag) = "client_id"];
  // ClientSecret is used to authenticate the client.
  string ClientSecret = 3 [(gogoproto.jsontag) = "client_secret"];
  // ACR is an Authentication Context Class Reference value. The meaning of the ACR
  // value is context-specific and varies for identity providers.
  string ACR = 5 [(gogoproto.jsontag) = "acr_values,omitempty"];
  // Provider is the external identity provider.
  string Provider = 6 [(gogoproto.jsontag) = "provider,omitempty"];
  // Display is the friendly name for this provider.
  string Display = 7 [(gogoproto.jsontag) = "display,omitempty"];
  // Scope specifies additional scopes set by provider.
  repeated string Scope = 8 [(gogoproto.jsontag) = "scope,omitempty"];
  // Prompt is an optional OIDC prompt. An empty string omits prompt.
  // If not specified, it defaults to select_account for backwards compatibility.
  string Prompt = 9 [(gogoproto.jsontag) = "prompt,omitempty"];
  // ClaimsToRoles specifies a dynamic mapping from claims to roles.
  repeated ClaimMapping ClaimsToRoles = 10 [
    (gogoproto.nullable) = false,
    (gogoproto.jsontag) = "claims_to_roles,omitempty"
  ];
  // GoogleServiceAccountURI is a path to a google service account uri.
  string GoogleServiceAccountURI = 11 [(gogoproto.jsontag) = "google_service_account_uri,omitempty"];
  // GoogleServiceAccount is a string containing google service account credentials.
  string GoogleServiceAccount = 12 [(gogoproto.jsontag) = "google_service_account,omitempty"];
  // GoogleAdminEmail is the email of a google admin to impersonate.
  string GoogleAdminEmail = 13 [(gogoproto.jsontag) = "google_admin_email,omitempty"];
  // RedirectURLs is a list of callback URLs which the identity provider can use
  // to redirect the client back to the Teleport Proxy to complete authentication.
  // This list should match the URLs on the provider's side. The URL used for a
  // given auth request will be chosen to match the requesting Proxy's public
  // address. If there is no match, the first url in the list will be used.
  wrappers.StringValues RedirectURLs = 14 [
    (gogoproto.nullable) = false,
    (gogoproto.jsontag) = "redirect_url",
    (gogoproto.customtype) = "github.com/gravitational/teleport/api/types/wrappers.Strings"
  ];
  // AllowUnverifiedEmail tells the connector to accept OIDC users with unverified emails.
  bool AllowUnverifiedEmail = 15 [(gogoproto.jsontag) = "allow_unverified_email,omitempty"];
  // UsernameClaim specifies the name of the claim from the OIDC connector to be used as the user's username.
  string UsernameClaim = 16 [(gogoproto.jsontag) = "username_claim,omitempty"];
  // MaxAge is the amount of time that user logins are
  // valid for. If a user logs in, but then does not login again
  // within this time period, they will be forced to re-authenticate.
  MaxAge MaxAge = 17 [
    (gogoproto.jsontag) = "",
    (gogoproto.embed) = true
  ];
  // ClientRedirectSettings defines which client redirect URLs are allowed for
  // non-browser SSO logins other than the standard localhost ones.
  SSOClientRedirectSettings ClientRedirectSettings = 18 [(gogoproto.jsontag) = "client_redirect_settings,omitempty"];
  // MFASettings contains settings to enable SSO MFA checks through this auth connector.
  OIDCConnectorMFASettings MFASettings = 19 [(gogoproto.jsontag) = "mfa,omitempty"];
  // PKCEMode represents the configuration state for PKCE (Proof Key for Code Exchange). It can be "enabled" or "disabled"
  string PKCEMode = 20 [(gogoproto.jsontag) = "pkce_mode,omitempty"];
  // UserMatchers is a set of glob patterns to narrow down which username(s) this auth connector should
  // match for identifier-first login.
  repeated string UserMatchers = 21 [(gogoproto.jsontag) = "user_matchers,omitempty"];
  // RequestObjectMode determines how JWT-Secured Authorization Requests will be used for authorization
  // requests. JARs, or request objects, can provide integrity protection, source authentication, and confidentiality
  // for authorization request parameters.
  string RequestObjectMode = 22 [(gogoproto.jsontag) = "request_object_mode,omitempty"];
  // EntraIDGroupsProvider configures out-of-band user groups provider.
  // It works by following through the groups claim source, which is sent for the "groups"
  // claim when the user's group membership exceeds 200 max item limit.
  EntraIDGroupsProvider entra_id_groups_provider = 23;
}

// EntraIDGroupsProvider configures out-of-band user groups provider.
// It works by following through the groups claim source, which is sent for
// "groups" claim when the user's group membership exceeds 200 max item limit.
message EntraIDGroupsProvider {
  // Disabled specifies that the groups provider should be disabled
  // even when Entra ID responds with a groups claim source.
  // User may choose to disable it if they are using
  // integrations such as SCIM or similar groups importer as
  // connector based role mapping may be not needed in such a scenario.
  bool disabled = 1;
  // GroupType is a user group type filter. Defaults to "security-groups".
  // Value can be "security-groups", "directory-roles", "all-groups".
  string group_type = 2;
  // GraphEndpoint is a Microsoft Graph API endpoint.
  // The groups claim source endpoint provided by Entra ID points to the
  // now-retired Azure AD Graph endpoint ("https://graph.windows.net").
  // To convert it to the newer Microsoft Graph API endpoint,
  // Teleport defaults to the Microsoft Graph global service endpoint ("https://graph.microsoft.com").
  // Update GraphEndpoint to point to a different Microsoft Graph national
  // cloud deployment endpoint.
  string graph_endpoint = 3;
}

// MaxAge allows the max_age parameter to be nullable to preserve backwards
// compatibility. The duration is stored as nanoseconds.
message MaxAge {
  int64 Value = 1 [
    (gogoproto.jsontag) = "max_age",
    (gogoproto.casttype) = "Duration"
  ];
}

// SSOClientRedirectSettings contains settings to define which additional client
// redirect URLs should be allowed for non-browser SSO logins.
message SSOClientRedirectSettings {
  // a list of hostnames allowed for https client redirect URLs
  repeated string allowed_https_hostnames = 1;
  // a list of CIDRs allowed for HTTP or HTTPS client redirect URLs
  repeated string insecure_allowed_cidr_ranges = 2;
}

// OIDCConnectorMFASettings contains OIDC MFA settings.
message OIDCConnectorMFASettings {
  // Enabled specified whether this OIDC connector supports MFA checks. Defaults to false.
  bool enabled = 1;
  // ClientID is the OIDC OAuth app client ID.
  string client_id = 2;
  // ClientSecret is the OIDC OAuth app client secret.
  string client_secret = 3;
  // AcrValues are Authentication Context Class Reference values. The meaning of the ACR
  // value is context-specific and varies for identity providers. Some identity providers
  // support MFA specific contexts, such Okta with its "phr" (phishing-resistant) ACR.
  string acr_values = 4;
  // Prompt is an optional OIDC prompt. An empty string omits prompt.
  // If not specified, it defaults to select_account for backwards compatibility.
  string prompt = 5;
  // MaxAge is the amount of time in nanoseconds that an IdP session is valid for. Defaults to
  // 0 to always force re-authentication for MFA checks. This should only be set to a non-zero
  // value if the IdP is setup to perform MFA checks on top of active user sessions.
  int64 max_age = 6 [(gogoproto.casttype) = "Duration"];
  // RequestObjectMode determines how JWT-Secured Authorization Requests will be used for authorization
  // requests. JARs, or request objects, can provide integrity protection, source authentication, and confidentiality
  // for authorization request parameters. If omitted, MFA flows will default to the `RequestObjectMode` behavior
  // specified in the base OIDC connector. Set this property to 'none' to explicitly disable request objects for
  // the MFA client.
  string RequestObjectMode = 7 [(gogoproto.jsontag) = "request_object_mode,omitempty"];
}

// OIDCAuthRequest is a request to authenticate with OIDC
// provider, the state about request is managed by Auth Service
message OIDCAuthRequest {
  reserved 7, 17;
  reserved "PublicKey", "attestation_statement";
  // ConnectorID is ID of OIDC connector this request uses
  string ConnectorID = 1 [(gogoproto.jsontag) = "connector_id"];

  // Type is opaque string that helps callbacks identify the request type
  string Type = 2 [(gogoproto.jsontag) = "type"];

  // CheckUser tells validator if it should expect and check user
  bool CheckUser = 3 [(gogoproto.jsontag) = "check_user"];

  // StateToken is generated by service and is used to validate
  // request coming from
  string StateToken = 4 [(gogoproto.jsontag) = "state_token"];

  // CSRFToken is associated with user web session token
  string CSRFToken = 5 [(gogoproto.jsontag) = "csrf_token"];

  // RedirectURL will be used to route the user back to a
  // Teleport Proxy after the oidc login attempt in the browser.
  string RedirectURL = 6 [(gogoproto.jsontag) = "redirect_url"];

  // CertTTL is the TTL of the certificate user wants to get
  int64 CertTTL = 8 [
    (gogoproto.jsontag) = "cert_ttl",
    (gogoproto.casttype) = "time.Duration"
  ];

  // CreateWebSession indicates if user wants to generate a web
  // session after successful authentication
  bool CreateWebSession = 9 [(gogoproto.jsontag) = "create_web_session"];

  // ClientRedirectURL is a URL client wants to be redirected
  // after successful authentication
  string ClientRedirectURL = 10 [(gogoproto.jsontag) = "client_redirect_url"];

  // Compatibility specifies OpenSSH compatibility flags.
  string Compatibility = 11 [(gogoproto.jsontag) = "compatibility,omitempty"];

  // RouteToCluster is the name of Teleport cluster to issue credentials for.
  string RouteToCluster = 12 [(gogoproto.jsontag) = "route_to_cluster,omitempty"];

  // KubernetesCluster is the name of Kubernetes cluster to issue credentials for.
  string KubernetesCluster = 13 [(gogoproto.jsontag) = "kubernetes_cluster,omitempty"];

  // SSOTestFlow indicates if the request is part of the test flow.
  bool SSOTestFlow = 14 [(gogoproto.jsontag) = "sso_test_flow"];

  // ConnectorSpec is embedded connector spec for use in test flow.
  OIDCConnectorSpecV3 ConnectorSpec = 15 [(gogoproto.jsontag) = "connector_spec,omitempty"];

  // ProxyAddress is an optional address which can be used to
  // find a redirect url from the OIDC connector which matches
  // the address. If there is no match, the default redirect
  // url will be used.
  string ProxyAddress = 16 [(gogoproto.jsontag) = "proxy_address,omitempty"];

  // ClientLoginIP specifies IP address of the client for login, it will be written to the user's certificates.
  string ClientLoginIP = 18 [(gogoproto.jsontag) = "client_login_ip,omitempty"];

  // ClientUserAgent is the user agent of the Web browser, used for issuing a
  // DeviceWebToken.
  string ClientUserAgent = 19 [(gogoproto.jsontag) = "client_user_agent,omitempty"];

  // SshPublicKey is an optional public key to use as the subject of an issued
  // SSH cert in case of successful auth.
  bytes ssh_public_key = 20 [(gogoproto.jsontag) = "ssh_pub_key,omitempty"];
  // TlsPublicKey is an optional public key to use as the subject of an issued
  // TLS cert in case of successful auth.
  bytes tls_public_key = 21 [(gogoproto.jsontag) = "tls_pub_key,omitempty"];
  // SshAttestationStatement is an attestation statement for the given SSH public key.
  teleport.attestation.v1.AttestationStatement ssh_attestation_statement = 22 [(gogoproto.jsontag) = "ssh_attestation_statement,omitempty"];
  // TlsAttestationStatement is an attestation statement for the given TLS public key.
  teleport.attestation.v1.AttestationStatement tls_attestation_statement = 23 [(gogoproto.jsontag) = "tls_attestation_statement,omitempty"];
  // pkce_verifier is used to verified a generated code challenge.
  string pkce_verifier = 24 [(gogoproto.jsontag) = "pkce_verifier"];
}

// SAMLConnectorV2 represents a SAML connector.
message SAMLConnectorV2 {
  // Kind is a resource kind.
  string Kind = 1 [(gogoproto.jsontag) = "kind"];
  // SubKind is an optional resource sub kind, used in some resources.
  string SubKind = 2 [(gogoproto.jsontag) = "sub_kind,omitempty"];
  // Version is the resource version. It must be specified.
  // Supported values are: `v2`.
  string Version = 3 [(gogoproto.jsontag) = "version"];
  // Metadata holds resource metadata.
  Metadata Metadata = 4 [
    (gogoproto.nullable) = false,
    (gogoproto.jsontag) = "metadata"
  ];
  // Spec is an SAML connector specification.
  SAMLConnectorSpecV2 Spec = 5 [
    (gogoproto.nullable) = false,
    (gogoproto.jsontag) = "spec"
  ];
}

// SAMLConnectorV2List is a list of SAML connectors.
message SAMLConnectorV2List {
  // SAMLConnectors is a list of SAML connectors.
  repeated SAMLConnectorV2 SAMLConnectors = 1;
}

// SAMLConnectorSpecV2 is a SAML connector specification.
message SAMLConnectorSpecV2 {
  // Issuer is the identity provider issuer.
  string Issuer = 1 [(gogoproto.jsontag) = "issuer"];
  // SSO is the URL of the identity provider's SSO service.
  string SSO = 2 [(gogoproto.jsontag) = "sso"];
  // Cert is the identity provider certificate PEM.
  // IDP signs `<Response>` responses using this certificate.
  string Cert = 3 [(gogoproto.jsontag) = "cert"];
  // Display controls how this connector is displayed.
  string Display = 4 [(gogoproto.jsontag) = "display"];
  // AssertionConsumerService is a URL for assertion consumer service
  // on the service provider (Teleport's side).
  string AssertionConsumerService = 5 [(gogoproto.jsontag) = "acs"];
  // Audience uniquely identifies our service provider.
  string Audience = 6 [(gogoproto.jsontag) = "audience"];
  // ServiceProviderIssuer is the issuer of the service provider (Teleport).
  string ServiceProviderIssuer = 7 [(gogoproto.jsontag) = "service_provider_issuer"];
  // EntityDescriptor is XML with descriptor. It can be used to supply configuration
  // parameters in one XML file rather than supplying them in the individual elements.
  string EntityDescriptor = 8 [(gogoproto.jsontag) = "entity_descriptor"];
  // EntityDescriptorURL is a URL that supplies a configuration XML.
  string EntityDescriptorURL = 9 [(gogoproto.jsontag) = "entity_descriptor_url"];
  // AttributesToRoles is a list of mappings of attribute statements to roles.
  repeated AttributeMapping AttributesToRoles = 10 [
    (gogoproto.nullable) = false,
    (gogoproto.jsontag) = "attributes_to_roles"
  ];
  // SigningKeyPair is an x509 key pair used to sign AuthnRequest.
  AsymmetricKeyPair SigningKeyPair = 11 [
    (gogoproto.nullable) = true,
    (gogoproto.jsontag) = "signing_key_pair,omitempty"
  ];
  // Provider is the external identity provider.
  string Provider = 12 [(gogoproto.jsontag) = "provider,omitempty"];
  // EncryptionKeyPair is a key pair used for decrypting SAML assertions.
  AsymmetricKeyPair EncryptionKeyPair = 13 [
    (gogoproto.nullable) = true,
    (gogoproto.jsontag) = "assertion_key_pair,omitempty"
  ];
  // AllowIDPInitiated is a flag that indicates if the connector can be used for IdP-initiated
  // logins.
  bool AllowIDPInitiated = 14 [
    (gogoproto.nullable) = true,
    (gogoproto.jsontag) = "allow_idp_initiated,omitempty"
  ];
  // ClientRedirectSettings defines which client redirect URLs are allowed for
  // non-browser SSO logins other than the standard localhost ones.
  SSOClientRedirectSettings ClientRedirectSettings = 15 [(gogoproto.jsontag) = "client_redirect_settings,omitempty"];
  // SingleLogoutURL is the SAML Single log-out URL to initiate SAML SLO (single log-out). If this is not provided, SLO is disabled.
  string SingleLogoutURL = 16 [(gogoproto.jsontag) = "single_logout_url,omitempty"];
  // MFASettings contains settings to enable SSO MFA checks through this auth connector.
  SAMLConnectorMFASettings MFASettings = 17 [(gogoproto.jsontag) = "mfa,omitempty"];
  // ForceAuthn specified whether re-authentication should be forced on login. UNSPECIFIED
  // is treated as NO.
  SAMLForceAuthn ForceAuthn = 18 [(gogoproto.jsontag) = "force_authn,omitempty"];
  // PreferredRequestBinding is a preferred SAML request binding method.
  // Value must be either "http-post" or "http-redirect".
  // In general, the SAML identity provider lists request binding methods it supports.
  // And the SAML service provider uses one of the IdP supported request binding method that it prefers.
  // But we never honored request binding value provided by the IdP and always used http-redirect
  // binding as a default. Setting up PreferredRequestBinding value lets us preserve existing
  // auth connector behavior and only use http-post binding if it is explicitly configured.
  string PreferredRequestBinding = 19 [(gogoproto.jsontag) = "preferred_request_binding,omitempty"];
  // UserMatchers is a set of glob patterns to narrow down which username(s) this auth connector should
  // match for identifier-first login.
  repeated string UserMatchers = 20 [(gogoproto.jsontag) = "user_matchers,omitempty"];
}

// SAMLConnectorMFASettings contains SAML MFA settings.
message SAMLConnectorMFASettings {
  // Enabled specified whether this SAML connector supports MFA checks. Defaults to false.
  bool enabled = 1;
  // EntityDescriptor is XML with descriptor. It can be used to supply configuration
  // parameters in one XML file rather than supplying them in the individual elements.
  // Usually set from EntityDescriptorUrl.
  string entity_descriptor = 2;
  // EntityDescriptorUrl is a URL that supplies a configuration XML.
  string entity_descriptor_url = 3;
  // ForceAuthn specified whether re-authentication should be forced for MFA checks. UNSPECIFIED is
  // treated as YES to always re-authentication for MFA checks. This should only be set to NO if the
  // IdP is setup to perform MFA checks on top of active user sessions.
  SAMLForceAuthn force_authn = 4;
  // Issuer is the identity provider issuer. Usually set from EntityDescriptor.
  string issuer = 5;
  // SSO is the URL of the identity provider's SSO service. Usually set from EntityDescriptor.
  string sso = 6;
  // Cert is the identity provider certificate PEM.
  // IDP signs `<Response>` responses using this certificate.
  string cert = 7;
}

// SAMLForceAuthn specified whether existing SAML sessions should be accepted or re-authentication
// should be forced.
enum SAMLForceAuthn {
  // UNSPECIFIED is treated as the default value for the context; NO for login, YES for MFA checks.
  FORCE_AUTHN_UNSPECIFIED = 0;
  // YES re-authentication should be forced for existing SAML sessions..
  FORCE_AUTHN_YES = 1;
  // NO re-authentication should not be forced for existing SAML sessions.
  FORCE_AUTHN_NO = 2;
}

// SAMLAuthRequest is a request to authenticate with SAML
// provider, the state about request is managed by the Auth Service
message SAMLAuthRequest {
  reserved 6, 16;
  reserved "PublicKey", "attestation_statement";

  // ID is a unique request ID.
  string ID = 1 [(gogoproto.jsontag) = "id"];

  // ConnectorID is ID of OIDC connector this request uses.
  string ConnectorID = 2 [(gogoproto.jsontag) = "connector_id"];

  // Type is opaque string that helps callbacks identify the request type.
  string Type = 3 [(gogoproto.jsontag) = "type"];

  // CheckUser tells validator if it should expect and check user.
  bool CheckUser = 4 [(gogoproto.jsontag) = "check_user"];

  // RedirectURL will be used by browser.
  // Value only set if the PreferredRequestBinding "http-redirect".
  string RedirectURL = 5 [(gogoproto.jsontag) = "redirect_url"];

  // CertTTL is the TTL of the certificate user wants to get.
  int64 CertTTL = 7 [
    (gogoproto.jsontag) = "cert_ttl",
    (gogoproto.casttype) = "time.Duration"
  ];

  // CSRFToken is associated with user web session token.
  string CSRFToken = 8 [(gogoproto.jsontag) = "csrf_token"];

  // CreateWebSession indicates if user wants to generate a web
  // session after successful authentication.
  bool CreateWebSession = 9 [(gogoproto.jsontag) = "create_web_session"];

  // ClientRedirectURL is a URL client wants to be redirected
  // after successful authentication.
  string ClientRedirectURL = 10 [(gogoproto.jsontag) = "client_redirect_url"];

  // Compatibility specifies OpenSSH compatibility flags.
  string Compatibility = 11 [(gogoproto.jsontag) = "compatibility,omitempty"];

  // RouteToCluster is the name of Teleport cluster to issue credentials for.
  string RouteToCluster = 12 [(gogoproto.jsontag) = "route_to_cluster,omitempty"];

  // KubernetesCluster is the name of Kubernetes cluster to issue credentials for.
  string KubernetesCluster = 13 [(gogoproto.jsontag) = "kubernetes_cluster,omitempty"];

  // SSOTestFlow indicates if the request is part of the test flow.
  bool SSOTestFlow = 14 [(gogoproto.jsontag) = "sso_test_flow"];

  // ConnectorSpec is embedded connector spec for use in test flow.
  SAMLConnectorSpecV2 ConnectorSpec = 15 [(gogoproto.jsontag) = "connector_spec,omitempty"];

  // ClientLoginIP specifies IP address of the client for login, it will be written to the user's certificates.
  string ClientLoginIP = 17 [(gogoproto.jsontag) = "client_login_ip,omitempty"];

  // ClientUserAgent is the user agent of the Web browser, used for issuing a
  // DeviceWebToken.
  string ClientUserAgent = 18 [(gogoproto.jsontag) = "client_user_agent,omitempty"];

  // SshPublicKey is an optional public key to use as the subject of an issued
  // SSH cert in case of successful auth.
  bytes ssh_public_key = 19 [(gogoproto.jsontag) = "ssh_pub_key,omitempty"];
  // TlsPublicKey is an optional public key to use as the subject of an issued
  // TLS cert in case of successful auth.
  bytes tls_public_key = 20 [(gogoproto.jsontag) = "tls_pub_key,omitempty"];
  // SshAttestationStatement is an attestation statement for the given SSH public key.
  teleport.attestation.v1.AttestationStatement ssh_attestation_statement = 21 [(gogoproto.jsontag) = "ssh_attestation_statement,omitempty"];
  // TlsAttestationStatement is an attestation statement for the given TLS public key.
  teleport.attestation.v1.AttestationStatement tls_attestation_statement = 22 [(gogoproto.jsontag) = "tls_attestation_statement,omitempty"];
  // PostForm is the HTML form value that contains the SAML authentication request data.
  // Value is only set if the PreferredRequestBinding in the SAMLConnectorSpecV2
  // is "http-post". In any other case, RedirectURL field will be populated.
  bytes PostForm = 23 [(gogoproto.jsontag) = "post_form,omitempty"];
  // ClientVersion is the version of tsh or Proxy that is sending the SAMLAuthRequest request.
  string ClientVersion = 24 [(gogoproto.jsontag) = "client_version,omitempty"];
}

// AttributeMapping maps a SAML attribute statement to teleport roles.
message AttributeMapping {
  // Name is an attribute statement name.
  string Name = 1 [(gogoproto.jsontag) = "name"];
  // Value is an attribute statement value to match.
  string Value = 2 [(gogoproto.jsontag) = "value"];
  // Roles is a list of static teleport roles to map to.
  repeated string Roles = 3 [(gogoproto.jsontag) = "roles,omitempty"];
}

// AsymmetricKeyPair is a combination of a public certificate and
// private key that can be used for encryption and signing.
message AsymmetricKeyPair {
  // PrivateKey is a PEM encoded x509 private key.
  string PrivateKey = 1 [(gogoproto.jsontag) = "private_key"];
  // Cert is a PEM-encoded x509 certificate.
  string Cert = 2 [(gogoproto.jsontag) = "cert"];
}

// GithubConnectorV3 represents a Github connector.
message GithubConnectorV3 {
  // Kind is a resource kind.
  string Kind = 1 [(gogoproto.jsontag) = "kind"];
  // SubKind is an optional resource sub kind, used in some resources.
  string SubKind = 2 [(gogoproto.jsontag) = "sub_kind,omitempty"];
  // Version is the resource version. It must be specified.
  // Supported values are: `v3`.
  string Version = 3 [(gogoproto.jsontag) = "version"];
  // Metadata holds resource metadata.
  Metadata Metadata = 4 [
    (gogoproto.nullable) = false,
    (gogoproto.jsontag) = "metadata"
  ];
  // Spec is an Github connector specification.
  GithubConnectorSpecV3 Spec = 5 [
    (gogoproto.nullable) = false,
    (gogoproto.jsontag) = "spec"
  ];
}

// GithubConnectorV3List is a list of Github connectors.
message GithubConnectorV3List {
  // GithubConnectors is a list of Github connectors.
  repeated GithubConnectorV3 GithubConnectors = 1;
}

// GithubConnectorSpecV3 is a Github connector specification.
message GithubConnectorSpecV3 {
  // ClientID is the Github OAuth app client ID.
  string ClientID = 1 [(gogoproto.jsontag) = "client_id"];
  // ClientSecret is the Github OAuth app client secret.
  string ClientSecret = 2 [(gogoproto.jsontag) = "client_secret"];
  // RedirectURL is the authorization callback URL.
  string RedirectURL = 3 [(gogoproto.jsontag) = "redirect_url"];
  // TeamsToLogins maps Github team memberships onto allowed logins/roles.
  //
  // DELETE IN 11.0.0
  // Deprecated: use GithubTeamsToRoles instead.
  repeated TeamMapping TeamsToLogins = 4 [
    (gogoproto.nullable) = false,
    (gogoproto.jsontag) = "teams_to_logins"
  ];
  // Display is the connector display name.
  string Display = 5 [(gogoproto.jsontag) = "display"];
  // TeamsToRoles maps Github team memberships onto allowed roles.
  repeated TeamRolesMapping TeamsToRoles = 6 [
    (gogoproto.nullable) = false,
    (gogoproto.jsontag) = "teams_to_roles"
  ];
  // EndpointURL is the URL of the GitHub instance this connector is for.
  string EndpointURL = 7 [(gogoproto.jsontag) = "endpoint_url"];
  // APIEndpointURL is the URL of the API endpoint of the Github instance
  // this connector is for.
  string APIEndpointURL = 8 [(gogoproto.jsontag) = "api_endpoint_url"];
  // ClientRedirectSettings defines which client redirect URLs are allowed for
  // non-browser SSO logins other than the standard localhost ones.
  SSOClientRedirectSettings ClientRedirectSettings = 9 [(gogoproto.jsontag) = "client_redirect_settings,omitempty"];
  // UserMatchers is a set of glob patterns to narrow down which username(s) this auth connector should
  // match for identifier-first login.
  repeated string UserMatchers = 10 [(gogoproto.jsontag) = "user_matchers,omitempty"];
}

// GithubAuthRequest is the request to start Github OAuth2 flow.
message GithubAuthRequest {
  reserved 5, 16;
  reserved "PublicKey", "attestation_statement";

  // ConnectorID is the name of the connector to use.
  string ConnectorID = 1 [(gogoproto.jsontag) = "connector_id"];
  // Type is opaque string that helps callbacks identify the request type.
  string Type = 2 [(gogoproto.jsontag) = "type"];
  // StateToken is used to validate the request.
  string StateToken = 3 [(gogoproto.jsontag) = "state_token"];
  // CSRFToken is used to protect against CSRF attacks.
  string CSRFToken = 4 [(gogoproto.jsontag) = "csrf_token"];
  // CertTTL is TTL of the cert that's generated in case of successful auth.
  int64 CertTTL = 6 [
    (gogoproto.jsontag) = "cert_ttl",
    (gogoproto.casttype) = "time.Duration"
  ];
  // CreateWebSession indicates that a user wants to generate a web session
  // after successful authentication.
  bool CreateWebSession = 7 [(gogoproto.jsontag) = "create_web_session"];
  // RedirectURL will be used by browser.
  string RedirectURL = 8 [(gogoproto.jsontag) = "redirect_url"];
  // ClientRedirectURL is the URL where client will be redirected after
  // successful auth.
  string ClientRedirectURL = 9 [(gogoproto.jsontag) = "client_redirect_url"];
  // Compatibility specifies OpenSSH compatibility flags.
  string Compatibility = 10 [(gogoproto.jsontag) = "compatibility,omitempty"];
  // Expires is a global expiry time header can be set on any resource in the system.
  google.protobuf.Timestamp Expires = 11 [
    (gogoproto.stdtime) = true,
    (gogoproto.nullable) = true,
    (gogoproto.jsontag) = "expires,omitempty"
  ];
  // RouteToCluster is the name of Teleport cluster to issue credentials for.
  string RouteToCluster = 12 [(gogoproto.jsontag) = "route_to_cluster,omitempty"];
  // KubernetesCluster is the name of Kubernetes cluster to issue credentials for.
  string KubernetesCluster = 13 [(gogoproto.jsontag) = "kubernetes_cluster,omitempty"];
  // SSOTestFlow indicates if the request is part of the test flow.
  bool SSOTestFlow = 14 [(gogoproto.jsontag) = "sso_test_flow"];
  // ConnectorSpec is embedded connector spec for use in test flow or authenticated user flow.
  GithubConnectorSpecV3 ConnectorSpec = 15 [(gogoproto.jsontag) = "connector_spec,omitempty"];
  // ClientLoginIP specifies IP address of the client for login, it will be written to the user's certificates.
  string ClientLoginIP = 17 [(gogoproto.jsontag) = "client_login_ip,omitempty"];
  // ClientUserAgent is the user agent of the Web browser, used for issuing
  // a DeviceWebToken.
  string ClientUserAgent = 18 [(gogoproto.jsontag) = "client_user_agent,omitempty"];
  // SshPublicKey is an optional public key to use as the subject of an issued
  // SSH cert in case of successful auth.
  bytes ssh_public_key = 19 [(gogoproto.jsontag) = "ssh_pub_key,omitempty"];
  // TlsPublicKey is an optional public key to use as the subject of an issued
  // TLS cert in case of successful auth.
  bytes tls_public_key = 20 [(gogoproto.jsontag) = "tls_pub_key,omitempty"];
  // SshAttestationStatement is an attestation statement for the given SSH public key.
  teleport.attestation.v1.AttestationStatement ssh_attestation_statement = 21 [(gogoproto.jsontag) = "ssh_attestation_statement,omitempty"];
  // TlsAttestationStatement is an attestation statement for the given TLS public key.
  teleport.attestation.v1.AttestationStatement tls_attestation_statement = 22 [(gogoproto.jsontag) = "tls_attestation_statement,omitempty"];
  // AuthenticatedUser is the username of an authenticated Teleport user. This
  // OAuth flow is used to retrieve GitHub identity info which will be added to
  // the existing user.
  string authenticated_user = 23 [(gogoproto.jsontag) = "authenticated_user,omitempty"];
}

// SSOWarnings conveys a user-facing main message along with auxiliary warnings.
message SSOWarnings {
  // Message is main user-facing message to be shown.
  string Message = 1 [(gogoproto.jsontag) = "message,omitempty"];
  // Warnings is a set of distinct warnings to be reported.
  repeated string Warnings = 2 [(gogoproto.jsontag) = "warnings,omitempty"];
}

// CreateUserParams represents the user creation parameters as called during SSO login flow.
message CreateUserParams {
  // ConnectorName is the name of the connector used for SSO login flow.
  string ConnectorName = 1 [(gogoproto.jsontag) = "connector_name,omitempty"];
  // Username is the name of the user to be created.
  string Username = 2 [(gogoproto.jsontag) = "username,omitempty"];
  // Logins is a list of available unix logins.
  repeated string Logins = 3 [(gogoproto.jsontag) = "logins,omitempty"];
  // KubeGroups is a list of assigned kube groups.
  repeated string KubeGroups = 4 [(gogoproto.jsontag) = "kube_groups,omitempty"];
  // KubeUsers is a list of available kube users.
  repeated string KubeUsers = 5 [(gogoproto.jsontag) = "kube_users,omitempty"];
  // Roles is a list of assigned roles.
  repeated string Roles = 6 [(gogoproto.jsontag) = "roles,omitempty"];

  // Traits is the set of traits the user is assigned.
  wrappers.LabelValues Traits = 7 [
    (gogoproto.nullable) = false,
    (gogoproto.jsontag) = "traits,omitempty",
    (gogoproto.customtype) = "github.com/gravitational/teleport/api/types/wrappers.Traits"
  ];

  // SessionTTL determines the TTL.
  int64 SessionTTL = 8 [
    (gogoproto.jsontag) = "session_ttl,omitempty",
    (gogoproto.casttype) = "Duration"
  ];
}

// SSODiagnosticInfo is a single SSO diagnostic info entry.
message SSODiagnosticInfo {
  // TestFlow indicates the SSO flow was a test one.
  bool TestFlow = 1 [(gogoproto.jsontag) = "test_flow"];

  // Error stores user-friendly error message.
  string Error = 2 [(gogoproto.jsontag) = "error"];

  // Success if present, marks the flow as finished with success.
  bool Success = 3 [(gogoproto.jsontag) = "success"];

  // CreateUserParams represents the user creation parameters as called during SSO login flow.
  CreateUserParams CreateUserParams = 4 [(gogoproto.jsontag) = "create_user_params,omitempty"];

  // SAMLAttributesToRoles represents mapping from attributes to roles, as used during SAML SSO
  // login flow.
  repeated AttributeMapping SAMLAttributesToRoles = 10 [
    (gogoproto.nullable) = false,
    (gogoproto.jsontag) = "saml_attributes_to_roles,omitempty"
  ];

  // SAMLAttributesToRolesWarnings contains warnings produced during the process of mapping the
  // SAML attributes to roles.
  SSOWarnings SAMLAttributesToRolesWarnings = 11 [(gogoproto.jsontag) = "saml_attributes_to_roles_warnings,omitempty"];

  // SAMLAttributeStatements represents SAML attribute statements.
  wrappers.LabelValues SAMLAttributeStatements = 12 [
    (gogoproto.nullable) = false,
    (gogoproto.jsontag) = "saml_attribute_statements,omitempty",
    (gogoproto.customtype) = "github.com/gravitational/teleport/api/types/wrappers.Traits"
  ];

  // SAMLAssertionInfo represents raw SAML assertion info as returned by IdP during SAML flow.
  wrappers.CustomType SAMLAssertionInfo = 13 [
    (gogoproto.jsontag) = "saml_assertion_info,omitempty",
    (gogoproto.customtype) = "AssertionInfo"
  ];

  // SAMLTraitsFromAssertions represents traits translated from SAML assertions.
  wrappers.LabelValues SAMLTraitsFromAssertions = 14 [
    (gogoproto.nullable) = false,
    (gogoproto.jsontag) = "saml_traits_from_assertions,omitempty",
    (gogoproto.customtype) = "github.com/gravitational/teleport/api/types/wrappers.Traits"
  ];

  // SAMLConnectorTraitMapping represents connector-specific trait mapping.
  repeated TraitMapping SAMLConnectorTraitMapping = 15 [
    (gogoproto.nullable) = false,
    (gogoproto.jsontag) = "saml_connector_trait_mapping,omitempty"
  ];

  // OIDCClaimsToRoles specifies a mapping from claims (traits) to teleport roles.
  repeated ClaimMapping OIDCClaimsToRoles = 20 [
    (gogoproto.nullable) = false,
    (gogoproto.jsontag) = "oidc_claims_to_roles,omitempty"
  ];

  // OIDCClaimsToRolesWarnings contains warnings produced during the process of mapping the
  // OIDC claims to roles.
  SSOWarnings OIDCClaimsToRolesWarnings = 21 [(gogoproto.jsontag) = "oidc_claims_to_roles_warnings,omitempty"];

  // OIDCClaims represents OIDC claims.
  wrappers.CustomType OIDCClaims = 22 [
    (gogoproto.nullable) = false,
    (gogoproto.jsontag) = "oidc_claims,omitempty",
    (gogoproto.customtype) = "OIDCClaims"
  ];

  // OIDCIdentity represents mapped OIDC Identity.
  wrappers.CustomType OIDCIdentity = 23 [
    (gogoproto.jsontag) = "oidc_identity,omitempty",
    (gogoproto.customtype) = "OIDCIdentity"
  ];

  // OIDCTraitsFromClaims represents traits translated from OIDC claims.
  wrappers.LabelValues OIDCTraitsFromClaims = 24 [
    (gogoproto.nullable) = false,
    (gogoproto.jsontag) = "oidc_traits_from_claims,omitempty",
    (gogoproto.customtype) = "github.com/gravitational/teleport/api/types/wrappers.Traits"
  ];

  // OIDCConnectorTraitMapping represents connector-specific trait mapping.
  repeated TraitMapping OIDCConnectorTraitMapping = 25 [
    (gogoproto.nullable) = false,
    (gogoproto.jsontag) = "oidc_connector_trait_mapping,omitempty"
  ];

  // GithubClaims represents Github user information obtained during OAuth2 flow.
  GithubClaims GithubClaims = 30 [(gogoproto.jsontag) = "github_claims,omitempty"];

  // GithubTeamsToLogins is TeamsToLogins mapping from Github connector used in the SSO flow.
  repeated TeamMapping GithubTeamsToLogins = 31 [
    (gogoproto.nullable) = false,
    (gogoproto.jsontag) = "github_teams_to_logins,omitempty"
  ];

  // GithubTeamsToRoles is TeamRolesMapping mapping from Github connector used in the SSO flow.
  repeated TeamRolesMapping GithubTeamsToRoles = 32 [
    (gogoproto.nullable) = false,
    (gogoproto.jsontag) = "github_teams_to_roles,omitempty"
  ];

  // GithubTokenInfo stores diagnostic info about Github OAuth2 token obtained during SSO flow.
  GithubTokenInfo GithubTokenInfo = 33 [(gogoproto.jsontag) = "github_token_info,omitempty"];

  // AppliedLoginRules stores the name of each login rule that was applied.
  repeated string AppliedLoginRules = 34 [(gogoproto.jsontag) = "applied_login_rules,omitempty"];
}

// GithubTokenInfo stores diagnostic info about Github OAuth2 token obtained during SSO flow.
// The token itself is secret and therefore not included.
message GithubTokenInfo {
  string TokenType = 1 [(gogoproto.jsontag) = "token_type"];
  int64 Expires = 2 [(gogoproto.jsontag) = "expires"];
  string Scope = 3 [(gogoproto.jsontag) = "scope"];
}

// GithubClaims represents Github user information obtained during OAuth2 flow
message GithubClaims {
  // Username is the user's username
  string Username = 1 [(gogoproto.jsontag) = "username"];

  // OrganizationToTeams is the user's organization and team membership
  wrappers.LabelValues OrganizationToTeams = 2 [
    (gogoproto.nullable) = false,
    (gogoproto.jsontag) = "organization_to_teams",
    (gogoproto.customtype) = "github.com/gravitational/teleport/api/types/wrappers.Traits"
  ];

  // Teams is the users team membership
  repeated string Teams = 3 [(gogoproto.jsontag) = "teams"];

  // UserID is a global unique integer that is assigned to each GitHub user. The
  // user ID is immutable (unlike the GitHub username) and can be found in APIs
  // like get user.
  // https://docs.github.com/en/rest/users/users
  string UserID = 4 [(gogoproto.jsontag) = "user_id,omitempty"];
}

// TeamMapping represents a single team membership mapping.
//
// DELETE IN 11.0.0
message TeamMapping {
  // Organization is a Github organization a user belongs to.
  string Organization = 1 [(gogoproto.jsontag) = "organization"];
  // Team is a team within the organization a user belongs to.
  string Team = 2 [(gogoproto.jsontag) = "team"];
  // Logins is a list of allowed logins for this org/team.
  repeated string Logins = 3 [(gogoproto.jsontag) = "logins,omitempty"];
  // KubeGroups is a list of allowed kubernetes groups for this org/team.
  repeated string KubeGroups = 4 [(gogoproto.jsontag) = "kubernetes_groups,omitempty"];
  // KubeUsers is a list of allowed kubernetes users to impersonate for this org/team.
  repeated string KubeUsers = 5 [(gogoproto.jsontag) = "kubernetes_users,omitempty"];
}

// TeamRolesMapping represents a single team membership mapping.
message TeamRolesMapping {
  // Organization is a Github organization a user belongs to.
  string Organization = 1 [(gogoproto.jsontag) = "organization"];
  // Team is a team within the organization a user belongs to.
  string Team = 2 [(gogoproto.jsontag) = "team"];
  // Roles is a list of allowed logins for this org/team.
  repeated string Roles = 3 [(gogoproto.jsontag) = "roles,omitempty"];
}

// TrustedClusterV2 represents a Trusted Cluster.
message TrustedClusterV2 {
  option (gogoproto.goproto_stringer) = false;
  // Kind is a resource kind.
  string Kind = 1 [(gogoproto.jsontag) = "kind"];
  // SubKind is an optional resource sub kind, used in some resources.
  string SubKind = 2 [(gogoproto.jsontag) = "sub_kind,omitempty"];
  // Version is the resource version. It must be specified.
  // Supported values are: `v2`.
  string Version = 3 [(gogoproto.jsontag) = "version"];
  // Metadata holds resource metadata.
  Metadata Metadata = 4 [
    (gogoproto.nullable) = false,
    (gogoproto.jsontag) = "metadata"
  ];
  // Spec is a Trusted Cluster specification.
  TrustedClusterSpecV2 Spec = 5 [
    (gogoproto.nullable) = false,
    (gogoproto.jsontag) = "spec"
  ];
}

// TrustedClusterV2List is a list of trusted cluster.
message TrustedClusterV2List {
  // TrustedClusters is a list of trusted cluster.
  repeated TrustedClusterV2 TrustedClusters = 1;
}

// TrustedClusterSpecV2 is a Trusted Cluster specification.
message TrustedClusterSpecV2 {
  // Enabled is a bool that indicates if the TrustedCluster is enabled or disabled.
  // Setting Enabled to false has a side effect of deleting the user and host certificate
  // authority (CA).
  bool Enabled = 1 [(gogoproto.jsontag) = "enabled"];
  // Roles is a list of roles that users will be assuming when connecting to this cluster.
  repeated string Roles = 2 [(gogoproto.jsontag) = "roles,omitempty"];
  // Token is the authorization token provided by another cluster needed by this cluster to join.
  string Token = 3 [(gogoproto.jsontag) = "token"];
  // ProxyAddress is the address of the web proxy server of the cluster to join. If not set,
  // it is derived from `<metadata.name>:<default web proxy server port>`.
  string ProxyAddress = 4 [(gogoproto.jsontag) = "web_proxy_addr"];
  // ReverseTunnelAddress is the address of the SSH proxy server of the cluster to join. If
  // not set, it is derived from `<metadata.name>:<default reverse tunnel port>`.
  string ReverseTunnelAddress = 5 [(gogoproto.jsontag) = "tunnel_addr"];
  // RoleMap specifies role mappings to remote roles.
  repeated RoleMapping RoleMap = 6 [
    (gogoproto.nullable) = false,
    (gogoproto.jsontag) = "role_map,omitempty"
  ];
}

// LockV2 represents a lock.
// Locks are used to restrict access to a Teleport environment by disabling
// interactions involving a user, an RBAC role, a node, etc.
// See rfd/0009-locking.md for more details.
message LockV2 {
  // Kind is a resource kind.
  string Kind = 1 [(gogoproto.jsontag) = "kind"];
  // SubKind is an optional resource sub kind, used in some resources.
  string SubKind = 2 [(gogoproto.jsontag) = "sub_kind,omitempty"];
  // Version is the resource version. It must be specified.
  // Supported values are: `v2`.
  string Version = 3 [(gogoproto.jsontag) = "version"];
  // Metadata holds resource metadata.
  Metadata Metadata = 4 [
    (gogoproto.nullable) = false,
    (gogoproto.jsontag) = "metadata"
  ];
  // Spec is a Lock specification.
  LockSpecV2 Spec = 5 [
    (gogoproto.nullable) = false,
    (gogoproto.jsontag) = "spec"
  ];
}

// LockSpecV2 is a Lock specification.
message LockSpecV2 {
  // Target describes the set of interactions that the lock applies to.
  LockTarget Target = 1 [
    (gogoproto.nullable) = false,
    (gogoproto.jsontag) = "target"
  ];
  // Message is the message displayed to locked-out users.
  string Message = 2 [(gogoproto.jsontag) = "message,omitempty"];
  // Expires if set specifies when the lock ceases to be in force.
  google.protobuf.Timestamp Expires = 3 [
    (gogoproto.stdtime) = true,
    (gogoproto.nullable) = true,
    (gogoproto.jsontag) = "expires,omitempty"
  ];
  // CreatedAt is the date time that the lock was created.
  google.protobuf.Timestamp CreatedAt = 4 [
    (gogoproto.stdtime) = true,
    (gogoproto.nullable) = false,
    (gogoproto.jsontag) = "created_at,omitempty"
  ];
  // CreatedBy is the username of the author of the lock.
  string CreatedBy = 5 [(gogoproto.jsontag) = "created_by,omitempty"];
}

// LockTarget lists the attributes of interactions to be disabled.
message LockTarget {
  option (gogoproto.goproto_stringer) = false;
  option (gogoproto.stringer) = false;

  // User specifies the name of a Teleport user.
  string User = 1 [(gogoproto.jsontag) = "user,omitempty"];

  // Role specifies the name of an RBAC role known to the root cluster.
  // In remote clusters, this constraint is evaluated before translating to local roles.
  string Role = 2 [(gogoproto.jsontag) = "role,omitempty"];

  // Login specifies the name of a local UNIX user.
  string Login = 3 [(gogoproto.jsontag) = "login,omitempty"];

  // Node was deprecated in favor of ServerID.
  reserved 4;
  reserved "Node";

  // MFADevice specifies the UUID of a user MFA device.
  string MFADevice = 5 [(gogoproto.jsontag) = "mfa_device,omitempty"];

  // WindowsDesktop specifies the name of a Windows desktop.
  string WindowsDesktop = 6 [(gogoproto.jsontag) = "windows_desktop,omitempty"];

  // AccessRequest specifies the UUID of an access request.
  string AccessRequest = 7 [(gogoproto.jsontag) = "access_request,omitempty"];

  // Device is the device ID of a trusted device.
  // Requires Teleport Enterprise.
  string Device = 8 [(gogoproto.jsontag) = "device,omitempty"];

  // ServerID is the host id of the Teleport instance.
  string ServerID = 9 [(gogoproto.jsontag) = "server_id,omitempty"];

  // BotInstanceID is the bot instance ID if this is a bot identity and is
  // ignored otherwise.
  string BotInstanceID = 10 [(gogoproto.jsontag) = "bot_instance_id,omitempty"];

  // JoinToken is the name of the join token used when this identity originally
  // joined. This is only valid for bot identities, and cannot be used to target
  // `token`-joined bots.
  string JoinToken = 11 [(gogoproto.jsontag) = "join_token,omitempty"];
}

// AddressCondition represents a set of addresses. Presently the addresses are specified
// exclusively in terms of IPv4/IPv6 ranges.
message AddressCondition {
  // CIDR is IPv4 or IPv6 address. Valid value are either CIDR ranges (e.g. "10.0.1.0/24",
  // "fe::/8") or a single IP address (e.g "10.1.2.3")
  string CIDR = 1 [(gogoproto.jsontag) = "cidr"];
}

message NetworkRestrictionsSpecV4 {
  // Allow lists the addresses that should be allowed.
  repeated AddressCondition Allow = 1 [
    (gogoproto.nullable) = false,
    (gogoproto.jsontag) = "allow"
  ];
  // Deny lists the addresses that should be denied even if they're allowed by Allow condition.
  repeated AddressCondition Deny = 2 [
    (gogoproto.nullable) = false,
    (gogoproto.jsontag) = "deny"
  ];
}

// NetworkRestrictions specifies a list of addresses to restrict (block). The deny
// list is checked first and the allow lists overrides it. Thus an empty allow
// list does not mean that no addresses will be allowed, that will only be the
// case if the deny list covers the whole address range.
message NetworkRestrictionsV4 {
  // Kind is the network restrictions resource kind.
  string Kind = 1 [(gogoproto.jsontag) = "kind"];
  // SubKind is an optional resource subkind.
  string SubKind = 2 [(gogoproto.jsontag) = "sub_kind,omitempty"];
  // Version is the resource version.
  string Version = 3 [(gogoproto.jsontag) = "version"];
  // Metadata is the network restrictions metadata.
  Metadata Metadata = 4 [
    (gogoproto.nullable) = false,
    (gogoproto.jsontag) = "metadata"
  ];
  // Spec contains the network restrictions data
  NetworkRestrictionsSpecV4 Spec = 5 [
    (gogoproto.nullable) = false,
    (gogoproto.jsontag) = "spec"
  ];
}

// WindowsDesktopServiceV3 represents a windows desktop access service.
message WindowsDesktopServiceV3 {
  // Header is the common resource header.
  ResourceHeader Header = 1 [
    (gogoproto.nullable) = false,
    (gogoproto.jsontag) = "",
    (gogoproto.embed) = true
  ];
  // Spec is the windows desktop service spec.
  WindowsDesktopServiceSpecV3 Spec = 2 [
    (gogoproto.nullable) = false,
    (gogoproto.jsontag) = "spec"
  ];
}

// WindowsDesktopServiceSpecV3 is the windows desktop service spec.
message WindowsDesktopServiceSpecV3 {
  // Addr is the address that this service can be reached at.
  string Addr = 1 [(gogoproto.jsontag) = "addr"];
  // TeleportVersion is teleport binary version running this service.
  string TeleportVersion = 2 [(gogoproto.jsontag) = "teleport_version"];
  // Hostname is the desktop service hostname.
  string Hostname = 3 [(gogoproto.jsontag) = "hostname"];
  // ProxyIDs is a list of proxy IDs this server is expected to be connected to.
  repeated string ProxyIDs = 4 [(gogoproto.jsontag) = "proxy_ids,omitempty"];
}

// WindowsDesktopFilter are filters to apply when searching for windows desktops.
message WindowsDesktopFilter {
  // HostID is the ID of the host the Windows Desktop Service proxying the desktop.
  string HostID = 1 [(gogoproto.jsontag) = "host_id"];
  // Name is the name of the desktop.
  string Name = 2 [(gogoproto.jsontag) = "name"];
}

// WindowsDesktopV3 represents a Windows host for desktop access.
message WindowsDesktopV3 {
  // Header is the common resource header.
  ResourceHeader Header = 1 [
    (gogoproto.nullable) = false,
    (gogoproto.jsontag) = "",
    (gogoproto.embed) = true
  ];
  // Spec is the Windows host spec.
  WindowsDesktopSpecV3 Spec = 2 [
    (gogoproto.nullable) = false,
    (gogoproto.jsontag) = "spec"
  ];
}

// WindowsDesktopSpecV3 is the Windows host spec.
message WindowsDesktopSpecV3 {
  // Addr is the address that this host can be reached at.
  string Addr = 1 [(gogoproto.jsontag) = "addr"];
  // Domain is the ActiveDirectory domain that this host belongs to.
  string Domain = 2 [(gogoproto.jsontag) = "domain"];
  // HostID is the ID of the host the Windows Desktop Service proxying the desktop.
  string HostID = 3 [(gogoproto.jsontag) = "host_id"];
  // NonAD marks this desktop as a standalone host that is
  // not joined to an Active Directory domain.
  bool NonAD = 4 [(gogoproto.jsontag) = "non_ad"];
  // ScreenSize specifies the size of the screen to use for sessions
  // on this host. In most cases this should be unspecified, in which
  // case Teleport will fill the browser window.
  Resolution ScreenSize = 5 [(gogoproto.jsontag) = "screen_size,omitempty"];
}

// DynamicWindowsDesktopV1 represents a dynamic windows host for desktop access.
message DynamicWindowsDesktopV1 {
  // Header is the common resource header.
  ResourceHeader Header = 1 [
    (gogoproto.nullable) = false,
    (gogoproto.jsontag) = "",
    (gogoproto.embed) = true
  ];
  // Spec is the DynamicWindows host spec.
  DynamicWindowsDesktopSpecV1 Spec = 2 [
    (gogoproto.nullable) = false,
    (gogoproto.jsontag) = "spec"
  ];
}

// DynamicWindowsDesktopSpecV1 is the dynamic windows host spec.
message DynamicWindowsDesktopSpecV1 {
  // Addr is the address that this host can be reached at.
  string Addr = 1 [(gogoproto.jsontag) = "addr"];
  // Domain is the ActiveDirectory domain that this host belongs to.
  string Domain = 2 [(gogoproto.jsontag) = "domain"];
  // NonAD marks this desktop as a standalone host that is
  // not joined to an Active Directory domain.
  bool NonAD = 4 [(gogoproto.jsontag) = "non_ad"];
  // ScreenSize specifies the size of the screen to use for sessions
  // on this host. In most cases this should be unspecified, in which
  // case Teleport will fill the browser window.
  Resolution ScreenSize = 5 [(gogoproto.jsontag) = "screen_size,omitempty"];
}

message Resolution {
  uint32 Width = 1 [(gogoproto.jsontag) = "width,omitempty"];
  uint32 Height = 2 [(gogoproto.jsontag) = "height,omitempty"];
}

// RegisterUsingTokenRequest is a request to register with the Auth Service using
// an authentication token
message RegisterUsingTokenRequest {
  // HostID is a unique host ID, usually a UUID
  string HostID = 1 [(gogoproto.jsontag) = "hostID"];
  // NodeName is a node name
  string NodeName = 2 [(gogoproto.jsontag) = "node_name"];
  // Role is a system role, e.g. Proxy
  string Role = 3 [
    (gogoproto.jsontag) = "role",
    (gogoproto.casttype) = "SystemRole"
  ];
  // Token is the name of an authentication token
  string Token = 4 [(gogoproto.jsontag) = "token"];
  // AdditionalPrincipals is a list of additional principals
  repeated string AdditionalPrincipals = 5 [(gogoproto.jsontag) = "additional_principals"];
  // DNSNames is a list of DNS names to include in the x509 client certificate
  repeated string DNSNames = 6 [(gogoproto.jsontag) = "dns_names"];
  // PublicTLSKey is a PEM encoded public key
  // used for TLS setup
  bytes PublicTLSKey = 7 [(gogoproto.jsontag) = "public_tls_key"];
  // PublicSSHKey is a SSH encoded public key,
  // if present will be signed as a return value
  // otherwise, new public/private key pair will be generated
  bytes PublicSSHKey = 8 [(gogoproto.jsontag) = "public_ssh_key"];
  // RemoteAddr is the remote address of the host requesting a host certificate.
  // It is used to replace 0.0.0.0 in the list of additional principals.
  string RemoteAddr = 9 [(gogoproto.jsontag) = "remote_addr"];
  // EC2IdentityDocument is used for the EC2 join method to prove the identity
  // of a joining EC2 instance.
  bytes EC2IdentityDocument = 10 [(gogoproto.jsontag) = "ec2_id"];
  // IDToken is a token provided by a workload identity provider as part of
  // OIDC join types such as GitHub.
  string IDToken = 11 [(gogoproto.jsontag) = "id_token"];
  // Expires is a desired time of the expiry of user certificates returned by
  // registration. This only applies to bot joining, and will be ignored by
  // node joining.
  google.protobuf.Timestamp Expires = 12 [
    (gogoproto.stdtime) = true,
    (gogoproto.jsontag) = "expires,omitempty"
  ];
  // BotInstanceID is a trusted instance identifier for a Machine ID bot,
  // provided when rejoining. This parameter may only be provided by the join
  // service and is ignored otherwise; bots should otherwise rejoin with their
  // existing client certificate to prove their instance identity.
  string BotInstanceID = 13 [(gogoproto.jsontag) = "bot_instance_id"];
  // BotGeneration is a trusted generation counter value for Machine ID bots,
  // provided to Auth by the Join Service when bots rejoin via a streamed/gRPC
  // join method. Rejoining bots supply this value via a client certificate
  // extension; it is ignored from other sources.
  int32 BotGeneration = 14 [(gogoproto.jsontag) = "bot_generation"];
  // PreviousBotInstanceID is a trusted previous instance identifier for a
  // Machine ID bot. This parameter may only be set internally during certain
  // join processes and is ignored otherwise.
  string PreviousBotInstanceID = 15 [(gogoproto.jsontag) = "previous_bot_instance_id"];
}

// RecoveryCodes holds a user's recovery code information. Recovery codes allows users to regain
// access to their account by restoring their lost password or multi-factor. Once a recovery code
// is successfully verified, the code is mark used (which invalidates it), and lets the user begin
// the recovery flow. When a user successfully finishes the recovery flow, users will get a new set
// of codes that will replace all the previous ones.
message RecoveryCodesV1 {
  // Kind is the resource kind.
  string Kind = 1 [(gogoproto.jsontag) = "kind"];
  // SubKind is an optional resource subkind. Currently unused for this resource.
  string SubKind = 2 [(gogoproto.jsontag) = "sub_kind,omitempty"];
  // Version is the resource version.
  string Version = 3 [(gogoproto.jsontag) = "version"];
  // Metadata is the resource metadata.
  Metadata Metadata = 4 [
    (gogoproto.nullable) = false,
    (gogoproto.jsontag) = "metadata"
  ];
  // Spec is the resource spec.
  RecoveryCodesSpecV1 Spec = 5 [
    (gogoproto.nullable) = false,
    (gogoproto.jsontag) = "spec"
  ];
}

// RecoveryCodesSpecV1 is the recovery codes spec.
message RecoveryCodesSpecV1 {
  // Codes hold a list of numOfRecoveryCodes.
  repeated RecoveryCode Codes = 1 [
    (gogoproto.nullable) = false,
    (gogoproto.jsontag) = "codes"
  ];
  // Created is when the set of recovery codes were generated. Updated when a new set of recovery
  // codes are inserted.
  google.protobuf.Timestamp Created = 2 [
    (gogoproto.stdtime) = true,
    (gogoproto.nullable) = false,
    (gogoproto.jsontag) = "created"
  ];
}

// RecoveryCode describes a recovery code.
message RecoveryCode {
  // HashedCode is a bcrypt hash of this recovery code.
  bytes HashedCode = 1 [(gogoproto.jsontag) = "hashed_code"];
  // IsUsed determines if this recovery code was used.
  bool IsUsed = 2 [(gogoproto.jsontag) = "is_used"];
}

message NullableSessionState {
  SessionState State = 1 [
    (gogoproto.nullable) = true,
    (gogoproto.jsontag) = "state,omitempty"
  ];
}

// SessionTrackerFilter are filters to apply when searching for session trackers.
message SessionTrackerFilter {
  // Kind describes what kind of session this is.
  string Kind = 1 [(gogoproto.jsontag) = "kind,omitempty"];
  // State is the current state of this session.
  NullableSessionState State = 2 [
    (gogoproto.nullable) = true,
    (gogoproto.jsontag) = "state,omitempty"
  ];
  // DesktopName is the windows desktop server this session belongs to.
  string DesktopName = 3 [(gogoproto.jsontag) = "desktop_name,omitempty"];
}

// SessionTrackerV1 represents a live session resource.
message SessionTrackerV1 {
  // Header is the common resource header.
  ResourceHeader Header = 1 [
    (gogoproto.nullable) = false,
    (gogoproto.jsontag) = "",
    (gogoproto.embed) = true
  ];

  // Spec is a session specification.
  SessionTrackerSpecV1 Spec = 2 [
    (gogoproto.nullable) = false,
    (gogoproto.jsontag) = "spec"
  ];
}

// SessionTrackerSpecV1 is the specification for a live session.
message SessionTrackerSpecV1 {
  // SessionID is unique identifier of this session.
  string SessionID = 1 [(gogoproto.jsontag) = "session_id,omitempty"];

  // Kind describes what kind of session this is.
  string Kind = 2 [(gogoproto.jsontag) = "kind,omitempty"];

  // State is the current state of this session.
  SessionState State = 3 [(gogoproto.jsontag) = "state,omitempty"];

  // Created encodes the time at which the session was registered with the auth
  // server.
  //
  // This should match the timestamp in the corresponding `session.create` event.
  // It's thus up to the tracker creator to set the correct timestamp.
  google.protobuf.Timestamp Created = 4 [
    (gogoproto.stdtime) = true,
    (gogoproto.nullable) = false,
    (gogoproto.jsontag) = "created,omitempty"
  ];

  // Expires encodes the time at which this session expires and becomes invalid.
  google.protobuf.Timestamp Expires = 5 [
    (gogoproto.stdtime) = true,
    (gogoproto.nullable) = false,
    (gogoproto.jsontag) = "expires,omitempty"
  ];

  // AttachedData is arbitrary attached JSON serialized metadata.
  string AttachedData = 6 [(gogoproto.jsontag) = "attached,omitempty"];

  // Reason is an arbitrary string that may be used to describe the session and/or it's
  // purpose.
  string Reason = 7 [(gogoproto.jsontag) = "reason,omitempty"];

  // Invited is a list of invited users, this field can be used by
  // clients to deliver notifications to invited users.
  repeated string Invited = 8 [(gogoproto.jsontag) = "invited,omitempty"];

  // Hostname identifies the target this session is connected to.
  string Hostname = 9 [(gogoproto.jsontag) = "target_hostname,omitempty"];

  // Address is the address of the target this session is connected to.
  string Address = 10 [(gogoproto.jsontag) = "target_address,omitempty"];

  // ClusterName is the name of the Teleport cluster that this session belongs to.
  string ClusterName = 11 [(gogoproto.jsontag) = "cluster_name,omitempty"];

  // Login is the local login/user on the target used by the session.
  string Login = 12 [(gogoproto.jsontag) = "login,omitempty"];

  // Participants is a list of session participants.
  repeated Participant Participants = 13 [
    (gogoproto.jsontag) = "participants,omitempty",
    (gogoproto.nullable) = false
  ];

  // The Kubernetes cluster this session belongs to.
  string KubernetesCluster = 14 [(gogoproto.jsontag) = "kubernetes_cluster,omitempty"];

  // HostUser is the user regarded as the owner of this session, RBAC checks are performed
  // against the require policies of this user.
  //
  // This refers to the Teleport user but may not be the same as the sessions initiator.
  string HostUser = 15 [(gogoproto.jsontag) = "host_user,omitempty"];

  // HostPolicies is a list of RBAC policy sets held by the host user at the time of session
  // creation.
  repeated SessionTrackerPolicySet HostPolicies = 16 [(gogoproto.jsontag) = "host_roles,omitempty"];

  // DatabaseName is the database server this session belongs to.
  string DatabaseName = 17 [(gogoproto.jsontag) = "database_name,omitempty"];

  // AppName is the app server this session belongs to.
  string AppName = 18 [(gogoproto.jsontag) = "app_name,omitempty"];

  // AppSessionID is the unique ID of the app access certificate used to start this app session.
  string AppSessionID = 19 [(gogoproto.jsontag) = "app_session_id,omitempty"];

  // DesktopName is the windows desktop server this session belongs to.
  string DesktopName = 20 [(gogoproto.jsontag) = "desktop_name,omitempty"];

  // HostID is the target host id that created the session tracker.
  // It's useful for Kubernetes moderated sessions when running in high availabilty
  // otherwise kube proxy is not able to know which agent runs the session.
  string HostID = 21 [(gogoproto.jsontag) = "host_id,omitempty"];

  // TargetSubKind is the sub kind of the target server.
  string TargetSubKind = 22 [(gogoproto.jsontag) = "target_sub_kind,omitempty"];

  // InitialCommand is the command that was executed to start this session.
  repeated string InitialCommand = 23 [(gogoproto.jsontag) = "initial_command,omitempty"];
}

// SessionTrackerPolicySet is a set of RBAC policies held by the session tracker
// that contain additional metadata from the originating role.
message SessionTrackerPolicySet {
  // Name is name of the role this policy set originates from.
  string Name = 1 [(gogoproto.jsontag) = "name,omitempty"];

  // Version is version of the role this policy set originates from.
  string Version = 2 [(gogoproto.jsontag) = "version,omitempty"];

  // RequireSessionJoin specifies policies for required users to start a session.
  repeated SessionRequirePolicy RequireSessionJoin = 3 [(gogoproto.jsontag) = "require_session_join,omitempty"];
}

// Participant stores information about a participant in the session.
message Participant {
  // ID is a unique UUID of this participant for a given session.
  string ID = 1 [(gogoproto.jsontag) = "id,omitempty"];

  // User is the canonical name of the Teleport user controlling this participant.
  string User = 2 [(gogoproto.jsontag) = "user,omitempty"];

  // Mode is the participant mode.
  string Mode = 3 [(gogoproto.jsontag) = "mode,omitempty"];

  // LastActive is the last time this party was active in the session.
  google.protobuf.Timestamp LastActive = 4 [
    (gogoproto.stdtime) = true,
    (gogoproto.nullable) = false,
    (gogoproto.jsontag) = "last_active,omitempty"
  ];
}

// UIConfigV1 represents the configuration for the web UI served by the proxy service
message UIConfigV1 {
  // Header is the resource header for the UI configuration.
  ResourceHeader Header = 1 [
    (gogoproto.nullable) = false,
    (gogoproto.jsontag) = "",
    (gogoproto.embed) = true
  ];
  // Spec is the resource spec.
  UIConfigSpecV1 Spec = 5 [
    (gogoproto.nullable) = false,
    (gogoproto.jsontag) = "spec"
  ];
}

// UIConfigSpecV1 is the specification for a UIConfig
message UIConfigSpecV1 {
  // ScrollbackLines is the max number of lines the UI terminal can display in its history.
  int32 ScrollbackLines = 1 [(gogoproto.jsontag) = "scrollback_lines"];
  // ShowResources determines which resources are shown in the web UI. Default if unset is "requestable"
  // which means resources the user has access to and resources they can request will be shown in the
  // resources UI. If set to `accessible_only`, only resources the user already has access to will be shown.
  string ShowResources = 2 [
    (gogoproto.jsontag) = "show_resources,omitempty",
    (gogoproto.casttype) = "github.com/gravitational/teleport/api/constants.ShowResources"
  ];
}

// InstallerV1 represents an installer script resource. Used to
// provide a script to install teleport on discovered nodes.
message InstallerV1 {
  // Kind is the resource kind.
  string Kind = 1 [(gogoproto.jsontag) = "kind"];
  // SubKind is an optional resource subkind. Currently unused for this resource.
  string SubKind = 2 [(gogoproto.jsontag) = "sub_kind,omitempty"];
  // Version is the resource version.
  string Version = 3 [(gogoproto.jsontag) = "version"];
  // Metadata is the resource metadata.
  Metadata Metadata = 4 [
    (gogoproto.nullable) = false,
    (gogoproto.jsontag) = "metadata"
  ];
  // Spec is the resource spec.
  InstallerSpecV1 Spec = 5 [
    (gogoproto.nullable) = false,
    (gogoproto.jsontag) = "spec"
  ];
}

// InstallerSpecV1 is the specification for an Installer
message InstallerSpecV1 {
  // Script represents the contents of a installer shell script
  string Script = 1 [(gogoproto.jsontag) = "script"];
}

// InstallerV1List represents a list of installer resources.
message InstallerV1List {
  // Installers is a list of installer resources.
  repeated InstallerV1 installers = 1;
}

// SessionState represents the state of a session.
enum SessionState {
  // Pending variant represents a session that is waiting on participants to fulfill the criteria
  // to start the session.
  SessionStatePending = 0;

  // Running variant represents a session that has had it's criteria for starting
  // fulfilled at least once and has transitioned to a RUNNING state.
  SessionStateRunning = 1;

  // Terminated variant represents a session that is no longer running and due for removal.
  SessionStateTerminated = 2;
}

// SortBy defines a sort criteria.
message SortBy {
  // IsDesc is a sort direction flag where if true the direction is descending, else ascending.
  bool IsDesc = 1 [(gogoproto.jsontag) = "is_desc"];
  // Field is the name of an objects field to sort by.
  string Field = 2 [(gogoproto.jsontag) = "field"];
}

// ConnectionDiagnosticV1 is the result of testing a connection.
// When setting up a new resource in Teleport, it's useful to know if we can connect to it.
// This can be done using the test connection feature.
// The user can then receive the result as feedback using the UI
message ConnectionDiagnosticV1 {
  ResourceHeader Header = 1 [
    (gogoproto.nullable) = false,
    (gogoproto.jsontag) = "",
    (gogoproto.embed) = true
  ];
  // Spec is the resource spec.
  ConnectionDiagnosticSpecV1 Spec = 5 [
    (gogoproto.nullable) = false,
    (gogoproto.jsontag) = "spec"
  ];
}

// ConnectionDiagnosticSpecV1 is the ConnectionDiagnostic Spec.
// It contains the result of testing a connection.
// It has the overall result of the connection and then a list of traces.
// Each trace contains checkpoints of the connection attempt and its result.
message ConnectionDiagnosticSpecV1 {
  // Success describes whether the connection was a success or a failure.
  bool Success = 1 [(gogoproto.jsontag) = "success"];
  // Message may contain some user friendly message to let the user know whether it was
  // successful or a failure.
  string Message = 2 [(gogoproto.jsontag) = "message"];
  // Traces contain a list of checkpoints defined by
  repeated ConnectionDiagnosticTrace Traces = 3 [(gogoproto.jsontag) = "traces"];
}

// ConnectionDiagnosticTrace describes a trace of a connection diagnostic
message ConnectionDiagnosticTrace {
  // TraceType is an identification of the checkpoint.
  enum TraceType {
    TRACE_TYPE_UNSPECIFIED = 0;
    // UNKNOWN_ERROR is used when we don't know the error.
    // It's not always possible to offer guidance based on the received error.
    // This trace type should be used when the error is too generic given the context we
    // have.
    UNKNOWN_ERROR = 1;
    // RBAC_NODE is for RBAC checks for the node.
    RBAC_NODE = 2;
    // CONNECTIVITY is for network connectivity checks.
    CONNECTIVITY = 3;
    // RBAC_PRINCIPAL is used when checking if the principal is allowed per RBAC rules.
    RBAC_PRINCIPAL = 4;
    // NODE_PRINCIPAL is used when checking if the Node has the requested principal.
    NODE_PRINCIPAL = 5;
    // RBAC_KUBE is for RBAC checks to kubernetes the cluster.
    RBAC_KUBE = 6;
    // KUBE_PRINCIPAL is used when checking if the Kube Cluster has at least one user principals.
    KUBE_PRINCIPAL = 7;
    // RBAC_DATABASE is for RBAC checks to database access (db_labels).
    RBAC_DATABASE = 8;
    // RBAC_DATABASE_LOGIN is for RBAC checks to database login (db_name and db_user).
    RBAC_DATABASE_LOGIN = 9;
    // DATABASE_DB_USER is used when checking whether the Database has the requested Database User.
    DATABASE_DB_USER = 10;
    // DATABASE_DB_NAME is used when checking whether the Database has the requested Database Name.
    DATABASE_DB_NAME = 11;
  }
  TraceType Type = 1 [(gogoproto.jsontag) = "type"];
  // StatusType describes whether this was a success or a failure.
  enum StatusType {
    STATUS_UNSPECIFIED = 0;
    SUCCESS = 1;
    FAILED = 2;
  }
  StatusType Status = 2 [(gogoproto.jsontag) = "status"];
  // Details contains a User friendly message of the check's result.
  string Details = 3 [(gogoproto.jsontag) = "details"];
  // Error contains the low level error message in case of a failure.
  string Error = 4 [(gogoproto.jsontag) = "error"];
}

// DatabaseServiceV1 is the representation of a DatabaseService (agent) process.
message DatabaseServiceV1 {
  ResourceHeader Header = 1 [
    (gogoproto.nullable) = false,
    (gogoproto.jsontag) = "",
    (gogoproto.embed) = true
  ];
  // Spec is the resource spec.
  DatabaseServiceSpecV1 Spec = 2 [
    (gogoproto.nullable) = false,
    (gogoproto.jsontag) = "spec"
  ];
}

// DatabaseServiceSpecV1 is the DatabaseService Spec.
message DatabaseServiceSpecV1 {
  // ResourceMatchers is the configured match for Database resources.
  repeated DatabaseResourceMatcher ResourceMatchers = 1 [(gogoproto.jsontag) = "resources"];
  // Hostname is the hostname where this service is running.
  string Hostname = 2 [(gogoproto.jsontag) = "hostname"];
}

// DatabaseResourceMatcher is a set of properties that is used to match on resources.
message DatabaseResourceMatcher {
  wrappers.LabelValues Labels = 1 [
    (gogoproto.jsontag) = "labels",
    (gogoproto.customtype) = "Labels"
  ];
  ResourceMatcherAWS AWS = 2 [
    (gogoproto.nullable) = false,
    (gogoproto.jsontag) = "aws"
  ];
}

// ResourceMatcherAWS contains AWS specific settings for resource matcher.
message ResourceMatcherAWS {
  // AssumeRoleARN is an optional AWS role ARN to assume when accessing a database.
  string AssumeRoleARN = 1 [(gogoproto.jsontag) = "assume_role_arn,omitempty"];
  // ExternalID is an optional AWS external ID used to enable assuming an AWS role across accounts.
  string ExternalID = 2 [(gogoproto.jsontag) = "external_id,omitempty"];
}

// AlertSeverity represents how problematic/urgent an alert is, and is used to assist
// in sorting alerts for display.
enum AlertSeverity {
  LOW = 0;
  MEDIUM = 5;
  HIGH = 10;
}

// ClusterAlert is a cluster-level alert message.
message ClusterAlert {
  ResourceHeader Header = 1 [
    (gogoproto.nullable) = false,
    (gogoproto.jsontag) = "",
    (gogoproto.embed) = true
  ];
  ClusterAlertSpec Spec = 2 [
    (gogoproto.nullable) = false,
    (gogoproto.jsontag) = "spec"
  ];
}

// ClusterAlertSpec is a cluster alert specification.
message ClusterAlertSpec {
  // Severity represents how problematic/urgent the alert is.
  AlertSeverity Severity = 1 [(gogoproto.jsontag) = "severity"];
  // Message is the user-facing message associated with the alert.
  string Message = 2 [(gogoproto.jsontag) = "message"];
  // Created is the time at which the alert was generated.
  google.protobuf.Timestamp Created = 3 [
    (gogoproto.jsontag) = "created,omitempty",
    (gogoproto.stdtime) = true,
    (gogoproto.nullable) = false
  ];
}

// GetClusterAlertsRequest matches cluster alerts.
message GetClusterAlertsRequest {
  // Severity is an optional minimum severity.
  AlertSeverity Severity = 1;
  // AlertID optionally specifies the ID of the alert being requested.
  string AlertID = 2;
  // Labels is an optional label selector.
  map<string, string> Labels = 3;
  // WithSuperseded includes superseded alerts in the output of the request.
  bool WithSuperseded = 4;
  // WithAcknowledged includes acknowledged alerts in the output of the request.
  bool WithAcknowledged = 5;
  // WithUntargeted requests that alerts be included even if they are not specifically
  // targeted toward the caller. This has no effect unless the caller has `cluster_alert:list`.
  bool WithUntargeted = 6;
}

// AlertAcknowledgement marks a cluster alert as having been "acknowledged".
// This causes the alert to no longer be displayed in 'tsh login', UI banners,
// etc. Acknowledgements must have an expiry and a message describing why the
// alert can be considered acknowledged.
message AlertAcknowledgement {
  // AlertID is the ID of the alert being acknowledged.
  string AlertID = 1 [(gogoproto.jsontag) = "alert_id,omitempty"];
  // Reason describes the reason why the alert can be considered
  // acknowledged (e.g. 'alice will fix next week').
  string Reason = 2 [(gogoproto.jsontag) = "reason,omitempty"];

  // 3 is reserved for the previously used alert acknowledgement "severity"
  reserved 3;
  reserved "Severity";

  // Expires is the time after which the acknowledgement expires.
  google.protobuf.Timestamp Expires = 4 [
    (gogoproto.jsontag) = "expires,omitempty",
    (gogoproto.stdtime) = true,
    (gogoproto.nullable) = false
  ];
}

// Release correspond to a Teleport Enterprise releases
message Release {
  // NotesMD is the notes of the release in markdown
  string NotesMD = 1 [(gogoproto.jsontag) = "notes_md"];
  // Product is the release product, teleport or teleport-ent
  string Product = 2 [(gogoproto.jsontag) = "product"];
  // ReleaseID is the ID of the product
  string ReleaseID = 3 [(gogoproto.jsontag) = "release_id"];
  // Status is the status of the release
  string Status = 4 [(gogoproto.jsontag) = "status"];
  // Version is the version of the release
  string Version = 5 [(gogoproto.jsontag) = "version"];
  // Assets is a list of assets related to the release
  repeated Asset Assets = 6 [(gogoproto.jsontag) = "assets"];
}

// Asset represents a release asset
message Asset {
  // Arch is the architecture of the asset
  string Arch = 1 [(gogoproto.jsontag) = "arch"];
  // Description is the description of the asset
  string Description = 2 [(gogoproto.jsontag) = "description"];
  // Name is the name of the asset
  string Name = 3 [(gogoproto.jsontag) = "name"];
  // OS is which OS the asset is built for
  string OS = 4 [(gogoproto.jsontag) = "os"];
  // SHA256 is the sha256 of the asset
  string SHA256 = 5 [(gogoproto.jsontag) = "sha256"];
  // Size is the size of the release in bytes
  int64 AssetSize = 6 [(gogoproto.jsontag) = "asset_size"];
  // DisplaySize is the human-readable size of the asset
  string DisplaySize = 7 [(gogoproto.jsontag) = "display_size"];
  // ReleaseIDs is a list of releases that have the asset included
  repeated string ReleaseIDs = 8 [(gogoproto.jsontag) = "release_ids"];
  // PublicURL is the public URL used to download the asset
  string PublicURL = 9 [(gogoproto.jsontag) = "public_url"];
}

// RequireMFAType is a type of MFA requirement enforced outside of login,
// such as per-session MFA or per-request PIV touch.
enum RequireMFAType {
  // OFF means additional MFA enforcement is not enabled.
  OFF = 0;
  // SESSION means MFA is required to begin server sessions.
  SESSION = 1;
  // SESSION_AND_HARDWARE_KEY means MFA is required to begin server sessions,
  // and login sessions must use a private key backed by a hardware key.
  SESSION_AND_HARDWARE_KEY = 2;
  // HARDWARE_KEY_TOUCH means login sessions must use a hardware private key that
  // requires touch to be used.
  HARDWARE_KEY_TOUCH = 3;
  // HARDWARE_KEY_PIN means login sessions must use a hardware private key that
  // requires pin to be used.
  HARDWARE_KEY_PIN = 4;
  // HARDWARE_KEY_TOUCH_AND_PIN means login sessions must use a hardware private key that
  // requires touch and pin to be used.
  HARDWARE_KEY_TOUCH_AND_PIN = 5;
}

// SignatureAlgorithmSuite represents the suite of cryptographic signature algorithms used in the cluster.
enum SignatureAlgorithmSuite {
  // SIGNATURE_ALGORITHM_SUITE_UNSPECIFIED represents an unspecified signature algorithm suite.
  SIGNATURE_ALGORITHM_SUITE_UNSPECIFIED = 0;
  // SIGNATURE_ALGORITHM_SUITE_LEGACY is the original algorithm suite used in
  // Teleport, it almost exclusively uses 2048-bit RSA.
  SIGNATURE_ALGORITHM_SUITE_LEGACY = 1;
  // SIGNATURE_ALGORITHM_SUITE_BALANCED_V1 aims to strikes a balance between
  // security, compatibility, and performance. It uses Ed25519 for most SSH
  // keys, ECDSA on the NIST P256 curve for most TLS keys, and 2048-bit RSA
  // where necessary for compatibility with third-party software.
  SIGNATURE_ALGORITHM_SUITE_BALANCED_V1 = 2;
  // SIGNATURE_ALGORITHM_SUITE_FIPS_V1 is tailored for FIPS compliance. It is
  // based on the BALANCED_V1 suite but replaces all instances of Ed25519 with
  // ECDSA on the NIST P256 curve.
  SIGNATURE_ALGORITHM_SUITE_FIPS_V1 = 3;
  // SIGNATURE_ALGORITHM_SUITE_HSM_V1 is tailored for clusters using an HSM or
  // KMS service to back CA private material. It is based on the BALANCED suite
  // but replaces Ed25519 with ECDSA on the NIST P256 curve for CA keys only,
  // not for server or client keys. It is also valid to use the LEGACY for FIPS
  // suites if your cluster uses an HSM or KMS.
  SIGNATURE_ALGORITHM_SUITE_HSM_V1 = 4;
}

// Plugin describes a single instance of a Teleport Plugin
message PluginV1 {
  // kind is the plugin resource kind.
  string kind = 1;
  // sub_kind is an optional resource subkind.
  string sub_kind = 2;
  // version is the resource version.
  string version = 3;

  // metadata is the resource metadata.
  Metadata metadata = 4 [(gogoproto.nullable) = false];

  PluginSpecV1 spec = 5 [(gogoproto.nullable) = false];

  PluginStatusV1 status = 6 [(gogoproto.nullable) = false];

  // credentials are "live" credentials to the 3rd party API.
  // These are considered secrets.
  PluginCredentialsV1 credentials = 7;
}

message PluginSpecV1 {
  option (gogoproto.equal) = true;

  // settings contain provider-specific plugin options.
  oneof settings {
    // Settings for the Slack access plugin
    PluginSlackAccessSettings slack_access_plugin = 1;
    // Settings for the Opsgenie access plugin
    PluginOpsgenieAccessSettings opsgenie = 2;
    // Settings for OpenAI plugin
    PluginOpenAISettings openai = 3;
    // Settings for the Okta plugin
    PluginOktaSettings okta = 4;
    // Settings for device trust jamf plugin
    PluginJamfSettings jamf = 5;
    // Settings for the PagerDuty plugin
    PluginPagerDutySettings pager_duty = 6;
    // Settings for the Mattermost plugin
    PluginMattermostSettings mattermost = 7;
    // Settings for the JIRA plugin
    PluginJiraSettings jira = 8;
    // Settings for the Discord plugin
    PluginDiscordSettings discord = 9;
    // Settings for the ServiceNow plugin
    PluginServiceNowSettings serviceNow = 10;
    // Settings for the Gitlab plugin.
    PluginGitlabSettings gitlab = 12;
    // Settings for the Entra ID plugin
    PluginEntraIDSettings entra_id = 13;
    // Settings for the SCIM plugin
    PluginSCIMSettings scim = 14;
    // Settings for the Datadog Incident Management plugin
    PluginDatadogAccessSettings datadog = 15;
    // PluginAWSICSettings holds settings for AWSICSettings
    PluginAWSICSettings aws_ic = 16;
    // Settings for the Email Access Request plugin
    PluginEmailSettings email = 17;
    // Settings for the Microsoft Teams plugin
    PluginMSTeamsSettings msteams = 18;
    // Settings for the OpenTex NetIQ plugin.
    PluginNetIQSettings net_iq = 19;
    // Settings for the GitHub plugin.
    PluginGithubSettings github = 20;
    // Settings for the Intune plugin.
    PluginIntuneSettings intune = 21;

    // Note: If you add a new settings type, please also update the custom JSON for oneof filed
    // in the `tctl get/edit plugin` plugin command. You can find it in:
    // https://github.com/gravitational/teleport/blob/master/tool/tctl/common/collection.go
  }

  // generation contains a unique ID that should:
  // - Be created by the backend on plugin creation.
  // - Be updated by the backend if the plugin is updated in any way.
  //
  // For older plugins, it's possible for this to be empty.
  string generation = 11;
}

// PluginGithubSettings defines the configuration parameters required for a plugin
// to connect to and interact with a specific GitHub organization's API.
message PluginGithubSettings {
  option (gogoproto.equal) = true;

  // Base URL for the GitHub API endpoint.
  // For GitHub Enterprise, set to your instance URL (ex.: "https://github.mycompany.com/api/v3/").
  // If empty, defaults to the public GitHub API ("https://api.github.com/").
  string api_endpoint = 1;

  // The Client ID of the OAuth application registered with GitHub, used for API authentication.
  // ex.: "Iv1.123abc456def7890".
  string client_id = 2;

  // The name of the GitHub organization that this plugin configuration targets.
  // ex.: "octo-org".
  string organization_name = 3;

  // The date from which the plugin should start fetching data (ex.: audit logs, events)
  // from GitHub for the specified organization. This field is effectively required.
  google.protobuf.Timestamp start_date = 4 [
    (gogoproto.stdtime) = true,
    (gogoproto.nullable) = false
  ];
}

message PluginSlackAccessSettings {
  option (gogoproto.equal) = true;

  string fallback_channel = 1;
}

message PluginGitlabSettings {
  option (gogoproto.equal) = true;

  // APIEndpoint is the address of Gitlab API.
  string api_endpoint = 1;
}

message PluginOpsgenieAccessSettings {
  option (gogoproto.equal) = true;

  reserved 1;
  reserved "addr";

  // Priority to create Opsgenie alerts with
  string priority = 2;
  // List of tags to be added to alerts created in Opsgenie
  repeated string alert_tags = 3;
  // Default on-call schedules to check if none are provided in the access request annotations
  repeated string default_schedules = 4;
  // APIEndpoint is the address of Opsgenie API.
  string api_endpoint = 5;
}

// PluginServiceNowSettings are the settings for the serviceNow plugin
message PluginServiceNowSettings {
  option (gogoproto.equal) = true;

  // ApiEndpoint is the ServiceNow API endpoint.
  string api_endpoint = 1 [(gogoproto.jsontag) = "api_endpoint,omitempty"];
  // Username is the ServiceNow API username.
  string username = 2 [(gogoproto.jsontag) = "username,omitempty"];
  // Password is the ServiceNow API password.
  string password = 3 [(gogoproto.jsontag) = "password,omitempty"];
  // CloseCode is the close code that ServiceNow incidents will use.
  string close_code = 4 [(gogoproto.jsontag) = "close_code,omitempty"];
}

message PluginPagerDutySettings {
  option (gogoproto.equal) = true;

  // UserEmail is the email address of the PagerDuty user that will be
  // listed as the reporter source of incidents, comments, etc
  // within PagerDuty. Should usually be the same user the API key
  // represents.
  string user_email = 1;

  // APIEndpoint is the address of PagerDuty API.
  string api_endpoint = 2;
}

message PluginJiraSettings {
  option (gogoproto.equal) = true;

  // ServerURL is the address of the target JIRA Server instance.
  string server_url = 1;

  // ProjectKey is the key of the Jira project that will receive
  // notifications and issues from the plugin.
  string project_key = 2;

  // IssueType is the type of Jira Issue that the plugin will create
  string issue_type = 3;
}

// Defines settings for the OpenAI plugin. Currently there are no settings.
message PluginOpenAISettings {
  option (gogoproto.equal) = true;
}

// Defines settings for the Mattermost plugin.
message PluginMattermostSettings {
  option (gogoproto.equal) = true;
  // serverURL is the URL to access Mattermost.
  string server_url = 1;
  // team is the Mattermost workspace.
  string team = 2;
  // channel is the Mattermost channel in the workspace
  // (team) to send notifications to.
  string channel = 3;
  // report_to_email is an optional email address of a Mattermost user
  // to notify via a direct message when the plugin receives an
  // Access Request event.
  string report_to_email = 4;
}

// Defines settings for Jamf plugin.
message PluginJamfSettings {
  option (gogoproto.equal) = true;
  // Jamf service spec
  JamfSpecV1 jamf_spec = 1;
}

// Defines settings for Intune plugin.
message PluginIntuneSettings {
  option (gogoproto.equal) = true;

  // Tenant is the primary domain name (e.g. contoso.onmicrosoft.com) or the tenant ID (e.g.
  // 38d49456-54d4-455d-a8d6-c383c71e0a6d) of an organization within Microsoft Entra ID.
  //
  // https://learn.microsoft.com/en-us/partner-center/account-settings/find-ids-and-domain-names#find-the-microsoft-entra-tenant-id-and-primary-domain-name
  string tenant = 1;

  // login_endpoint points to one of the national deployments of Microsoft Entra ID.
  // Optional, defaults to "https://login.microsoftonline.com".
  //
  // https://learn.microsoft.com/en-us/graph/deployments
  string login_endpoint = 2;

  // graph_endpoint points to one of the national deployments of Microsoft Graph.
  // Optional, defaults to "https://graph.microsoft.com".
  //
  // https://learn.microsoft.com/en-us/graph/deployments
  string graph_endpoint = 3;
}

// Defines settings for the Okta plugin.
message PluginOktaSettings {
  option (gogoproto.equal) = true;

  // OrgUrl is the Okta organization URL to use for API communication.
  string org_url = 1;

  // EnableUserSync controls the user sync in the Okta integration service. Deprecated.
  // TODO(mdwn): Remove once e changes have been made.
  bool enable_user_sync = 2;

  // SSOConnectorID (deprecated)
  // TODO(mdwn): Remove once e changes have been made.
  string sso_connector_id = 3;

  // Sync settings controls the user and access list sync settings for Okta.
  PluginOktaSyncSettings sync_settings = 4;

  // CredentialsInfo contains information about the Okta credentials.
  PluginOktaCredentialsInfo credentials_info = 5;

  reserved 6;
  reserved "enable_system_log_export";
}

// PluginOktaCredentialsInfo contains information about the Okta credentials.
// This is used to determine if the plugin has configured the necessary credentials.
message PluginOktaCredentialsInfo {
  option (gogoproto.equal) = true;
  // HasSSMSToken is true if the plugin has configured SSMSToken.
  bool has_ssm_token = 1;
  // HasOauthCredentials is true if the plugin has configured OauthCredentials.
  bool has_oauth_credentials = 2;
  // HasSCIMToken is true if the plugin has configured SCIMToken.
  bool has_scim_token = 3;
}

// Defines settings for syncing users and access lists from Okta.
message PluginOktaSyncSettings {
  option (gogoproto.equal) = true;

  // SyncUsers controls the user sync in the Okta integration service. The source of truth for the
  // users is defined by UserSyncSource.
  bool sync_users = 1;

  // SSOConnectorID is the name of the Teleport SSO connector created and used by the Okta plugin
  string sso_connector_id = 2;

  // SyncAccessLists controls the access list sync in the Okta integration service.
  bool sync_access_lists = 3;

  // DefaultOwners are the default owners for all imported access lists.
  repeated string default_owners = 4;

  // AppID is the Okta-assigned ID of the Okta App that Teleport uses as a
  // gateway to interact with Okta for SAML login, SCIM provisioning and user
  // sync. When set, user sync will pull users from the assignment list for this
  // app.
  string app_id = 5;

  // GroupFilters are filters for which Okta groups to synchronize as access lists.
  // Filters can be globs, for example:
  //   group*
  //   *service*
  // Or regexes if they're prefixed and suffixed with ^ and $, for example:
  //   ^group.*$
  //   ^.*service.*$
  repeated string group_filters = 6;

  // AppFilters are filters for which Okta applications to synchronize as access lists.
  // Filters can be globs, for example:
  //   app*
  //   *service*
  // Or regexes if they're prefixed and suffixed with ^ and $, for example:
  //   ^app.*$
  //   ^.*service.*$
  repeated string app_filters = 7;

  // AppName is the Okta-assigned unique name of the Okta App that Teleport uses
  // as a gateway to interact with Okta for SAML login, SCIM provisioning and user
  // sync.
  string app_name = 8;

  // DisableSyncAppGroups disables syncing of app groups from Okta.
  // This is useful when the app groups are not needed in Teleport.
  // and integration with Okta is only used for user sync.
  bool disable_sync_app_groups = 9;

  // DisableBidirectionalSync prevents syncing anything from Teleport to Okta. I.e. prevents
  // creating Okta assignments.
  bool disable_bidirectional_sync = 10;

  // UserSyncSource defines the source of truth for Okta users. It can be one of "" (empty string),
  // "saml_app" or "org". "saml_app" is set for all newly created plugins and indicates that source
  // of truth for the sync are users assigned to the connector Okta SAML application. "org" is the
  // legacy setting indicating that the source of truth for users are all the users from the Okta
  // organization. If it's an empty string and UserSync is true, that means it's a legacy plugin
  // that has not been yet updated and during the next update the value will be set to "org" if
  // AppID is empty or "saml_app" if not.
  string user_sync_source = 11;

  // EnableSystemLogExport enables the Teleport Identity Security SIEM integration for Okta.
  bool enable_system_log_export = 12;

  // DisableAssignDefaultRoles prevents the builtin okta-requester role from being assigned to all
  // synchronized users. This is allows for a more advanced RBAC setup where not all
  // Okta-originated users are allowed request all Okta-originated resources.
  bool disable_assign_default_roles = 13;
}

// Defines a set of discord channel IDs
message DiscordChannels {
  option (gogoproto.equal) = true;
  repeated string channel_ids = 1;
}

// Defines settings for the discord plugin
message PluginDiscordSettings {
  option (gogoproto.equal) = true;

  // RoleToRecipients maps Teleport roles (by name) to the set of Discord
  // channel IDs that will receive notifications and requests regarding that
  // that Role.
  map<string, DiscordChannels> role_to_recipients = 1;
}

// PluginEntraIDSettings defines settings for the Entra ID sync plugin
message PluginEntraIDSettings {
  option (gogoproto.equal) = true;

  // SyncSettings controls the user and access list sync settings for EntraID.
  PluginEntraIDSyncSettings sync_settings = 1;

  // AccessGraphSettings controls settings for syncing access graph specific data.
  // When this is null, Entra ID integration with Access Graph is disabled.
  PluginEntraIDAccessGraphSettings access_graph_settings = 2;
}

// Defines settings for syncing users and access lists from Entra ID.
message PluginEntraIDSyncSettings {
  option (gogoproto.equal) = true;

  // DefaultOwners are the default owners for all imported access lists.
  repeated string default_owners = 1;

  // SSOConnectorID is the name of the Teleport SSO connector created and used by the Entra ID plugin.
  string sso_connector_id = 2;

  // credentials_source specifies the source of the credentials used for authentication with Azure.
  EntraIDCredentialsSource credentials_source = 3;

  // tenant_id refers to the Azure Directory that this plugin synchronizes with.
  // This field is populated on a best-effort basis for legacy plugins but mandatory for plugins created after its introduction.
  // For existing plugins, it is filled in using the Entra integration when utilized.
  string tenant_id = 4;

  // entra_app_id refers to the Entra Application ID that supports the SSO for "sso_connector_id".
  // This field is populated on a best-effort basis for legacy plugins but mandatory for plugins created after its introduction.
  // For existing plugins, it is filled in using the entity descriptor url when utilized.
  string entra_app_id = 5;
}

// EntraIDCredentialsSource defines the credentials source for Entra ID.
enum EntraIDCredentialsSource {
  // ENTRAID_CREDENTIALS_SOURCE_UNKNOWN is used when the credentials source is not specified.
  // Due to legacy reasons, UNKNOWN is handled as OIDC.
  ENTRAID_CREDENTIALS_SOURCE_UNKNOWN = 0;
  // ENTRAID_CREDENTIALS_SOURCE_OIDC indicates that the plugin will authenticate with Azure/Entra ID using OIDC.
  ENTRAID_CREDENTIALS_SOURCE_OIDC = 1;
  // ENTRAID_CREDENTIALS_SOURCE_SYSTEM_CREDENTIALS means the plugin will rely on system-provided credentials
  // for authentication with Azure Entra ID, especially for clusters with no internet access.
  ENTRAID_CREDENTIALS_SOURCE_SYSTEM_CREDENTIALS = 2;
}

// AccessGraphSettings controls settings for syncing access graph specific data.
message PluginEntraIDAccessGraphSettings {
  option (gogoproto.equal) = true;

  // AppSsoSettingsCache is an array of single sign-on settings for Entra enterprise applications.
  //
  // This data is stored here because it is not available through traditional methods (MS Graph API).
  // Instead, it is fetched once during the plugin's set up using the user's credentials to connect to Azure's private API.
  repeated PluginEntraIDAppSSOSettings app_sso_settings_cache = 1;
}

// PluginEntraIDAppSSOSettings is a container for a single Entra ID enterprise application's
// cached SSO settings.
// As this data is only parsed by TAG, each value is stored as an opaque JSON blob.
message PluginEntraIDAppSSOSettings {
  option (gogoproto.equal) = true;

  // AppID is the `AppID` property of Entra application.
  string app_id = 1;

  // FederatedSSOV2 contains the cached, gzip-compressed payload from the /ApplicationSso/{servicePrincipalId}/FederatedSSOV2 endpoint.
  bytes federated_sso_v2 = 2;
}

// PluginSCIMSettings defines the settings for a SCIM integration plugin
message PluginSCIMSettings {
  option (gogoproto.equal) = true;

  // SamlConnectorName is the name of the SAML Connector that users provisioned
  // by this SCIM plugin will use to log in to Teleport.
  // DEPRECATED: Use ConnectorInfo instead.
  // This is old field added when the Okta SCIM plugin was created
  // and was limited usage to SAML connectors only.
  string saml_connector_name = 1 [deprecated = true];

  // DefaultRole is the default role assigned to users provisioned by this
  // plugin.
  string default_role = 2 [deprecated = true];

  message ConnectorInfo {
    option (gogoproto.equal) = true;
    // Name is the name of the connector.
    string name = 1 [(gogoproto.jsontag) = "name"];
    // Type is the type of the connector: types.KindSAML, types.KindOIDC, etc.
    // Note: The name of the connect is not unique across types.
    string type = 2 [(gogoproto.jsontag) = "type"];
  }

  // ConnectorInfo contains information about the user's origin as provided
  // by the SCIM plugin. It enables matching a SAML/OIDC external user
  // with a SCIM-persisted user, allowing the ephemeral user entry to be updated to SCIM user.
  ConnectorInfo connector_info = 3 [(gogoproto.jsontag) = "connector_info"];
}

// PluginDatadogAccessSettings defines the settings for a Datadog Incident Management plugin
message PluginDatadogAccessSettings {
  option (gogoproto.equal) = true;

  // ApiEndpoint is the Datadog API endpoint.
  string api_endpoint = 1;
  // FallbackRecipient specifies the default recipient.
  string fallback_recipient = 2;
}

// AWSICCredentialsSource indicates where the AWS Identity Center plugin will
// draw its AWS credentials from.
//
// DEPRECATED: Superceded by individual message types.
// TODO(tcsc): Remove in Teleport 19+
enum AWSICCredentialsSource {
  // AWSIC_CREDENTIALS_SOURCE_UNKNOWN is used when the credentials source is not
  // specified. For backwards compatability, UNKNOWN is handled as OIDC.
  AWSIC_CREDENTIALS_SOURCE_UNKNOWN = 0;
  // AWSIC_CREDENTIALS_SOURCE_OIDC indicates that the Identity Center plugin will
  // draw its credentials from a configured Teleport OIDC integration and
  // authenticate  woth OIDC
  AWSIC_CREDENTIALS_SOURCE_OIDC = 1;
  // AWSIC_CREDENTIALS_SOURCE_SYSTEM indicates that the Identity Center plugin
  // will rely on system-provided credentials
  AWSIC_CREDENTIALS_SOURCE_SYSTEM = 2;
}

// PluginAWSICSettings holds the settings for an AWS Identity Center integration.
message PluginAWSICSettings {
  option (gogoproto.equal) = true;

  // IntegrationName is the Teleport OIDC integration used to gain access to the
  // AWS account. May be empty if [CredentialsSource] is `SYSTEM`.
  // DEPRECATED: Use [Credentials] instead. DELETE in Teleport 19+
  string integration_name = 1 [deprecated = true];

  // Region is the AWS region the target Identity Center instance is configured in
  string region = 2;

  // InstanceARN is the arn of the Identity Center instance to manage
  string arn = 3;

  // Provisioning holds settings for provisioning users and groups into AWS
  AWSICProvisioningSpec provisioning_spec = 4;

  // AccessListDefaultOwners is a list of default owners for Access List created for
  // user groups imported from AWS Idenity Center.
  repeated string access_list_default_owners = 5;

  // SAMLIdPServiceProviderName is the name of a SAML service provider created
  // for the Identity Center.
  string saml_idp_service_provider_name = 6;

  // CredentialsSource indicates how the Identity Center plugin should source
  // its AWS login credentials.
  // DEPRECATED: Use [Credentials] instead. DELETE in Teleport 19+
  AWSICCredentialsSource credentials_source = 7 [deprecated = true];

  // UserSyncLabelsFilter specifies a map of key-value pairs used to filter users
  // based on their metadata labels. These filtered users will be provisioned
  // from Teleport to AWS IC via SCIM provisioning.
  // If multiple user_sync_filters are provided the match is combined with OR operator.
  //
  // Example:
  // If Okta is used as the Identity Source and only users originating from Okta
  // should be synced, set the filter to:
  // [{
  //   "okta/org": "https://trial-123456.okta.com",
  //   "teleport.dev/origin": "okta"
  // }]
  //
  // If AWS IC uses Teleport as the Identity Provider, the filter should remain empty.
  //
  // NOTE: System users are always filtered out by default and will not be provisioned to AWS IC.
  repeated AWSICUserSyncFilter user_sync_filters = 8 [(gogoproto.jsontag) = "user_sync_filters,omitempty"];

  // AwsAccountFilters is an optional allow-list of AWS accounts to import and
  // manage. An empty list implies that all accounts managed by the Identity Center
  // instance will be imported and managed.
  repeated AWSICResourceFilter aws_accounts_filters = 9;

  // GroupSyncLabelsFilter is used to specify filters that determine which AWS groups
  // should be included during synchronization.
  repeated AWSICResourceFilter group_sync_filters = 10 [(gogoproto.jsontag) = "group_sync_filters,omitempty"];

  // Credentials represents the AWS credentials used by the Identity Center
  // integration
  AWSICCredentials credentials = 11 [(gogoproto.jsontag) = "credentials,omitempty"];

  // RolesSyncMode indicates how the Identity Center integration will create and
  // manage roles representing potential Identity Center Account Assignments.
  //
  // Possible values are ALL or NONE:
  //  ALL:           indicates that the AWS Identity Center integration should
  //                 create and maintain roles for all possible Account Assignments.
  //  NONE:          indicates that the AWS Identity Center integration should
  //                 not create any roles representing potential account Account
  //                 Assignments.
  // For backwards compatibility, an empty value is treated as equivalent to
  // to ALL
  string roles_sync_mode = 12;
}

// AWSICCredentials holds the credentials for authenticating with AWS
message AWSICCredentials {
  option (gogoproto.equal) = true;
  oneof source {
    AWSICCredentialSourceSystem system = 1;
    AWSICCredentialSourceOIDC oidc = 2;
  }
}

// AWSICCredentialSourceSystem holds AWSIC credentials drawn from the ambient
// system configuration
message AWSICCredentialSourceSystem {
  option (gogoproto.equal) = true;

  // AwsRoleArn is an optional AWS role for the IC client to assume, overriding
  // any roles
  string assume_role_arn = 1 [(gogoproto.jsontag) = "assume_role_arn,omitempty"];
}

// AWSICCredentialSourceSystem holds AWSIC credentials drawn from a Teleport
// OIDC integration
message AWSICCredentialSourceOIDC {
  option (gogoproto.equal) = true;

  // IntegrationName is the name of the Teleport OIDC integration used by the
  // Identity Center integration to authenticate with AWS.
  string integration_name = 1 [(gogoproto.jsontag) = "integration_name,omitempty"];
}

// AWSICResourceFilter is an entry in the AWS IC plugin settings' allow-list of
// resources to import. The filter can specify inclusion either by account ID or
// regex on the resource name.
message AWSICResourceFilter {
  option (gogoproto.equal) = true;

  // Include describes the AWS Resource filter to apply
  oneof include {
    // Id indicates that the resource should be filtered by ID
    string id = 1 [(gogoproto.jsontag) = "id,omitempty"];

    // NameRegex indicates that the resource should be included its name matches
    // the supplied regex.
    string name_regex = 2 [(gogoproto.jsontag) = "name_regex,omitempty"];
  }

  // Exclude specifies which AWS resources should be explicitly excluded.
  oneof exclude {
    // ExcludeId indicates that a resource should be excluded by exact ID.
    string exclude_id = 3 [(gogoproto.jsontag) = "id,omitempty"];

    // ExcludeNameRegex excludes resources whose name matches this regex.
    string exclude_name_regex = 4 [(gogoproto.jsontag) = "name_regex,omitempty"];
  }
}

// UserSyncFilter is a map of key-value pairs used to filter users based on their metadata labels.
message AWSICUserSyncFilter {
  option (gogoproto.equal) = true;
  map<string, string> labels = 8 [(gogoproto.jsontag) = "labels,omitempty"];
}

// AWSICProvisioningSpec holds provisioning-specific Identity Center settings
message AWSICProvisioningSpec {
  option (gogoproto.equal) = true;

  // BaseURL is the SCIM base URL
  string base_url = 1;

  // BearerToken is used to authenticate with AWS when provisioning users and
  // groups via SCIM. This is expected to be empty in serialized records, as the
  // actual credential is stored separetely ain a PluginStaticCredentials
  // service, and populated at runtime as necessary.
  string bearer_token = 2;
}

// PluginAWSICStatusV1 defines AWS Identity Center plugin sub-process status.
message PluginAWSICStatusV1 {
  // GroupImportStatus is a status of Identity Center group and group members import.
  AWSICGroupImportStatus group_import_status = 1;
}

// AWSICGroupImportStatus defines Identity Center group and group members import status.
message AWSICGroupImportStatus {
  // StatusCode is a status code of group and group members import operation.
  AWSICGroupImportStatusCode status_code = 1;
  // ErrorMessage contains error message for a group and group members import attempt
  // that met with an error.
  string error_message = 2;
}

// AWSICGroupImportStatus defines Identity Center group and group members
// import status codes.
enum AWSICGroupImportStatusCode {
  // UNSPECIFIED denotes that a status is unknown.
  UNSPECIFIED = 0;
  // DONE denotes that the group and group members import operation was
  // completed.
  DONE = 1;
  // FAILED denotes that the group and group members import met with an error.
  FAILED = 2;
  // REIMPORT_REQUESTED denotes that the user has requested that the import
  // process be re-run.
  REIMPORT_REQUESTED = 3;
}

// PluginEmailSettings holds the settings for an Email Access Request plugin.
message PluginEmailSettings {
  option (gogoproto.equal) = true;

  // Sender specifies the email sender.
  string sender = 1;
  // FallbackRecipient specifies the default recipient.
  string fallback_recipient = 2;

  // Spec configures the mail service settings.
  oneof spec {
    // MailgunSpec configures Mailgun service settings.
    MailgunSpec mailgun_spec = 3;
    // SmtpSpec configures generic SMTP service settings.
    SMTPSpec smtp_spec = 4;
  }
}

// MailgunSpec holds Mailgun-specific settings.
message MailgunSpec {
  option (gogoproto.equal) = true;

  // Domain specifies the Mailgun sending domain.
  string domain = 1;
}

// SMTPSpec holds a generic SMTP service specific settings.
message SMTPSpec {
  option (gogoproto.equal) = true;

  // Host specifies the SMTP service host name.
  string host = 1;
  // Port specifies the SMTP service port number.
  int32 port = 2;
  // StartTLSPolicy specifies the SMTP start TLS policy used to send emails over
  // SMTP.
  string start_tls_policy = 3;
}

// PluginMSTeamsSettings defines the settings for a Microsoft Teams integration plugin
message PluginMSTeamsSettings {
  option (gogoproto.equal) = true;
  // AppId is the Microsoft application ID (uuid, for Azure bots must be underlying app id, not bot's id).
  string app_id = 1;
  // TenantId is the Microsoft tenant ID.
  string tenant_id = 2;
  // TeamsAppId is the Microsoft teams application ID.
  string teams_app_id = 3;
  // Region to be used by the Microsoft Graph API client.
  string region = 4;
  // DefaultRecipient is the default recipient to use if no access monitoring rules are specified.
  string default_recipient = 5;
}

// PluginNetIQSettings defines the settings for a NetIQ integration plugin
message PluginNetIQSettings {
  option (gogoproto.equal) = true;
  // oauth_issuer_endpoint is the NetIQ Oauth Issuer endpoint.
  // Usually, it's equal to https://osp.domain.ext/a/idm/auth/oauth2
  string oauth_issuer_endpoint = 1;
  // api_endpoint is the IDM PROV Rest API location.
  string api_endpoint = 2;
  // insecure_skip_verify controls whether the NetIQ certificate validation should be skipped.
  bool insecure_skip_verify = 3;
}

message PluginBootstrapCredentialsV1 {
  oneof credentials {
    PluginOAuth2AuthorizationCodeCredentials oauth2_authorization_code = 1;
    PluginBearerTokenCredentials bearer_token = 2;
    PluginIdSecretCredential id_secret = 3;
  }
}

// PluginIdSecretCredential can be OAuth2-like client_id and client_secret or username and password.
message PluginIdSecretCredential {
  option (gogoproto.equal) = true;
  string id = 1;
  string secret = 2;
}

message PluginOAuth2AuthorizationCodeCredentials {
  string authorization_code = 1;
  string redirect_uri = 2;
}

// PluginStatus is the user-facing status for the plugin instance.
message PluginStatusV1 {
  PluginStatusCode code = 1;
  // error_message is a human-readable error message that can be displayed to the user.
  string error_message = 2;
  // last_sync_time is the last time the plugin was run.
  google.protobuf.Timestamp last_sync_time = 3 [
    (gogoproto.stdtime) = true,
    (gogoproto.nullable) = false
  ];
  // details contains provider-specific plugin status details.
  oneof details {
    // gitlab is the status details for the Gitlab plugin.
    PluginGitlabStatusV1 gitlab = 4;
    PluginEntraIDStatusV1 entra_id = 5;
    // Okta holds status details for the Okta plugin
    PluginOktaStatusV1 okta = 7;
    // AWSIC holds status details for the AWS Identity Center plugin.
    PluginAWSICStatusV1 aws_ic = 8;
    // NetIQ holds status details for the NetIQ plugin.
    PluginNetIQStatusV1 net_iq = 9;

    // Note: If you add a new settings type, please also update the custom JSON for oneof filed
    // in the `tctl get/edit plugin` plugin command. You can find it in:
    // https://github.com/gravitational/teleport/blob/master/tool/tctl/common/collection.go
  }

  // last_raw_error variable stores the most recent raw error message received from an API or service.
  // It is intended to capture the original error message without any modifications or formatting.
  // This can be useful for debugging purposes, providing detailed information about what went wrong
  // in the interaction with the external service.
  string last_raw_error = 6;
}

// PluginNetIQStatusV1 is the status details for the NetIQ plugin.
message PluginNetIQStatusV1 {
  // imported_users is the number of users imported from NetIQ eDirectory.
  uint32 imported_users = 1;
  // imported_groups is the number of groups imported from NetIQ eDirectory.
  uint32 imported_groups = 2;
  // imported_roles is the number of roles imported from NetIQ eDirectory.
  uint32 imported_roles = 3;
  // imported_resources is the number of resources imported from NetIQ eDirectory.
  uint32 imported_resources = 4;
}

// PluginGitlabStatusV1 is the status details for the Gitlab plugin.
message PluginGitlabStatusV1 {
  // imported_users is the number of users imported from Gitlab.
  uint32 imported_users = 1;
  // imported_groups is the number of groups imported from Gitlab.
  uint32 imported_groups = 2;
  // imported_projects is the number of projects imported from Gitlab.
  uint32 imported_projects = 3;
}

// PluginEntraIDStatusV1 is the status details for the Entra ID plugin.
message PluginEntraIDStatusV1 {
  // imported_users is the number of users imported from Entra ID.
  uint32 imported_users = 1;
  // imported_groups is the number of groups imported from Entra ID.
  uint32 imported_groups = 2;
}

enum PluginStatusCode {
  // UNKNOWN is the default value when the plugin has not reported its status yet.
  UNKNOWN = 0;
  // RUNNING means the plugin reports running successfully.
  RUNNING = 1;
  // OTHER_ERROR indicates that an otherwise-unspecified error has been encountered.
  OTHER_ERROR = 2;
  // UNAUTHORIZED indicates that plugin is not able to authenticate to the 3rd party API.
  // This could be a result of e.g. the user revoking the authorization on the API provider's side.
  UNAUTHORIZED = 3;

  // SLACK_NOT_IN_CHANNEL is a Slack-specific status code that indicates
  // that the bot has not been invited to a channel that it is configured to post in.
  SLACK_NOT_IN_CHANNEL = 10;

  // OKTA_CONFIG_ERROR is an Okta-specific code that indicates a configuration error with setup or
  // permissions within Okta.
  OKTA_CONFIG_ERROR = 20;
}

// OktaPluginSyncStatusCode indicates the possible states of an Okta
// synchronization service.
enum OktaPluginSyncStatusCode {
  // OKTA_PLUGIN_SYNC_STATUS_CODE_UNSPECIFIED is the status code zero value,
  // indicating that the service has not yet reported a status code.
  OKTA_PLUGIN_SYNC_STATUS_CODE_UNSPECIFIED = 0;

  // OKTA_PLUGIN_SYNC_STATUS_CODE_SUCCESS indicates that the service is running
  // without error
  OKTA_PLUGIN_SYNC_STATUS_CODE_SUCCESS = 1;

  // OKTA_PLUGIN_SYNC_STATUS_CODE_ERROR indicates that the service is currently
  // in an error state.
  OKTA_PLUGIN_SYNC_STATUS_CODE_ERROR = 2;
}

// PluginOktaStatusV1 contains the details for the running Okta plugin.
message PluginOktaStatusV1 {
  // SSODetails are status details relating to SSO.
  PluginOktaStatusDetailsSSO sso_details = 1;

  // AppGroupSyncDetails are status details relating to synchronizing apps and
  // groups from Okta.
  PluginOktaStatusDetailsAppGroupSync app_group_sync_details = 2;

  // UsersSyncDetails are status details relating to synchronizing users from
  // Okta.
  PluginOktaStatusDetailsUsersSync users_sync_details = 3;

  // ScimDetails are status details relating to SCIM integration with
  // Okta.
  PluginOktaStatusDetailsSCIM scim_details = 4;

  // AccessListSyncDetails are status details relating to synchronizing access
  // lists from Okta.
  PluginOktaStatusDetailsAccessListsSync access_lists_sync_details = 5;

  // SystemLogExportDetails are the status defaults related to the System Logs
  // exporter.
  PluginOktaStatusSystemLogExporter system_log_export_details = 6;
}

// PluginOktaStatusDetailsSSO are details related to the
// current status of the Okta integration w/r/t SSO.
message PluginOktaStatusDetailsSSO {
  // Enabled indicates whether SSO login is enabled.
  bool enabled = 1;

  // AppId is the unique Okta application ID of the Okta Applicaion used for
  // SSO login.
  string app_id = 2;

  // AppName is the Okta-assigned unique name of the Okta App that Teleport uses
  // as a gateway to interact with Okta for SAML login, SCIM provisioning and user
  // sync.
  string app_name = 3;

  // OktaGroupEveryoneMappedRoles are the role(s) that will be granted to Okta users
  // through SSO or synchronization.
  repeated string okta_group_everyone_mapped_roles = 4;
}

// PluginOktaStatusDetailsAppGroupSync are details related to the
// current status of the Okta integration w/r/t application and group
// sync.
message PluginOktaStatusDetailsAppGroupSync {
  // Enabled is whether the users sync is enabled.
  bool enabled = 1;

  // StatusCode indicates the current state of the App & Group sync service
  OktaPluginSyncStatusCode status_code = 2;

  // LastSuccessful is the date of the last successful run.
  google.protobuf.Timestamp last_successful = 3 [
    (gogoproto.stdtime) = true,
    (gogoproto.nullable) = true,
    (gogoproto.jsontag) = "last_successful"
  ];

  // LastFailed is the date of the last failed run.
  google.protobuf.Timestamp last_failed = 4 [
    (gogoproto.stdtime) = true,
    (gogoproto.nullable) = true,
    (gogoproto.jsontag) = "last_failed"
  ];

  // NumAppsSynced is the total number of apps synchronized.
  int32 num_apps_synced = 5;

  // NumAppsSynced is the total number of groups synchronized.
  int32 num_groups_synced = 6;

  // Error contains a textual description of the reason the last synchronization
  // failed. Only valid when StatusCode is OKTA_PLUGIN_SYNC_STATUS_CODE_ERROR.
  string error = 7;
}

// PluginOktaStatusDetailsUsersSync are details related to the
// current status of the Okta integration w/r/t users sync.
message PluginOktaStatusDetailsUsersSync {
  // Enabled is whether the users sync is enabled.
  bool enabled = 1;

  // StatusCode indicates the current state of the User sync service
  OktaPluginSyncStatusCode status_code = 2;

  // LastSuccessful is the date of the last successful run.
  google.protobuf.Timestamp last_successful = 3 [
    (gogoproto.stdtime) = true,
    (gogoproto.nullable) = true,
    (gogoproto.jsontag) = "last_successful"
  ];

  // LastFailed is the date of the last failed run.
  google.protobuf.Timestamp last_failed = 4 [
    (gogoproto.stdtime) = true,
    (gogoproto.nullable) = true,
    (gogoproto.jsontag) = "last_failed"
  ];

  // NumUsersSynced is the total number of users synchronized.
  int32 num_users_synced = 5;

  // Error contains a textual description of the reason the last synchronization
  // failed. Only valid when StatusCode is OKTA_PLUGIN_SYNC_STATUS_CODE_ERROR.
  string error = 6;
}

// PluginOktaStatusDetailsSCIM are details related to the
// current status of the Okta integration w/r/t SCIM.
message PluginOktaStatusDetailsSCIM {
  // Enabled is whether SCIM is enabled.
  bool enabled = 1;
}

// PluginOktaStatusDetailsAccessListsSync are details related to the
// current status of the Okta integration w/r/t access list sync.
message PluginOktaStatusDetailsAccessListsSync {
  // Enabled is whether access lists sync is enabled.
  bool enabled = 1;

  // StatusCode indicates the current state of the AccessList sync service
  OktaPluginSyncStatusCode status_code = 2;

  // LastSuccessful is the date of the last successful run.
  google.protobuf.Timestamp last_successful = 3 [
    (gogoproto.stdtime) = true,
    (gogoproto.nullable) = true,
    (gogoproto.jsontag) = "last_successful"
  ];

  // LastFailed is the date of the last failed run.
  google.protobuf.Timestamp last_failed = 4 [
    (gogoproto.stdtime) = true,
    (gogoproto.nullable) = true,
    (gogoproto.jsontag) = "last_failed"
  ];

  // AppFilters are the app filters used for the access list sync.
  repeated string app_filters = 5;

  // NumAppsSynced are the number of applications synchronized as access lists.
  int32 num_apps_synced = 6;

  // GroupFilters are the group filters used for the access list sync.
  repeated string group_filters = 7;

  // NumGroupsSynced are the number of groups synchronized as access lists.
  int32 num_groups_synced = 8;

  // Error contains a textual description of the reason the last synchronization
  // failed. Only valid when StatusCode is OKTA_PLUGIN_SYNC_STATUS_CODE_ERROR.
  string error = 9;
}

// PluginOktaStatusSystemLogExporter are details related to the
// current status of the Okta integration w/r/t system logs sync.
message PluginOktaStatusSystemLogExporter {
  // Enabled is whether Okta System Log exporter is enabled.
  bool enabled = 1;

  // StatusCode indicates the current state of the service
  OktaPluginSyncStatusCode status_code = 2;

  // LastSuccessful is the date of the last successful run.
  google.protobuf.Timestamp last_successful = 3 [
    (gogoproto.stdtime) = true,
    (gogoproto.nullable) = true,
    (gogoproto.jsontag) = "last_successful"
  ];

  // LastFailed is the date of the last failed run.
  google.protobuf.Timestamp last_failed = 4 [
    (gogoproto.stdtime) = true,
    (gogoproto.nullable) = true,
    (gogoproto.jsontag) = "last_failed"
  ];

  // Error contains a textual description of the reason the last synchronization
  // failed. Only valid when StatusCode is OKTA_PLUGIN_SYNC_STATUS_CODE_ERROR.
  string error = 9;
}

// PluginCredentialsV1 represents "live" credentials
// that are used by the plugin to authenticate to the 3rd party API.
message PluginCredentialsV1 {
  option (gogoproto.equal) = true;
  oneof credentials {
    PluginOAuth2AccessTokenCredentials oauth2_access_token = 1;
    PluginBearerTokenCredentials bearer_token = 2;
    PluginIdSecretCredential id_secret = 3;
    PluginStaticCredentialsRef static_credentials_ref = 4;
  }
}

message PluginOAuth2AccessTokenCredentials {
  option (gogoproto.equal) = true;

  string access_token = 1;
  string refresh_token = 2;
  google.protobuf.Timestamp expires = 3 [
    (gogoproto.stdtime) = true,
    (gogoproto.nullable) = false
  ];
}

message PluginBearerTokenCredentials {
  option (gogoproto.equal) = true;

  // Token is the literal bearer token to be submitted to the 3rd-party API provider.
  string token = 1;

  reserved 2; // token_file
  reserved "token_file";
}

// PluginStaticCredentialsRef is a reference to plugin static credentials by labels.
message PluginStaticCredentialsRef {
  option (gogoproto.equal) = true;

  // Labels is the set of labels to use to match against a set of static credentials.
  map<string, string> Labels = 1 [(gogoproto.jsontag) = "labels,omitempty"];
}

// PluginList represents a list of plugin resources
message PluginListV1 {
  // Plugins is a list of plugin resources.
  repeated PluginV1 plugins = 1;
}

// PluginStaticCredentialsV1 is a representation of static credentials for plugins.
message PluginStaticCredentialsV1 {
  option (gogoproto.goproto_stringer) = false;
  option (gogoproto.stringer) = false;

  // Header is the resource header for the plugin static credentials object.
  ResourceHeader Header = 1 [
    (gogoproto.nullable) = false,
    (gogoproto.embed) = true
  ];

  // Spec contains the actual credentials for the object.
  PluginStaticCredentialsSpecV1 Spec = 2;
}

// PluginStaticCredentialsSpecV1 is the specification for the static credentials object.
message PluginStaticCredentialsSpecV1 {
  option (gogoproto.equal) = true;
  oneof credentials {
    string APIToken = 1;
    PluginStaticCredentialsBasicAuth BasicAuth = 2;
    PluginStaticCredentialsOAuthClientSecret OAuthClientSecret = 3;
    PluginStaticCredentialsSSHCertAuthorities SSHCertAuthorities = 4;
    bytes private_key = 5;
  }
}

// PluginStaticCredentialsBasicAuth represents username and password credentials for a plugin.
message PluginStaticCredentialsBasicAuth {
  option (gogoproto.equal) = true;

  // Username is the username to use for basic auth.
  string Username = 1 [(gogoproto.jsontag) = "username"];

  // Password is the password to use for basic auth.
  string Password = 2 [(gogoproto.jsontag) = "password"];
}

// PluginStaticCredentialsOAuthClientSecret represents an oauth client id and secret.
message PluginStaticCredentialsOAuthClientSecret {
  option (gogoproto.equal) = true;

  // ClientId is the client ID to use for OAuth client secret.
  string ClientId = 1 [(gogoproto.jsontag) = "client_id"];

  // ClientSecret is the client secret to use.
  string ClientSecret = 2 [(gogoproto.jsontag) = "client_secret"];
}

// PluginStaticCredentialsSSHCertAuthorities contains the active SSH CAs used
// for the integration or plugin.
message PluginStaticCredentialsSSHCertAuthorities {
  option (gogoproto.equal) = true;

  // CertAuthorities contains the active SSH CAs used for the integration or
  // plugin.
  repeated SSHKeyPair cert_authorities = 1;
}

// SAMLIdPServiceProviderV1 is the representation of a SAML IdP service provider.
message SAMLIdPServiceProviderV1 {
  option (gogoproto.goproto_stringer) = false;
  option (gogoproto.stringer) = false;

  // Header is the resource header for the SAML IdP service provider.
  ResourceHeader Header = 1 [
    (gogoproto.nullable) = false,
    (gogoproto.jsontag) = "",
    (gogoproto.embed) = true
  ];
  // Spec is the SAML IdP service provider spec.
  SAMLIdPServiceProviderSpecV1 Spec = 2 [
    (gogoproto.nullable) = false,
    (gogoproto.jsontag) = "spec"
  ];
}

// SAMLIdPServiceProviderSpecV1 is the SAMLIdPServiceProviderV1 resource spec.
message SAMLIdPServiceProviderSpecV1 {
  // EntityDescriptor is the entity descriptor for the service provider
  string EntityDescriptor = 1 [(gogoproto.jsontag) = "entity_descriptor"];
  // EntityID is the entity ID for the entity descriptor. If entity descriptor is provided,
  // this value is checked that it matches the entity ID in the entity descriptor
  // at upsert time to avoid having to parse the XML blob in the entity descriptor
  // every time we need to use this resource.
  string EntityID = 2 [(gogoproto.jsontag) = "entity_id"];
  // ACSURL is the endpoint where SAML authentication response will be redirected.
  string ACSURL = 3 [(gogoproto.jsontag) = "acs_url"];
  // AttributeMapping is used to map service provider requested attributes to
  // username, role and traits in Teleport.
  repeated SAMLAttributeMapping AttributeMapping = 4 [(gogoproto.jsontag) = "attribute_mapping"];
  // Preset is used to define service provider profile that will have a custom behavior
  // processed by Teleport.
  string Preset = 5 [(gogoproto.jsontag) = "preset"];
  // RelayState is used to add custom value in the SAML response as a relay_state HTTP parameter.
  // The value can contain service provider specific redirect URL, static state token etc.
  // The value is only applied in the IdP initiated SSO flow.
  string RelayState = 6 [(gogoproto.jsontag) = "relay_state"];
  // LaunchURLs is used to configure custom landing URLs for service provider. It is useful in
  // the following scenarios:
  // 1. If a service provider does not support IdP initiated authentication, launch url can be
  //    configured to launch users directly into the service provider authentication endpoint.
  // 2. If a service provider does support IdP initiated authentication, it can be useful if
  //    that service provider acts as a master authentication service provider for internal services.
  //    In such case, Teleport administrator can configure launch URL, that lets user pick a specific
  //    internal service URL from the Log In tile in the UI, which would take them to that particular
  //    service for authentication instead of directly launching to the master service provider.
  // Each launch URL value must be an HTTPs endpoint.
  repeated string LaunchURLs = 7 [(gogoproto.jsontag) = "launch_urls"];
}

// SAMLAttributeMapping represents SAML service provider requested attribute
// name, format and its values.
message SAMLAttributeMapping {
  //  name is an attribute name.
  string name = 1 [(gogoproto.jsontag) = "name"];
  //  name_format is an attribute name format.
  string name_format = 2 [(gogoproto.jsontag) = "name_format"];
  //  value is an attribute value definable with predicate expression.
  string value = 3 [(gogoproto.jsontag) = "value"];
}

// IdPOptions specify options related to access Teleport IdPs.
message IdPOptions {
  // SAML are options related to the Teleport SAML IdP.
  IdPSAMLOptions SAML = 1 [(gogoproto.jsontag) = "saml"];
}

// IdPSAMLOptions specifies options related to accessing the Teleport SAML IdP.
message IdPSAMLOptions {
  // Enabled is set to true if this option allows access to the Teleport SAML IdP.
  BoolValue Enabled = 1 [
    (gogoproto.jsontag) = "enabled",
    (gogoproto.customtype) = "BoolOption"
  ];
}

// KubernetesResourceV1 represents a Kubernetes resource.
message KubernetesResourceV1 {
  // Kind is a resource kind
  string Kind = 1 [(gogoproto.jsontag) = "kind"];
  // SubKind is an optional resource sub kind, used in some resources
  string SubKind = 2 [(gogoproto.jsontag) = "sub_kind,omitempty"];
  // Version is version
  string Version = 3 [(gogoproto.jsontag) = "version"];
  // Metadata is KubernetesResourceV1 metadata
  Metadata Metadata = 4 [
    (gogoproto.nullable) = false,
    (gogoproto.jsontag) = "metadata"
  ];
  // Spec contains the Kubernetes resource data.
  KubernetesResourceSpecV1 Spec = 5 [
    (gogoproto.nullable) = false,
    (gogoproto.jsontag) = "spec"
  ];
}

// KubernetesResourceSpecV1 is the Kubernetes resource spec.
message KubernetesResourceSpecV1 {
  // Namespace is the resource namespace.
  string Namespace = 1 [(gogoproto.jsontag) = "namespace"];
}

// ClusterMaintenanceConfigV1 is a config singleton used to configure infrequent
// cluster maintenance operations.
message ClusterMaintenanceConfigV1 {
  ResourceHeader Header = 1 [
    (gogoproto.nullable) = false,
    (gogoproto.jsontag) = "",
    (gogoproto.embed) = true
  ];
  ClusterMaintenanceConfigSpecV1 Spec = 2 [
    (gogoproto.nullable) = false,
    (gogoproto.jsontag) = "spec"
  ];
  // Nonce is used to protect against concurrent modification of the maintenance
  // window. Clients should treat nonces as opaque.
  uint64 Nonce = 3 [(gogoproto.jsontag) = "nonce,omitempty"];
}

// ClusterMaintenanceConfigSpecV1 encodes the parameters of the upgrade window config object.
message ClusterMaintenanceConfigSpecV1 {
  // AgentUpgrades encodes the agent upgrade window.
  AgentUpgradeWindow AgentUpgrades = 1 [(gogoproto.jsontag) = "agent_upgrades,omitempty"];
}

// AgentUpgradeWindow is the config object used to determine upcoming agent
// upgrade windows.
message AgentUpgradeWindow {
  // UTCStartHour is the start hour of the maintenance window in UTC.
  uint32 UTCStartHour = 1 [(gogoproto.jsontag) = "utc_start_hour"];
  // Weekdays is an optional list of weekdays. If not specified, an agent upgrade window
  // occurs every day.
  repeated string Weekdays = 2 [(gogoproto.jsontag) = "weekdays,omitempty"];
}

// ScheduledAgentUpgradeWindow is a derived value representing a single
// upgrade window. Upgraders deal with discrete start/end times, so we use the
// agent upgrade window configuration object to generate a sequence of specific
// scheduled windows.
message ScheduledAgentUpgradeWindow {
  // Start is the start time of the upgrade window.
  google.protobuf.Timestamp Start = 1 [
    (gogoproto.stdtime) = true,
    (gogoproto.nullable) = false,
    (gogoproto.jsontag) = "start"
  ];

  // Stop is the stop time of the upgrade window.
  google.protobuf.Timestamp Stop = 2 [
    (gogoproto.stdtime) = true,
    (gogoproto.nullable) = false,
    (gogoproto.jsontag) = "stop"
  ];
}

// AgentUpgradeSchedule is the canonical representation of upcoming
// agent upgrade windows as generated by the AgentUpgradeWindow config object.
message AgentUpgradeSchedule {
  // Windows is the list of upcoming windows.
  repeated ScheduledAgentUpgradeWindow Windows = 1 [
    (gogoproto.nullable) = false,
    (gogoproto.jsontag) = "windows"
  ];
}

// UserGroupV1 is a representation of an externally sourced user group.
message UserGroupV1 {
  option (gogoproto.goproto_stringer) = false;
  option (gogoproto.stringer) = false;

  // Header is the resource header for the user group.
  ResourceHeader Header = 1 [
    (gogoproto.nullable) = false,
    (gogoproto.jsontag) = "",
    (gogoproto.embed) = true
  ];

  // Spec is the user group resource spec.
  UserGroupSpecV1 Spec = 2 [
    (gogoproto.nullable) = false,
    (gogoproto.jsontag) = "spec"
  ];
}

// UserGroupSpecV1 is the specification of a user group.
message UserGroupSpecV1 {
  // Applications are a list of application IDs belonging to this user group.
  repeated string Applications = 1;
}

// OktaImportRuleSpecV1 is a Okta import rule specification.
message OktaImportRuleSpecV1 {
  // Priority represents the priority of the rule application. Lower numbered rules will be applied first.
  int32 Priority = 1 [(gogoproto.jsontag) = "priority"];
  // Mappings is a list of matches that will map match conditions to labels.
  repeated OktaImportRuleMappingV1 Mappings = 2 [(gogoproto.jsontag) = "mappings"];
}

// OktaImportRuleMappingV1 is a list of matches that map match rules to labels.
message OktaImportRuleMappingV1 {
  // Match is a set of matching rules for this mapping. If any of these match, then the mapping will be applied.
  repeated OktaImportRuleMatchV1 Match = 1 [(gogoproto.jsontag) = "match"];
  // AddLabels specifies which labels to add if any of the previous matches match.
  map<string, string> AddLabels = 2 [(gogoproto.jsontag) = "add_labels"];
}

// OktaImportRuleV1 is a representation of labeling rules for importing of Okta objects.
message OktaImportRuleV1 {
  option (gogoproto.goproto_stringer) = false;
  option (gogoproto.stringer) = false;

  // Header is the resource header for the SAML IdP service provider.
  ResourceHeader Header = 1 [
    (gogoproto.nullable) = false,
    (gogoproto.jsontag) = "",
    (gogoproto.embed) = true
  ];

  // Spec is the specification for the Okta import rule.
  OktaImportRuleSpecV1 Spec = 2 [
    (gogoproto.nullable) = false,
    (gogoproto.jsontag) = "spec"
  ];
}

// OktaImportRuleMatchV1 is a match rule for a mapping.
message OktaImportRuleMatchV1 {
  // AppIDs is a list of app IDs to match against.
  repeated string AppIDs = 1 [(gogoproto.jsontag) = "app_ids,omitempty"];
  // GroupIDs is a list of group IDs to match against.
  repeated string GroupIDs = 2 [(gogoproto.jsontag) = "group_ids,omitempty"];
  // AppNameRegexes is a list of regexes to match against app names.
  repeated string AppNameRegexes = 3 [(gogoproto.jsontag) = "app_name_regexes,omitempty"];
  // GroupNameRegexes is a list of regexes to match against group names.
  repeated string GroupNameRegexes = 4 [(gogoproto.jsontag) = "group_name_regexes,omitempty"];
}

// OktaAssignmentV1 is a representation of an action or set of actions taken by Teleport to assign Okta users to applications or groups.
message OktaAssignmentV1 {
  option (gogoproto.goproto_stringer) = false;
  option (gogoproto.stringer) = false;

  // Header is the resource header for the Okta assignment.
  ResourceHeader Header = 1 [
    (gogoproto.nullable) = false,
    (gogoproto.jsontag) = "",
    (gogoproto.embed) = true
  ];

  // Spec is the specification for the Okta assignment.
  OktaAssignmentSpecV1 Spec = 2 [
    (gogoproto.nullable) = false,
    (gogoproto.jsontag) = "spec"
  ];
}

// OktaAssignmentSpecV1 is a Okta assignment specification.
message OktaAssignmentSpecV1 {
  // User is the user that these actions will be applied to.
  string User = 1 [(gogoproto.jsontag) = "user"];
  // Targets is a list of Okta targets to take on a user.
  repeated OktaAssignmentTargetV1 Targets = 2 [(gogoproto.jsontag) = "targets"];
  // CleanupTime is an optional field that notes when the assignment should be cleaned up.
  // If absent, the assignment will never be cleaned up.
  google.protobuf.Timestamp CleanupTime = 3 [
    (gogoproto.jsontag) = "cleanup_time",
    (gogoproto.stdtime) = true,
    (gogoproto.nullable) = false
  ];

  // Status is the status of the assignment.
  OktaAssignmentStatus status = 4 [(gogoproto.jsontag) = "status"];

  // OktaAssignmentStatus represents the status of an Okta assignment.
  enum OktaAssignmentStatus {
    // UNKNOWN indicates the status is not set.
    UNKNOWN = 0;
    // PENDING indicates the action has not yet been applied.
    PENDING = 1;
    // PROCESSSING indicates that the assignment is being applied.
    PROCESSING = 2;
    // SUCCESSFUL indicates the action was applied successfully.
    SUCCESSFUL = 3;
    // FAILED indicates the action was not applied successfully. It will be retried.
    FAILED = 4;
  }

  // LastTransition is an optional field that notes when the last state transition
  // occurred for this action. If absent, this object has never transitioned.
  google.protobuf.Timestamp LastTransition = 5 [
    (gogoproto.jsontag) = "last_transition",
    (gogoproto.stdtime) = true,
    (gogoproto.nullable) = false
  ];

  // Finalized is set when the assignment has been properly cleaned up.
  bool Finalized = 6 [(gogoproto.jsontag) = "finalized"];
}

// OktaAssignmentTargetV1 is a target of an Okta assignment.
message OktaAssignmentTargetV1 {
  // OktaAssignmentTargetType is the type of Okta object that an assignment is targeting.
  enum OktaAssignmentTargetType {
    // UNKNOWN indicates the target is unknown.
    UNKNOWN = 0;
    // APPLICATION indicates the target is an application.
    APPLICATION = 1;
    // GROUP indicates the target is a group.
    GROUP = 2;
  }

  // Type is the type of Okta resource this assignment is targeting.
  OktaAssignmentTargetType type = 1 [(gogoproto.jsontag) = "type"];
  // ID is the ID of the Okta resource that's being targeted.
  string id = 2 [(gogoproto.jsontag) = "id"];
}

// IntegrationV1 represents a connection between Teleport and some other 3rd party system.
// This connection allows API access to that service from Teleport.
// Each Integration instance must have a SubKind defined which identifies the external system.
message IntegrationV1 {
  option (gogoproto.goproto_stringer) = false;
  option (gogoproto.stringer) = false;

  // Header is the resource header.
  ResourceHeader Header = 1 [
    (gogoproto.nullable) = false,
    (gogoproto.jsontag) = "",
    (gogoproto.embed) = true
  ];

  // Spec is an Integration specification.
  IntegrationSpecV1 Spec = 2 [
    (gogoproto.nullable) = false,
    (gogoproto.jsontag) = "spec"
  ];

  // Status is an Integration specification.
  IntegrationStatusV1 Status = 3 [
    (gogoproto.nullable) = false,
    (gogoproto.jsontag) = "status"
  ];
}

// IntegrationSpecV1 contains properties of all the supported integrations.
message IntegrationSpecV1 {
  oneof SubKindSpec {
    // AWSOIDC contains the specific fields to handle the AWS OIDC Integration subkind
    AWSOIDCIntegrationSpecV1 AWSOIDC = 1 [(gogoproto.jsontag) = "aws_oidc,omitempty"];
    // AzureOIDC contains the specific fields to handle the Azure OIDC Integration subkind
    AzureOIDCIntegrationSpecV1 AzureOIDC = 2 [(gogoproto.jsontag) = "azure_oidc,omitempty"];
    // GitHub contains the specific fields to handle the GitHub integration subkind.
    GitHubIntegrationSpecV1 GitHub = 3 [(gogoproto.jsontag) = "github,omitempty"];
    // AWSRA contains the specific fields to handle the AWS Roles Anywhere Integration subkind.
    AWSRAIntegrationSpecV1 AWSRA = 5 [(gogoproto.jsontag) = "aws_ra,omitempty"];
  }

  // Credentials contains credentials for the integration.
  PluginCredentialsV1 credentials = 4;
}

// IntegrationStatusV1 contains the status of the integration.
message IntegrationStatusV1 {
  // AWSRolesAnywhere contains the specific status fields to related to the AWS Roles Anywhere Integration subkind.
  AWSRAIntegrationStatusV1 AWSRolesAnywhere = 1 [(gogoproto.jsontag) = "aws_ra,omitempty"];
}

// AWSOIDCIntegrationSpecV1 contains the spec properties for the AWS OIDC SubKind Integration.
message AWSOIDCIntegrationSpecV1 {
  // RoleARN contains the Role ARN used to set up the Integration.
  // This is the AWS Role that Teleport will use to issue tokens for API Calls.
  string RoleARN = 1 [(gogoproto.jsontag) = "role_arn,omitempty"];

  // IssuerS3URI is the Identity Provider that was configured in AWS.
  // This bucket/prefix/* files must be publicly accessible and contain the following:
  // > .well-known/openid-configuration
  // > .well-known/jwks
  // Format: s3://<bucket>/<prefix>
  // Optional. The proxy's endpoint is used if it is not specified.
  //
  // DEPRECATED: Thumbprint validation requires the issuer to update the IdP in AWS everytime the issuer changes the certificate.
  // Amazon had some whitelisted providers where the thumbprint was ignored. S3 hosted providers was in that list.
  // Amazon is now trusting all the root certificate authorities, and this workaround is no longer needed.
  // DELETE IN 18.0.
  string IssuerS3URI = 2 [
    (gogoproto.jsontag) = "issuer_s3_uri,omitempty",
    deprecated = true
  ];

  // Audience is used to record a name of a plugin or a discover service in Teleport
  // that depends on this integration.
  // Audience value can be empty or configured with supported preset audience type.
  // Preset audience may impose specific behavior on the integration CRUD API,
  // such as preventing integration from update or deletion. Empty audience value
  // should be treated as a default and backward-compatible behavior of the integration.
  string audience = 3 [(gogoproto.jsontag) = "audience,omitempty"];
}

// AzureOIDCIntegrationSpecV1 contains the spec properties for the Azure OIDC SubKind Integration.
message AzureOIDCIntegrationSpecV1 {
  // TenantID specifies the ID of Entra Tenant (Directory)
  // that this plugin integrates with.
  string TenantID = 1 [(gogoproto.jsontag) = "tenant_id,omitempty"];

  // ClientID specifies the ID of Azure enterprise application (client)
  // that corresponds to this plugin.
  string ClientID = 2 [(gogoproto.jsontag) = "client_id,omitempty"];
}

// GitHubIntegrationSpecV1 contains the specific fields to handle the GitHub integration subkind.
message GitHubIntegrationSpecV1 {
  // Organization specifies the name of the organization for the GitHub integration.
  string Organization = 1 [(gogoproto.jsontag) = "organization,omitempty"];
}

// AWSRAIntegrationSpecV1 contains the spec properties for the AWS IAM Roles Anywhere SubKind Integration.
message AWSRAIntegrationSpecV1 {
  // TrustAnchorARN contains the AWS IAM Roles Anywhere Trust Anchor ARN used to set up the Integration.
  string TrustAnchorARN = 1 [(gogoproto.jsontag) = "trust_anchor_arn,omitempty"];

  // ProfileSyncConfig contains the configuration for the AWS Roles Anywhere Profile sync.
  // This is used to create AWS Roles Anywhere profiles as application servers.
  AWSRolesAnywhereProfileSyncConfig ProfileSyncConfig = 2 [(gogoproto.jsontag) = "profile_sync_config"];
}

// AWSRolesAnywhereProfileSyncConfig contains the configuration for the AWS Roles Anywhere Profile sync.
// This is used to sync AWS Roles Anywhere profiles as application servers.
message AWSRolesAnywhereProfileSyncConfig {
  // Enabled is set to true if this integration should sync profiles as application servers.
  bool Enabled = 1 [(gogoproto.jsontag) = "enabled"];
  // ProfileARN is the ARN of the Roles Anywhere Profile used to generate credentials to access the AWS APIs.
  string ProfileARN = 2 [(gogoproto.jsontag) = "profile_arn"];
  // ProfileAcceptsRoleSessionName indicates whether the profile accepts a custom Role Session name.
  bool ProfileAcceptsRoleSessionName = 3 [(gogoproto.jsontag) = "profile_accepts_role_session_name"];
  // RoleARN is the ARN of the IAM Role to assume when accessing the AWS APIs.
  string RoleARN = 4 [(gogoproto.jsontag) = "role_arn"];
  // ProfileNameFilters is a list of filters applied to the profile name.
  // Only matching profiles will be synchronized as application servers.
  // If empty, no filtering is applied.
  //
  // Filters can be globs, for example:
  //
  //	profile*
  //	*name*
  //
  // Or regexes if they're prefixed and suffixed with ^ and $, for example:
  //
  //	^profile.*$
  //	^.*name.*$
  repeated string ProfileNameFilters = 5 [(gogoproto.jsontag) = "profile_name_filters"];
}

// AWSRAIntegrationStatusV1 contains the status properties for the AWS IAM Roles Anywhere SubKind Integration.
message AWSRAIntegrationStatusV1 {
  // LastProfileSync is the summary of the last profile sync iteration.
  AWSRolesAnywhereProfileSyncIterationSummary LastProfileSync = 1 [
    (gogoproto.nullable) = true,
    (gogoproto.jsontag) = "last_profile_sync"
  ];
}

// AWSRolesAnywhereProfileSyncIterationSummary contains the summary of a single profile sync iteration.
message AWSRolesAnywhereProfileSyncIterationSummary {
  // StartTime is the time when the sync iteration started.
  google.protobuf.Timestamp StartTime = 1 [
    (gogoproto.stdtime) = true,
    (gogoproto.nullable) = false,
    (gogoproto.jsontag) = "start_time"
  ];

  // EndTime is the time when the sync iteration ended.
  google.protobuf.Timestamp EndTime = 2 [
    (gogoproto.stdtime) = true,
    (gogoproto.nullable) = false,
    (gogoproto.jsontag) = "end_time"
  ];

  // Status is the result of the sync iteration: SUCCESS or ERROR.
  string Status = 3 [(gogoproto.jsontag) = "status"];

  // ErrorMessage holds the error message when status is ERROR.
  string ErrorMessage = 4 [(gogoproto.jsontag) = "error_message"];

  // SyncedProfiles is the number of profiles synchronized as application servers.
  int32 SyncedProfiles = 5 [(gogoproto.jsontag) = "synced_profiles"];
}

// HeadlessAuthentication holds data for an ongoing headless authentication attempt.
message HeadlessAuthentication {
  reserved 3;
  reserved "public_key";

  // Header is the resource header.
  ResourceHeader header = 1 [
    (gogoproto.nullable) = false,
    (gogoproto.embed) = true
  ];

  // User is a teleport user name.
  string user = 2;

  // State is the headless authentication request state.
  HeadlessAuthenticationState state = 4;

  // MFADevice is the mfa device used to approve the request in case of successful auth.
  types.MFADevice mfa_device = 5;

  // ClientIPAddress is the IP address of the client being authenticated.
  string client_ip_address = 6;

  // SshPublicKey is a public key that will be used as the subject of the issued
  // SSH certificate in case of successful auth. It must be in SSH authorized_keys format.
  bytes ssh_public_key = 7;
  // TlsPublicKey is a public key that will be used as the subject of the issued
  // TLS certificate in case of successful auth. It must be in PEM-encoded
  // PKCS#1 or PKIX format.
  bytes tls_public_key = 8;
}

// HeadlessAuthenticationState is a headless authentication state.
enum HeadlessAuthenticationState {
  HEADLESS_AUTHENTICATION_STATE_UNSPECIFIED = 0;

  // authentication pending.
  HEADLESS_AUTHENTICATION_STATE_PENDING = 1;

  // authentication denied.
  HEADLESS_AUTHENTICATION_STATE_DENIED = 2;

  // authentication approved.
  HEADLESS_AUTHENTICATION_STATE_APPROVED = 3;
}

// WatchKind specifies resource kind to watch
// When adding fields to this struct, make sure to review/update WatchKind.Contains method.
message WatchKind {
  // Kind is a resource kind to watch
  string Kind = 1 [(gogoproto.jsontag) = "kind"];
  // LoadSecrets specifies whether to load secrets
  bool LoadSecrets = 2 [(gogoproto.jsontag) = "load_secrets"];
  // Name is an optional specific resource type to watch,
  // if specified only the events with a specific resource
  // name will be sent
  string Name = 3 [(gogoproto.jsontag) = "name"];
  // Filter is an optional mapping of custom filter parameters.
  // Valid values vary by resource kind.
  map<string, string> Filter = 4 [(gogoproto.jsontag) = "filter,omitempty"];
  // SubKind is a resource subkind to watch
  string SubKind = 5 [(gogoproto.jsontag) = "sub_kind,omitempty"];
  // Version optionally specifies the resource version to watch.
  // Currently this field is ignored.
  string Version = 6 [(gogoproto.jsontag) = "version,omitempty"];
}

// WatchStatusV1 is intended to be attached to OpInit events and contain information about a successful WatchEvents call.
message WatchStatusV1 {
  // Kind is the resource kind.
  string Kind = 1 [(gogoproto.jsontag) = "kind"];
  // SubKind is an optional resource subkind. Currently unused for this resource.
  string SubKind = 2 [(gogoproto.jsontag) = "sub_kind,omitempty"];
  // Version is the resource version.
  string Version = 3 [(gogoproto.jsontag) = "version"];
  // Metadata is the resource metadata.
  Metadata Metadata = 4 [
    (gogoproto.nullable) = false,
    (gogoproto.jsontag) = "metadata"
  ];
  // Spec is the resource spec.
  WatchStatusSpecV1 Spec = 5 [
    (gogoproto.nullable) = false,
    (gogoproto.jsontag) = "spec"
  ];
}

// WatchStatusSpecV1 contains resource kinds confirmed by WatchEvents to be included in the event stream.
message WatchStatusSpecV1 {
  repeated WatchKind Kinds = 1 [
    (gogoproto.nullable) = false,
    (gogoproto.jsontag) = "kinds"
  ];
}

// ServerInfoV1 contains info that should be applied to joining Nodes.
message ServerInfoV1 {
  // Kind is the resource kind.
  string Kind = 1 [(gogoproto.jsontag) = "kind"];
  // SubKind is an optional resource subkind.
  string SubKind = 2 [(gogoproto.jsontag) = "sub_kind"];
  // Version is the resource version.
  string Version = 3 [(gogoproto.jsontag) = "version"];
  // Metadata is the resource metadata.
  Metadata Metadata = 4 [
    (gogoproto.nullable) = false,
    (gogoproto.jsontag) = "metadata"
  ];
  // Spec is the resource spec.
  ServerInfoSpecV1 Spec = 5 [
    (gogoproto.nullable) = false,
    (gogoproto.jsontag) = "spec"
  ];
}

// ServerInfoSpecV1 contains fields used to match Nodes to this ServerInfo.
message ServerInfoSpecV1 {
  reserved 1;
  reserved "AWS";
  // NewLabels is the set of labels to add to nodes matching this ServerInfo.
  map<string, string> NewLabels = 2 [(gogoproto.jsontag) = "new_labels,omitempty"];
}

// JamfSpecV1 is the base configuration for the Jamf MDM service.
message JamfSpecV1 {
  reserved 5, 6, 8, 9;
  reserved "username", "password", "client_id", "client_secret";
  option (gogoproto.equal) = true;
  // Enabled toggles the service on or off.
  bool enabled = 1 [(gogoproto.jsontag) = "enabled,omitempty"];
  // Name of the service device source.
  // See the teleport.devicetrust.v1.DeviceSource proto.
  // Defaults to "jamf".
  string name = 2 [(gogoproto.jsontag) = "name,omitempty"];
  // Initial sync delay for the service.
  // Set to negative to perform syncs immediately on startup.
  // Defaults to a random delay (a few minutes max).
  int64 sync_delay = 3 [
    (gogoproto.jsontag) = "sync_delay,omitempty",
    (gogoproto.casttype) = "Duration"
  ];
  // Jamf Pro API endpoint.
  // Example: "https://yourtenant.jamfcloud.com/api".
  // Required.
  string api_endpoint = 4 [(gogoproto.jsontag) = "api_endpoint,omitempty"];
  // Inventory sync entries.
  // If empty a default sync configuration is used.
  repeated JamfInventoryEntry inventory = 7 [(gogoproto.jsontag) = "inventory,omitempty"];
}

// JamfInventoryEntry is an inventory sync entry for [JamfSpecV1].
message JamfInventoryEntry {
  option (gogoproto.equal) = true;
  // Jamf Pro API RSQL filter, used when querying endpoints like
  // "/api/v1/computers-inventory".
  // See https://developer.jamf.com/jamf-pro/reference/get_v1-computers-inventory.
  string filter_rsql = 1 [(gogoproto.jsontag) = "filter_rsql,omitempty"];
  // Sync period for PARTIAL syncs.
  // PARTIAL syncs are scheduled in the time window between FULL syncs, so
  // sync_period_partial must always be smaller than sync_period_full, otherwise
  // it would never trigger.
  // Set to zero or negative to disable PARTIAL syncs.
  int64 sync_period_partial = 2 [
    (gogoproto.jsontag) = "sync_period_partial,omitempty",
    (gogoproto.casttype) = "Duration"
  ];
  // Sync period for FULL syncs.
  // Ideally sync_period_full is a multiple of sync_period_partial, so schedules
  // line up perfectly.
  // Set to zero or negative to disable FULL syncs.
  int64 sync_period_full = 3 [
    (gogoproto.jsontag) = "sync_period_full,omitempty",
    (gogoproto.casttype) = "Duration"
  ];
  // on_missing is the trigger used on devices missing from the MDM view in a
  // FULL sync.
  // Only runs on successful FULL syncs.
  // Corresponds to [teleport.devicetrust.v1.SyncInventoryDeviceAction].
  // Must be either "NOOP" or "DELETE".
  // Defaults to "NOOP".
  string on_missing = 4 [(gogoproto.jsontag) = "on_missing,omitempty"];
  // Custom page size for inventory queries.
  // A server default is used if zeroed or negative.
  int32 page_size = 5 [(gogoproto.jsontag) = "page_size,omitempty"];
}

// MessageWithHeader is a message with a resource header. This is used primarily
// for parsing of resource headers and isn't expected to be used directly by any
// resources.
//
// When using a oneof in a protobuf messages, the existing utils.FastMarshal
// utility does not work, so using something like protojson or jsonpb is required.
// However, these do not respect gogoproto's extensions. When using a ResourceHeader,
// protojson will not recognize that the ResourceHeader is intended to be embedded and
// the resulting JSON will have the header as a separate field. This means that using
// utils.FastUnmarshal will not work for extracting a ResourceHeader from the
// JSON, and we explicitly extract this header to do things like version checking in
// lib/services.
//
// This can be avoided by explicitly embedding the members of the ResourceHeader in
// a message. However, if we would like to avoid this, we can use this MessageWitHheader
// to extract the resource header and its elements, which can later be used for the
// aforementioned processing in lib/services.
message MessageWithHeader {
  option (gogoproto.goproto_stringer) = false;
  option (gogoproto.stringer) = false;

  // Header is the resource header for a resource.
  ResourceHeader Header = 1 [
    (gogoproto.nullable) = false,
    (gogoproto.jsontag) = "",
    (gogoproto.embed) = true
  ];
}

// AWSMatcher matches AWS EC2 instances and AWS Databases
message AWSMatcher {
  // Types are AWS database types to match, "ec2", "rds", "redshift", "elasticache",
  // or "memorydb".
  repeated string Types = 1 [(gogoproto.jsontag) = "types,omitempty"];
  // Regions are AWS regions to query for databases.
  repeated string Regions = 2 [(gogoproto.jsontag) = "regions,omitempty"];
  // AssumeRoleARN is the AWS role to assume for database discovery.
  AssumeRole AssumeRole = 3 [(gogoproto.jsontag) = "assume_role,omitempty"];
  // Tags are AWS resource Tags to match.
  wrappers.LabelValues Tags = 4 [
    (gogoproto.nullable) = false,
    (gogoproto.jsontag) = "tags,omitempty",
    (gogoproto.customtype) = "Labels"
  ];
  // Params sets the join method when installing on discovered EC2 nodes
  InstallerParams Params = 5 [(gogoproto.jsontag) = "install,omitempty"];
  // SSM provides options to use when sending a document command to
  // an EC2 node
  AWSSSM SSM = 6 [(gogoproto.jsontag) = "ssm,omitempty"];
  // Integration is the integration name used to generate credentials to interact with AWS APIs.
  // Environment credentials will not be used when this value is set.
  string Integration = 7 [(gogoproto.jsontag) = "integration,omitempty"];
  // KubeAppDiscovery controls whether Kubernetes App Discovery will be enabled for agents running on
  // discovered clusters, currently only affects AWS EKS discovery in integration mode.
  bool KubeAppDiscovery = 8 [(gogoproto.jsontag) = "kube_app_discovery,omitempty"];
  // SetupAccessForARN is the role that the discovery service should create EKS Access Entries for.
  // This value should match the IAM identity that Teleport Kubernetes Service uses.
  // If this value is empty, the discovery service will attempt to set up access for its own identity (self).
  string SetupAccessForARN = 9 [(gogoproto.jsontag) = "setup_access_for_arn,omitempty"];
}

// AssumeRole provides a role ARN and ExternalID to assume an AWS role
// when interacting with AWS resources.
message AssumeRole {
  // RoleARN is the fully specified AWS IAM role ARN.
  string RoleARN = 1 [(gogoproto.jsontag) = "role_arn"];
  // ExternalID is the external ID used to assume a role in another account.
  string ExternalID = 2 [(gogoproto.jsontag) = "external_id"];
}

// InstallParams sets join method to use on discovered nodes
message InstallerParams {
  // JoinMethod is the method to use when joining the cluster
  string JoinMethod = 1 [
    (gogoproto.jsontag) = "join_method",
    (gogoproto.casttype) = "JoinMethod"
  ];
  // JoinToken is the token to use when joining the cluster
  string JoinToken = 2 [(gogoproto.jsontag) = "join_token"];
  // ScriptName is the name of the teleport installer script
  // resource for the cloud instance to execute
  string ScriptName = 3 [(gogoproto.jsontag) = "script_name,omitempty"];
  // InstallTeleport disables agentless discovery
  bool InstallTeleport = 4 [(gogoproto.jsontag) = "install_teleport,omitempty"];
  // SSHDConfig provides the path to write sshd configuration changes
  string SSHDConfig = 5 [(gogoproto.jsontag) = "sshd_config,omitempty"];
  // PublicProxyAddr is the address of the proxy the discovered node should use
  // to connect to the cluster.
  string PublicProxyAddr = 6 [(gogoproto.jsontag) = "proxy_addr,omitempty"];
  // Azure is the set of Azure-specific installation parameters.
  AzureInstallerParams Azure = 7 [(gogoproto.jsontag) = "azure,omitempty"];
  // EnrollMode indicates the enrollment mode to be used when adding a node.
  // Valid values:
  // 0: uses eice for EC2 matchers which use an integration and script for all the other methods
  // 1: uses script mode
  // 2: uses eice mode
  InstallParamEnrollMode EnrollMode = 8 [(gogoproto.jsontag) = "enroll_mode,omitempty"];
}

// InstallParamEnrollMode is the mode used to enroll the node into the cluster.
enum InstallParamEnrollMode {
  // INSTALL_PARAM_ENROLL_MODE_UNSPECIFIED uses the EICE mode for EC2 Matchers with an Integration and SCRIPT mode otherwise.
  INSTALL_PARAM_ENROLL_MODE_UNSPECIFIED = 0;
  // INSTALL_PARAM_ENROLL_MODE_SCRIPT runs a script on the target host.
  INSTALL_PARAM_ENROLL_MODE_SCRIPT = 1;
  // INSTALL_PARAM_ENROLL_MODE_EICE uses EC2 Instance Connect Endpoint to access the node and DiscoveryService handles the heartbeat.
  // Only available for AWS EC2 instances.
  INSTALL_PARAM_ENROLL_MODE_EICE = 2;
}

// AWSSSM provides options to use when executing SSM documents
message AWSSSM {
  // DocumentName is the name of the document to use when executing an
  // SSM command
  string DocumentName = 1 [(gogoproto.jsontag) = "document_name,omitempty"];
}

// AzureInstallerParams is the set of Azure-specific installation parameters.
message AzureInstallerParams {
  // ClientID is the client ID of the managed identity discovered nodes
  // should use to join the cluster.
  string ClientID = 1 [(gogoproto.jsontag) = "client_id,omitempty"];
}

// AzureMatcher matches Azure resources.
// It defines which resource types, filters and some configuration params.
message AzureMatcher {
  // Subscriptions are Azure subscriptions to query for resources.
  repeated string Subscriptions = 1 [(gogoproto.jsontag) = "subscriptions,omitempty"];
  // ResourceGroups are Azure resource groups to query for resources.
  repeated string ResourceGroups = 2 [(gogoproto.jsontag) = "resource_groups,omitempty"];
  // Types are Azure types to match: "mysql", "postgres", "aks", "vm"
  repeated string Types = 3 [(gogoproto.jsontag) = "types,omitempty"];
  // Regions are Azure locations to match for databases.
  repeated string Regions = 4 [(gogoproto.jsontag) = "regions,omitempty"];
  // ResourceTags are Azure tags on resources to match.
  wrappers.LabelValues ResourceTags = 5 [
    (gogoproto.nullable) = false,
    (gogoproto.jsontag) = "tags,omitempty",
    (gogoproto.customtype) = "Labels"
  ];
  // Params sets the join method when installing on
  // discovered Azure nodes.
  InstallerParams Params = 6 [(gogoproto.jsontag) = "install_params,omitempty"];
}

// GCPMatcher matches GCP resources.
message GCPMatcher {
  // Types are GKE resource types to match: "gke", "vm".
  repeated string Types = 1 [(gogoproto.jsontag) = "types,omitempty"];
  // Locations are GKE locations to search resources for.
  repeated string Locations = 2 [(gogoproto.jsontag) = "locations,omitempty"];
  // Tags is obsolete and only exists for backwards compatibility. Use Labels instead.
  wrappers.LabelValues Tags = 3 [
    (gogoproto.nullable) = false,
    (gogoproto.jsontag) = "tags,omitempty",
    (gogoproto.customtype) = "Labels"
  ];
  // ProjectIDs are the GCP project ID where the resources are deployed.
  repeated string ProjectIDs = 4 [(gogoproto.jsontag) = "project_ids,omitempty"];
  // ServiceAccounts are the emails of service accounts attached to VMs.
  repeated string ServiceAccounts = 5 [(gogoproto.jsontag) = "service_accounts,omitempty"];
  // Params sets the join method when installing on
  // discovered GCP nodes.
  InstallerParams Params = 6 [(gogoproto.jsontag) = "install_params,omitempty"];
  // Labels are GCP labels to match.
  wrappers.LabelValues Labels = 7 [
    (gogoproto.nullable) = false,
    (gogoproto.jsontag) = "labels,omitempty",
    (gogoproto.customtype) = "Labels"
  ];
}

// KubernetesMatcher matches Kubernetes services.
message KubernetesMatcher {
  // Types are Kubernetes services types to match. Currently only 'app' is supported.
  repeated string Types = 1 [(gogoproto.jsontag) = "types,omitempty"];
  // Namespaces are Kubernetes namespaces in which to discover services
  repeated string Namespaces = 2 [(gogoproto.jsontag) = "namespaces,omitempty"];
  // Labels are Kubernetes services labels to match.
  wrappers.LabelValues Labels = 3 [
    (gogoproto.nullable) = false,
    (gogoproto.jsontag) = "labels,omitempty",
    (gogoproto.customtype) = "Labels"
  ];
}

// OktaOptions specify options related to the Okta service.
message OktaOptions {
  // SyncPeriod is the duration between synchronization calls in nanoseconds.
  int64 SyncPeriod = 1 [
    (gogoproto.jsontag) = "sync_period,omitempty",
    (gogoproto.casttype) = "Duration"
  ];
}

// AccessGraphSync is a configuration for Access Graph service.
message AccessGraphSync {
  // AWS is a configuration for AWS Access Graph service poll service.
  repeated AccessGraphAWSSync AWS = 1 [(gogoproto.jsontag) = "aws,omitempty"];
  // PollInterval is the frequency at which to poll for resources
  google.protobuf.Duration PollInterval = 2 [
    (gogoproto.jsontag) = "poll_interval,omitempty",
    (gogoproto.nullable) = false,
    (gogoproto.stdduration) = true
  ];
  // Azure is a configuration for Azure Access Graph service poll service.
  repeated AccessGraphAzureSync Azure = 3 [(gogoproto.jsontag) = "azure,omitempty"];
}

// AccessGraphAWSSyncCloudTrailLogs defines settings for ingesting AWS CloudTrail logs
// by polling an SQS queue that receives notifications about new log files.
message AccessGraphAWSSyncCloudTrailLogs {
  // The AWS region of the SQS queue for CloudTrail notifications, ex.: "us-east-2".
  string Region = 1 [(gogoproto.jsontag) = "region,omitempty"];

  // The name or URL for CloudTrail log events, ex.: "demo-cloudtrail-queue".
  string SQSQueue = 2 [(gogoproto.jsontag) = "sqs_queue,omitempty"];
}

// AccessGraphAWSSync is a configuration for AWS Access Graph service poll service.
message AccessGraphAWSSync {
  // Regions are AWS regions to import resources from.
  repeated string Regions = 1 [(gogoproto.jsontag) = "regions,omitempty"];
  // AssumeRoleARN is the AWS role to assume for database discovery.
  AssumeRole AssumeRole = 3 [(gogoproto.jsontag) = "assume_role,omitempty"];
  // Integration is the integration name used to generate credentials to interact with AWS APIs.
  string Integration = 4 [(gogoproto.jsontag) = "integration,omitempty"];
  // Configuration settings for collecting AWS CloudTrail logs via an SQS queue.
  AccessGraphAWSSyncCloudTrailLogs cloud_trail_logs = 5 [(gogoproto.jsontag) = "cloud_trail_logs,omitempty"];
}

// AccessGraphAzureSync is a configuration for Azure Access Graph service poll service.
message AccessGraphAzureSync {
  // SubscriptionID Is the ID of the Azure subscription to sync resources from
  string SubscriptionID = 1 [(gogoproto.jsontag) = "subscription_id,omitempty"];
  // Integration is the integration name used to generate credentials to interact with AWS APIs.
  string Integration = 2 [(gogoproto.jsontag) = "integration,omitempty"];
}

// TargetHealth describes the health status of network connectivity between
// an agent and a resource.
message TargetHealth {
  // Address is the resource address.
  string Address = 1 [(gogoproto.jsontag) = "address,omitempty"];
  // Protocol is the health check protocol such as "tcp".
  string Protocol = 2 [(gogoproto.jsontag) = "protocol,omitempty"];
  // Status is the health status, one of "", "unknown", "healthy", "unhealthy".
  string Status = 3 [(gogoproto.jsontag) = "status,omitempty"];
  // TransitionTimestamp is the time that the last status transition occurred.
  google.protobuf.Timestamp TransitionTimestamp = 4 [
    (gogoproto.jsontag) = "transition_timestamp,omitempty",
    (gogoproto.nullable) = true,
    (gogoproto.stdtime) = true
  ];
  // TransitionReason is a unique single word reason why the last transition occurred.
  string TransitionReason = 5 [(gogoproto.jsontag) = "transition_reason,omitempty"];
  // TransitionError shows the health check error observed when the transition
  // happened. Empty when transitioning to "healthy".
  string TransitionError = 6 [(gogoproto.jsontag) = "transition_error,omitempty"];
  // Message is additional information meant for a user.
  string Message = 7 [(gogoproto.jsontag) = "message,omitempty"];
}<|MERGE_RESOLUTION|>--- conflicted
+++ resolved
@@ -5165,13 +5165,8 @@
 
 // KubernetesServerStatusV3 is the Kubernetes cluster status.
 message KubernetesServerStatusV3 {
-<<<<<<< HEAD
-  // TargetHealth is the health status of network connectivity between
-  // the agent and the Kubernetes cluster.
-=======
   // TargetHealth is the health status of between the Teleport agent
   // and Kubernetes cluster.
->>>>>>> 6a76d067
   TargetHealth target_health = 1;
 }
 
