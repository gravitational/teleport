--- conflicted
+++ resolved
@@ -5060,13 +5060,10 @@
     PluginOpsgenieAccessSettings opsgenie = 2;
     // Settings for OpenAI plugin
     PluginOpenAISettings openai = 3;
-<<<<<<< HEAD
-    // Settings for device trust jamf plugin
-    PluginMDMJamfSettings jamf = 4;
-=======
     // Settings for the Okta plugin
     PluginOktaSettings okta = 4;
->>>>>>> 8f73ba0c
+    // Settings for device trust jamf plugin
+    PluginMDMJamfSettings jamf = 5;
   }
 }
 
@@ -5094,7 +5091,6 @@
   option (gogoproto.equal) = true;
 }
 
-<<<<<<< HEAD
 message PluginMDMJamfSettings {
   option (gogoproto.equal) = true;
   // apiEndpoint is the address of Jamf Cloud API.
@@ -5109,14 +5105,14 @@
   string sync_period_partial = 2;
   string sync_period_full = 3;
   string on_missing = 4;
-=======
+}
+
 // Defines settings for the Okta plugin.
 message PluginOktaSettings {
   option (gogoproto.equal) = true;
 
   // OrgUrl is the Okta organization URL to use for API communication.
   string org_url = 1;
->>>>>>> 8f73ba0c
 }
 
 message PluginBootstrapCredentialsV1 {
