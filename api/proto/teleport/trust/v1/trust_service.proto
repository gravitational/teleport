--- conflicted
+++ resolved
@@ -41,18 +41,6 @@
   // a SSH certificate signed by the Host CA.
   rpc GenerateHostCert(GenerateHostCertRequest) returns (GenerateHostCertResponse);
 
-<<<<<<< HEAD
-  // UpsertTrustedClusterV2 upserts a Trusted Cluster in a backend.
-  rpc UpsertTrustedClusterV2(UpsertTrustedClusterV2Request) returns (types.TrustedClusterV2);
-  // CreateTrustedClusterV2 creates a Trusted Cluster in a backend.
-  rpc CreateTrustedClusterV2(CreateTrustedClusterV2Request) returns (types.TrustedClusterV2);
-  // UpdateTrustedClusterV2 updates a Trusted Cluster in a backend.
-  rpc UpdateTrustedClusterV2(UpdateTrustedClusterV2Request) returns (types.TrustedClusterV2);
-}
-
-// Request for UpsertTrustedClusterV2.
-message UpsertTrustedClusterV2Request {
-=======
   // UpsertTrustedCluster upserts a Trusted Cluster in a backend.
   rpc UpsertTrustedCluster(UpsertTrustedClusterRequest) returns (types.TrustedClusterV2);
   // CreateTrustedCluster creates a Trusted Cluster in a backend.
@@ -63,29 +51,18 @@
 
 // Request for UpsertTrustedCluster.
 message UpsertTrustedClusterRequest {
->>>>>>> dbf8fcd9
   // TrustedCluster specifies a Trusted Cluster resource.
   types.TrustedClusterV2 trusted_cluster = 1;
 }
 
-<<<<<<< HEAD
-// Request for CreateTrustedClusterV2.
-message CreateTrustedClusterV2Request {
-=======
 // Request for CreateTrustedCluster.
 message CreateTrustedClusterRequest {
->>>>>>> dbf8fcd9
   // TrustedCluster specifies a Trusted Cluster resource.
   types.TrustedClusterV2 trusted_cluster = 1;
 }
 
-<<<<<<< HEAD
-// Request for UpdateTrustedClusterV2.
-message UpdateTrustedClusterV2Request {
-=======
 // Request for UpdateTrustedCluster.
 message UpdateTrustedClusterRequest {
->>>>>>> dbf8fcd9
   // TrustedCluster specifies a Trusted Cluster resource.
   types.TrustedClusterV2 trusted_cluster = 1;
 }
