// Copyright 2025 Gravitational, Inc.
//
// Licensed under the Apache License, Version 2.0 (the "License");
// you may not use this file except in compliance with the License.
// You may obtain a copy of the License at
//
//      http://www.apache.org/licenses/LICENSE-2.0
//
// Unless required by applicable law or agreed to in writing, software
// distributed under the License is distributed on an "AS IS" BASIS,
// WITHOUT WARRANTIES OR CONDITIONS OF ANY KIND, either express or implied.
// See the License for the specific language governing permissions and
// limitations under the License.

syntax = "proto3";

package teleport.summarizer.v1;

import "google/protobuf/timestamp.proto";
import "teleport/header/v1/metadata.proto";
import "teleport/legacy/types/events/events.proto";

option go_package = "github.com/gravitational/teleport/api/gen/proto/go/teleport/summarizer/v1;summarizerv1";

// InferenceModel resource specifies a session summarization inference model
// configuration. It tells Teleport how to use a specific provider and model to
// summarize sessions.
message InferenceModel {
  // Kind is the resource kind. Should always be set to "inference_model".
  string kind = 1;
  // SubKind is the resource sub-kind. Should be empty.
  string sub_kind = 2;
  // Version is the resource version. Should be set to "v1".
  string version = 3;
  teleport.header.v1.Metadata metadata = 4;
  InferenceModelSpec spec = 5;
}

// InferenceModelSpec specifies the inference provider and provider-specific
// parameters.
message InferenceModelSpec {
  oneof provider {
    // Openai indicates that this model uses OpenAI as the inference provider
    // and specifies OpenAI-specific parameters.
    OpenAIProvider openai = 1;
  }
}

// OpenAIProvider specifies OpenAI-specific parameters. It can be used to
// configure OpenAI or an OpenAI-compatible API, such as LiteLLM.
message OpenAIProvider {
  // OpenaiModelId specifies the model ID, as understood by the OpenAI API.
  string openai_model_id = 1;
  // Temperature controls the randomness of the model's output.
  double temperature = 2;
  // ApiKeySecretRef is a reference to an InferenceSecret that contains the
  // OpenAI API key.
  string api_key_secret_ref = 3;
  // BaseUrl is the OpenAI API base URL. Optional, defaults to the public
  // OpenAI API URL. May be used to point to a custom OpenAI-compatible API,
  // such as LiteLLM. In such case, the `api_key_secret_ref` must point to a
  // secret that contains the API key for that custom API.
  string base_url = 4;
}

// InferenceSecret resource stores session summarization inference provider
// secrets, such as API keys. They need to be referenced by appropriate
// provider configuration inside `InferenceModelSpec`.
message InferenceSecret {
  // Kind is the resource kind. Should always be set to "inference_secret".
  string kind = 1;
  // SubKind is the resource sub-kind. Should be empty.
  string sub_kind = 2;
  // Version is the resource version. Should be set to "v1".
  string version = 3;
  teleport.header.v1.Metadata metadata = 4;
  // Spec contains the secret value. Once set, it can only be read by Teleport
  // itself; it will not be returned in API responses.
  InferenceSecretSpec spec = 5;
}

// InferenceSecretSpec defines the secret value for the inference model.
message InferenceSecretSpec {
  // Value is the secret value, such as an API key.
  string value = 1;
}

// InferencePolicy resource maps sessions to summarization models.
message InferencePolicy {
  // Kind is the resource kind. Should always be set to "inference_policy".
  string kind = 1;
  // SubKind is the resource sub-kind. Should be empty.
  string sub_kind = 2;
  // Version is the resource version. Should be set to "v1".
  string version = 3;
  teleport.header.v1.Metadata metadata = 4;
  InferencePolicySpec spec = 5;
}

// InferencePolicySpec maps sessions to summarization models using a filter.
message InferencePolicySpec {
  // Kinds are session kinds matched by this policy, e.g., "ssh", "k8s", "db"
  repeated string kinds = 1;
  // Model is the name of the `InferenceModel` resource to be used for
  // summarization.
  string model = 2;
  // Filter is an optional filter expression using Teleport Predicate Language
  // to select sessions for summarization. If it's empty, all sessions that
  // match the list of kinds will be summarized using this model.
  string filter = 3;
}

// SummaryState is the state of the summarization process.
enum SummaryState {
  SUMMARY_STATE_UNSPECIFIED = 0;
  SUMMARY_STATE_PENDING = 1;
  SUMMARY_STATE_SUCCESS = 2;
  SUMMARY_STATE_ERROR = 3;
}

// Summary represents a summary of a session recording. This format is used to
<<<<<<< HEAD
// store the summaries in the session storage and return it to clients.
message Summary {
  // session_id is an ID of the session whose recording got summarized.
=======
// store the summaries in the session storage and return it with gRPC.
message Summary {
  // sessionId is an ID of the session whose recording got summarized.
>>>>>>> 1395f4b7
  string session_id = 1;
  // State is the state of the summarization process.
  SummaryState state = 2;
  // InferenceStartedAt is the time when the summarization process started.
  google.protobuf.Timestamp inference_started_at = 3;
  // InferenceFinishedAt is the time when the summarization process finished.
  google.protobuf.Timestamp inference_finished_at = 4;
  // Content is the main text content of the summary. Available if the state is
  // SUMMARY_STATE_SUCCESS.
  string content = 5;
  // ModelName is the name of the `InferenceModel` resource that was used to
  // generate this summary.
  string model_name = 6;
  // SessionEndEvent is the event that ended the summarized session.
  events.OneOf session_end_event = 7;
  // ErrorMessage is an error message if the summarization failed. Available if
  // the state is SUMMARY_STATE_ERROR.
  string error_message = 8;
}<|MERGE_RESOLUTION|>--- conflicted
+++ resolved
@@ -119,15 +119,9 @@
 }
 
 // Summary represents a summary of a session recording. This format is used to
-<<<<<<< HEAD
-// store the summaries in the session storage and return it to clients.
-message Summary {
-  // session_id is an ID of the session whose recording got summarized.
-=======
 // store the summaries in the session storage and return it with gRPC.
 message Summary {
   // sessionId is an ID of the session whose recording got summarized.
->>>>>>> 1395f4b7
   string session_id = 1;
   // State is the state of the summarization process.
   SummaryState state = 2;
