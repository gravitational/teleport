--- conflicted
+++ resolved
@@ -745,18 +745,7 @@
     rpc UpsertNode(types.ServerV2) returns (types.KeepAlive);
     // GenerateUserCerts generates a set of user certificates.
     rpc GenerateUserCerts(UserCertsRequest) returns (Certs);
-<<<<<<< HEAD
-
-=======
-    // GenerateUserSingleUseCerts generates a set of single-use user
-    // certificates.
-    rpc GenerateUserSingleUseCerts(stream UserSingleUseCertsRequest)
-        returns (stream UserSingleUseCertsResponse);
-    // GetUser gets a user resource by name.
-    rpc GetUser(GetUserRequest) returns (types.UserV2);
-    // GetUsers gets all current user resources.
-    rpc GetUsers(GetUsersRequest) returns (stream types.UserV2);
->>>>>>> 4f102552
+
     // GetAccessRequests gets all pending access requests.
     rpc GetAccessRequests(types.AccessRequestFilter) returns (AccessRequests);
     // CreateAccessRequest creates a new access request.
@@ -786,6 +775,10 @@
     rpc CreateResetPasswordToken(CreateResetPasswordTokenRequest)
         returns (types.ResetPasswordTokenV3);
 
+    // GenerateUserSingleUseCerts generates a set of single-use user
+    // certificates.
+    rpc GenerateUserSingleUseCerts(stream UserSingleUseCertsRequest)
+        returns (stream UserSingleUseCertsResponse);
     // GetUser gets a user resource by name.
     rpc GetUser(GetUserRequest) returns (types.UserV2);
     // GetUsers gets all current user resources.
