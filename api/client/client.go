--- conflicted
+++ resolved
@@ -2903,14 +2903,14 @@
 	return trail.FromGRPC(err)
 }
 
-<<<<<<< HEAD
+func (c *Client) ChangePassword(ctx context.Context, req *proto.ChangePasswordRequest) error {
+	_, err := c.grpc.ChangePassword(ctx, req, c.callOpts...)
+	return trail.FromGRPC(err)
+}
+
 // SubmitUsageEvent submits an external usage event.
 func (c *Client) SubmitUsageEvent(ctx context.Context, req *proto.SubmitUsageEventRequest) error {
 	_, err := c.grpc.SubmitUsageEvent(ctx, req, c.callOpts...)
 
-=======
-func (c *Client) ChangePassword(ctx context.Context, req *proto.ChangePasswordRequest) error {
-	_, err := c.grpc.ChangePassword(ctx, req, c.callOpts...)
->>>>>>> fbf4a0d6
 	return trail.FromGRPC(err)
 }