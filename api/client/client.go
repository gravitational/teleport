--- conflicted
+++ resolved
@@ -5084,7 +5084,6 @@
 	return rc, trace.Wrap(err)
 }
 
-<<<<<<< HEAD
 // ListReverseTunnels returns a page of remote clusters.
 func (c *Client) ListReverseTunnels(ctx context.Context, pageSize int, nextToken string) ([]types.ReverseTunnel, string, error) {
 	res, err := c.PresenceServiceClient().ListReverseTunnels(ctx, &presencepb.ListReverseTunnelsRequest{
@@ -5122,7 +5121,8 @@
 		return nil, trace.Wrap(err)
 	}
 	return res, nil
-=======
+}
+
 // GetRemoteClusters returns all remote clusters.
 // Deprecated: use ListRemoteClusters instead.
 func (c *Client) GetRemoteClusters(ctx context.Context) ([]types.RemoteCluster, error) {
@@ -5139,5 +5139,4 @@
 		}
 		pageToken = nextToken
 	}
->>>>>>> 9117ee31
 }