--- conflicted
+++ resolved
@@ -3391,7 +3391,6 @@
 	return okta.NewClient(oktapb.NewOktaServiceClient(c.conn))
 }
 
-<<<<<<< HEAD
 // UpdateHeadlessAuthenticationState updates a headless authentication state.
 func (c *Client) UpdateHeadlessAuthenticationState(ctx context.Context, id string, state types.HeadlessAuthenticationState, mfaResponse *proto.MFAAuthenticateResponse) error {
 	_, err := c.grpc.UpdateHeadlessAuthenticationState(ctx, &proto.UpdateHeadlessAuthenticationStateRequest{
@@ -3414,7 +3413,8 @@
 		return nil, trail.FromGRPC(err)
 	}
 	return headlessAuthn, nil
-=======
+}
+
 // PluginsClient returns an unadorned Plugins client, using the underlying
 // Auth gRPC connection.
 // Clients connecting to non-Enterprise clusters, or older Teleport versions,
@@ -3422,5 +3422,4 @@
 // "not implemented" errors (as per the default gRPC behavior).
 func (c *Client) PluginsClient() pluginspb.PluginServiceClient {
 	return pluginspb.NewPluginServiceClient(c.conn)
->>>>>>> 4510c0a6
 }