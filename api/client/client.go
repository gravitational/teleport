/*
Copyright 2020-2021 Gravitational, Inc.

Licensed under the Apache License, Version 2.0 (the "License");
you may not use this file except in compliance with the License.
You may obtain a copy of the License at

    http://www.apache.org/licenses/LICENSE-2.0

Unless required by applicable law or agreed to in writing, software
distributed under the License is distributed on an "AS IS" BASIS,
WITHOUT WARRANTIES OR CONDITIONS OF ANY KIND, either express or implied.
See the License for the specific language governing permissions and
limitations under the License.
*/

package client

import (
	"compress/gzip"
	"context"
	"crypto/tls"
	"io"
	"net"
	"sync"
	"sync/atomic"
	"time"

	"github.com/gravitational/teleport/api/client/proto"
	"github.com/gravitational/teleport/api/constants"
	"github.com/gravitational/teleport/api/defaults"
	"github.com/gravitational/teleport/api/metadata"
	"github.com/gravitational/teleport/api/types"
	"github.com/gravitational/teleport/api/types/events"
	"github.com/gravitational/teleport/api/utils"

	"github.com/golang/protobuf/ptypes/empty"
	"github.com/gravitational/trace"
	"github.com/gravitational/trace/trail"
	"golang.org/x/crypto/ssh"
	"google.golang.org/grpc"
	"google.golang.org/grpc/connectivity"
	"google.golang.org/grpc/credentials"
	ggzip "google.golang.org/grpc/encoding/gzip"
	"google.golang.org/grpc/keepalive"
)

func init() {
	// gzip is used for gRPC auditStream compression. SetLevel changes the
	// compression level, must be called in initialization, and is not thread safe.
	if err := ggzip.SetLevel(gzip.BestSpeed); err != nil {
		panic(err)
	}
}

// Client is a gRPC Client that connects to a Teleport Auth server either
// locally or over ssh through a Teleport web proxy or tunnel proxy.
//
// This client can be used to cover a variety of Teleport use cases,
// such as programmatically handling access requests, integrating
// with external tools, or dynamically configuring Teleport.
type Client struct {
	// c contains configuration values for the client.
	c Config
	// tlsConfig is the *tls.Config for a successfully connected client.
	tlsConfig *tls.Config
	// dialer is the ContextDialer for a successfully connected client.
	dialer ContextDialer
	// conn is a grpc connection to the auth server.
	conn *grpc.ClientConn
	// grpc is the gRPC client specification for the auth server.
	grpc proto.AuthServiceClient
	// closedFlag is set to indicate that the connnection is closed.
	// It's a pointer to allow the Client struct to be copied.
	closedFlag *int32
	// callOpts configure calls made by this client.
	callOpts []grpc.CallOption
}

// New creates a new API client with an open connection to a Teleport server.
//
// New will try to open a connection with all combinations of addresses and credentials.
// The first successful connection to a server will be used, or an aggregated error will
// be returned if all combinations fail.
//
// cfg.Credentials must be non-empty. One of cfg.Addrs and cfg.Dialer must be non-empty,
// unless LoadProfile is used to fetch Credentials and load a web proxy dialer.
//
// See the example below for usage.
func New(ctx context.Context, cfg Config) (clt *Client, err error) {
	if err = cfg.CheckAndSetDefaults(); err != nil {
		return nil, trace.Wrap(err)
	}

	// If cfg.DialInBackground is true, only a single connection is attempted.
	// This option is primarily meant for internal use where the client has
	// direct access to server values that guarantee a successful connection.
	if cfg.DialInBackground {
		return connectInBackground(ctx, cfg)
	}
	return connect(ctx, cfg)
}

// newClient constructs a new client.
func newClient(cfg Config, dialer ContextDialer, tlsConfig *tls.Config) *Client {
	return &Client{
		c:          cfg,
		dialer:     dialer,
		tlsConfig:  tlsConfig,
		closedFlag: new(int32),
	}
}

// connectInBackground connects the client to the server in the background.
// The client will use the first credentials and the given dialer. If
// no dialer is given, the first address will be used. This address must
// be an auth server address.
func connectInBackground(ctx context.Context, cfg Config) (*Client, error) {
	tlsConfig, err := cfg.Credentials[0].TLSConfig()
	if err != nil {
		return nil, trace.Wrap(err)
	}

	if cfg.Dialer != nil {
		return dialerConnect(ctx, cfg, cfg.Dialer, tlsConfig)
	} else if len(cfg.Addrs) != 0 {
		return authConnect(ctx, cfg, cfg.Addrs[0], tlsConfig)
	}

	return nil, trace.BadParameter("must provide Dialer or Addrs in config")
}

// connect connects the client to the server using the Credentials and
// Dialer/Addresses provided in the client's config. Multiple goroutines are started
// to make dial attempts with different combinations of dialers and credentials. The
// first client to successfully connect is used to populate the client's connection
// attributes. If none successfully connect, an aggregated error is returned.
func connect(ctx context.Context, cfg Config) (*Client, error) {
	ctx, cancel := context.WithCancel(ctx)
	defer cancel()
	var wg sync.WaitGroup

	// sendError is used to send errors to errChan with context.
	errChan := make(chan error)
	sendError := func(err error) {
		select {
		case <-ctx.Done():
		case errChan <- trace.Wrap(err):
		}
	}

	// syncConnect is used to concurrently create multiple clients
	// with the different combination of connection parameters.
	// The first successful client to be sent to cltChan will be returned.
	cltChan := make(chan *Client)
	syncConnect := func(connect func() (*Client, error)) {
		wg.Add(1)
		go func() {
			defer wg.Done()
			clt, err := connect()
			if err != nil {
				sendError(trace.Wrap(err))
				return
			}
			select {
			case cltChan <- clt:
			case <-ctx.Done():
				clt.Close()
			}
		}()
	}

	wg.Add(1)
	go func() {
		defer wg.Done()

		// Connect with provided credentials.
		for _, creds := range cfg.Credentials {
			tlsConfig, err := creds.TLSConfig()
			if err != nil {
				sendError(trace.Wrap(err))
				continue
			}

			sshConfig, err := creds.SSHClientConfig()
			if err != nil && !trace.IsNotImplemented(err) {
				sendError(trace.Wrap(err))
				continue
			}

			// Connect with dialer provided in config.
			if cfg.Dialer != nil {
				syncConnect(func() (*Client, error) {
					clt, err := dialerConnect(ctx, cfg, cfg.Dialer, tlsConfig)
					if err != nil {
						return nil, trace.Wrap(err, "failed to connect using cfg dialer")
					}
					return clt, err
				})
			}

			// Connect with dialer provided in creds.
			if dialer, err := creds.Dialer(cfg); err != nil {
				if !trace.IsNotImplemented(err) {
					sendError(trace.Wrap(err, "failed to retrieve dialer from creds of type %T", creds))
				}
			} else {
				syncConnect(func() (*Client, error) {
					clt, err := dialerConnect(ctx, cfg, dialer, tlsConfig)
					if err != nil {
						return nil, trace.Wrap(err, "failed to connect using dialer from credentials of type %T", creds)
					}
					return clt, err
				})
			}

			for _, addr := range cfg.Addrs {
				syncConnect(func() (*Client, error) { return authConnect(ctx, cfg, addr, tlsConfig) })
				if sshConfig != nil {
<<<<<<< HEAD
					wg.Add(1)
					go func(addr string) {
						defer wg.Done()
						// Try connecting to web proxy to retrieve tunnel address.
						if tunnelAddr, err := webclient.GetTunnelAddr(ctx, addr, cfg.InsecureAddressDiscovery, nil); err == nil {
							addr = tunnelAddr
						}
						dialer := newTunnelDialer(*sshConfig, cfg.KeepAlivePeriod, cfg.DialTimeout)
						clt := newClient(cfg, dialer, tlsConfig)
						syncConnect(clt, addr)
					}(addr)
=======
					syncConnect(func() (*Client, error) { return tunnelConnect(ctx, cfg, addr, tlsConfig, sshConfig) })
					syncConnect(func() (*Client, error) { return proxyConnect(ctx, cfg, addr, tlsConfig, sshConfig) })
>>>>>>> 74054709
				}
			}
		}
	}()

	// Start goroutine to wait for wait group.
	go func() {
		wg.Wait()
		// Close errChan to return errors.
		close(errChan)
	}()

	var errs []error
	for {
		select {
		// Use the first client to successfully connect in syncConnect.
		case clt := <-cltChan:
			return clt, nil
		case err, ok := <-errChan:
			if ok {
				// Add a new line to make errs human readable.
				errs = append(errs, trace.Wrap(err, ""))
				continue
			}
			// errChan is closed, return errors.
			if len(errs) == 0 {
				if len(cfg.Addrs) == 0 && cfg.Dialer == nil {
					// Some credentials don't require these fields. If no errors propagate, then they need to provide these fields.
					return nil, trace.BadParameter("no connection methods found, try providing Dialer or Addrs in config")
				}
				// This case should never be reached with config validation and above case.
				return nil, trace.Errorf("no connection methods found")
			}
			return nil, trace.Wrap(trace.NewAggregate(errs...), "all connection methods failed")
		case <-ctx.Done():
			return nil, trace.Wrap(ctx.Err())
		}
	}
}

func authConnect(ctx context.Context, cfg Config, addr string, tlsConfig *tls.Config) (*Client, error) {
	dialer := NewDirectDialer(cfg.KeepAlivePeriod, cfg.DialTimeout)
	clt := newClient(cfg, dialer, tlsConfig)
	if err := clt.dialGRPC(ctx, addr); err != nil {
		return nil, trace.Wrap(err, "failed to connect to addr %v as an auth server", addr)
	}
	return clt, nil
}

func tunnelConnect(ctx context.Context, cfg Config, addr string, tlsConfig *tls.Config, sshConfig *ssh.ClientConfig) (*Client, error) {
	dialer := newTunnelDialer(*sshConfig, cfg.KeepAlivePeriod, cfg.DialTimeout)
	clt := newClient(cfg, dialer, tlsConfig)
	if err := clt.dialGRPC(ctx, addr); err != nil {
		return nil, trace.Wrap(err, "failed to connect to addr %v as a reverse tunnel proxy", addr)
	}
	return clt, nil
}

func proxyConnect(ctx context.Context, cfg Config, addr string, tlsConfig *tls.Config, sshConfig *ssh.ClientConfig) (*Client, error) {
	dialer := NewProxyDialer(*sshConfig, cfg.KeepAlivePeriod, cfg.DialTimeout, addr, cfg.InsecureAddressDiscovery)
	clt := newClient(cfg, dialer, tlsConfig)
	if err := clt.dialGRPC(ctx, addr); err != nil {
		return nil, trace.Wrap(err, "failed to connect to addr %v as a web proxy", addr)
	}
	return clt, nil
}

func dialerConnect(ctx context.Context, cfg Config, dialer ContextDialer, tlsConfig *tls.Config) (*Client, error) {
	clt := newClient(cfg, dialer, tlsConfig)
	if err := clt.dialGRPC(ctx, constants.APIDomain); err != nil {
		return nil, trace.Wrap(err, "failed to connect using pre-defined dialer")
	}
	return clt, nil
}

// dialGRPC dials a connection between server and client. If withBlock is true,
// the dial will block until the connection is up, rather than returning
// immediately and connecting to the server in the background.
func (c *Client) dialGRPC(ctx context.Context, addr string) error {
	dialContext, cancel := context.WithTimeout(ctx, c.c.DialTimeout)
	defer cancel()

	dialOpts := append([]grpc.DialOption{}, c.c.DialOpts...)
	dialOpts = append(dialOpts, grpc.WithContextDialer(c.grpcDialer()))
	dialOpts = append(dialOpts,
		grpc.WithUnaryInterceptor(metadata.UnaryClientInterceptor),
		grpc.WithStreamInterceptor(metadata.StreamClientInterceptor))
	// Only set transportCredentials if tlsConfig is set. This makes it possible
	// to explicitly provide gprc.WithInsecure in the client's dial options.
	if c.tlsConfig != nil {
		dialOpts = append(dialOpts, grpc.WithTransportCredentials(credentials.NewTLS(c.tlsConfig)))
	}

	var err error
	if c.conn, err = grpc.DialContext(dialContext, addr, dialOpts...); err != nil {
		return trace.Wrap(err)
	}
	c.grpc = proto.NewAuthServiceClient(c.conn)

	return nil
}

// grpcDialer wraps the client's dialer with a grpcDialer.
func (c *Client) grpcDialer() func(ctx context.Context, addr string) (net.Conn, error) {
	return func(ctx context.Context, addr string) (net.Conn, error) {
		if c.isClosed() {
			return nil, trace.ConnectionProblem(nil, "client is closed")
		}
		conn, err := c.dialer.DialContext(ctx, "tcp", addr)
		if err != nil {
			return nil, trace.ConnectionProblem(err, "failed to dial: %v", err)
		}
		return conn, nil
	}
}

// waitForConnectionReady waits for the client's grpc connection finish dialing, returning an errror
// if the ctx is canceled or the client's gRPC connection enters an unexpected state. This can be used
// alongside the DialInBackground client config option to wait until background dialing has completed.
func (c *Client) waitForConnectionReady(ctx context.Context) error {
	for {
		switch state := c.conn.GetState(); state {
		case connectivity.Ready:
			return nil
		case connectivity.TransientFailure, connectivity.Connecting, connectivity.Idle:
			// Wait for expected state transitions. For details about grpc.ClientConn state changes
			// see https://github.com/grpc/grpc/blob/master/doc/connectivity-semantics-and-api.md
			if !c.conn.WaitForStateChange(ctx, state) {
				// ctx canceled
				return trace.Wrap(ctx.Err())
			}
		case connectivity.Shutdown:
			return trace.Errorf("client gRPC connection entered an unexpected state: %v", state)
		}
	}
}

// Config contains configuration of the client
type Config struct {
	// Addrs is a list of teleport auth/proxy server addresses to dial.
	Addrs []string
	// Credentials are a list of credentials to use when attempting
	// to connect to the server.
	Credentials []Credentials
	// Dialer is a custom dialer used to dial a server. If set, Dialer
	// takes precedence over all other connection options.
	Dialer ContextDialer
	// DialOpts define options for dialing the client connection.
	DialOpts []grpc.DialOption
	// DialInBackground specifies to dial the connection in the background
	// rather than blocking until the connection is up. A predefined Dialer
	// or an auth server address must be provided.
	DialInBackground bool
	// DialTimeout defines how long to attempt dialing before timing out.
	DialTimeout time.Duration
	// KeepAlivePeriod defines period between keep alives.
	KeepAlivePeriod time.Duration
	// KeepAliveCount specifies the amount of missed keep alives
	// to wait for before declaring the connection as broken.
	KeepAliveCount int
	// The web proxy uses a self-signed TLS certificate by default, which
	// requires this field to be set. If the web proxy was provided with
	// signed TLS certificates, this field should not be set.
	InsecureAddressDiscovery bool
}

// CheckAndSetDefaults checks and sets default config values.
func (c *Config) CheckAndSetDefaults() error {
	if len(c.Credentials) == 0 {
		return trace.BadParameter("missing connection credentials")
	}

	if c.KeepAlivePeriod == 0 {
		c.KeepAlivePeriod = defaults.ServerKeepAliveTTL
	}
	if c.KeepAliveCount == 0 {
		c.KeepAliveCount = defaults.KeepAliveCountMax
	}
	if c.DialTimeout == 0 {
		c.DialTimeout = defaults.DefaultDialTimeout
	}

	c.DialOpts = append(c.DialOpts, grpc.WithKeepaliveParams(keepalive.ClientParameters{
		Time:                c.KeepAlivePeriod,
		Timeout:             c.KeepAlivePeriod * time.Duration(c.KeepAliveCount),
		PermitWithoutStream: true,
	}))
	if !c.DialInBackground {
		c.DialOpts = append(c.DialOpts, grpc.WithBlock())
	}

	return nil
}

// Config returns the tls.Config the client connected with.
func (c *Client) Config() *tls.Config {
	return c.tlsConfig
}

// Dialer returns the ContextDialer the client connected with.
func (c *Client) Dialer() ContextDialer {
	return c.dialer
}

// GetConnection returns GRPC connection.
func (c *Client) GetConnection() *grpc.ClientConn {
	return c.conn
}

// Close closes the Client connection to the auth server.
func (c *Client) Close() error {
	if c.setClosed() && c.conn != nil {
		err := c.conn.Close()
		c.conn = nil
		return trace.Wrap(err)
	}
	return nil
}

// isClosed returns whether the client is marked as closed.
func (c *Client) isClosed() bool {
	return atomic.LoadInt32(c.closedFlag) == 1
}

// setClosed marks the client as closed and returns true if it was open.
func (c *Client) setClosed() bool {
	return atomic.CompareAndSwapInt32(c.closedFlag, 0, 1)
}

// WithCallOptions returns a copy of the client with the given call options set.
// This function should be used for chaining - client.WithCallOptions().Ping()
func (c *Client) WithCallOptions(opts ...grpc.CallOption) *Client {
	clt := *c
	clt.callOpts = append(clt.callOpts, opts...)
	return &clt
}

// Ping gets basic info about the auth server.
func (c *Client) Ping(ctx context.Context) (proto.PingResponse, error) {
	rsp, err := c.grpc.Ping(ctx, &proto.PingRequest{}, c.callOpts...)
	if err != nil {
		return proto.PingResponse{}, trail.FromGRPC(err)
	}
	return *rsp, nil
}

// UpdateRemoteCluster updates remote cluster from the specified value.
func (c *Client) UpdateRemoteCluster(ctx context.Context, rc types.RemoteCluster) error {
	rcV3, ok := rc.(*types.RemoteClusterV3)
	if !ok {
		return trace.BadParameter("unsupported remote cluster type %T", rcV3)
	}

	_, err := c.grpc.UpdateRemoteCluster(ctx, rcV3, c.callOpts...)
	return trail.FromGRPC(err)
}

// CreateUser creates a new user from the specified descriptor.
func (c *Client) CreateUser(ctx context.Context, user types.User) error {
	userV2, ok := user.(*types.UserV2)
	if !ok {
		return trace.BadParameter("unsupported user type %T", user)
	}

	_, err := c.grpc.CreateUser(ctx, userV2, c.callOpts...)
	return trail.FromGRPC(err)
}

// UpdateUser updates an existing user in a backend.
func (c *Client) UpdateUser(ctx context.Context, user types.User) error {
	userV2, ok := user.(*types.UserV2)
	if !ok {
		return trace.BadParameter("unsupported user type %T", user)
	}

	_, err := c.grpc.UpdateUser(ctx, userV2, c.callOpts...)
	return trail.FromGRPC(err)
}

// GetUser returns a list of usernames registered in the system.
// withSecrets controls whether authentication details are returned.
func (c *Client) GetUser(name string, withSecrets bool) (types.User, error) {
	if name == "" {
		return nil, trace.BadParameter("missing username")
	}
	user, err := c.grpc.GetUser(context.TODO(), &proto.GetUserRequest{
		Name:        name,
		WithSecrets: withSecrets,
	}, c.callOpts...)
	if err != nil {
		return nil, trail.FromGRPC(err)
	}
	return user, nil
}

// GetUsers returns a list of users.
// withSecrets controls whether authentication details are returned.
func (c *Client) GetUsers(withSecrets bool) ([]types.User, error) {
	stream, err := c.grpc.GetUsers(context.TODO(), &proto.GetUsersRequest{
		WithSecrets: withSecrets,
	}, c.callOpts...)
	if err != nil {
		return nil, trail.FromGRPC(err)
	}
	var users []types.User
	for user, err := stream.Recv(); err != io.EOF; user, err = stream.Recv() {
		if err != nil {
			return nil, trail.FromGRPC(err)
		}
		users = append(users, user)
	}
	return users, nil
}

// DeleteUser deletes a user by name.
func (c *Client) DeleteUser(ctx context.Context, user string) error {
	req := &proto.DeleteUserRequest{Name: user}
	_, err := c.grpc.DeleteUser(ctx, req, c.callOpts...)
	return trail.FromGRPC(err)
}

// GenerateUserCerts takes the public key in the OpenSSH `authorized_keys` plain
// text format, signs it using User Certificate Authority signing key and
// returns the resulting certificates.
func (c *Client) GenerateUserCerts(ctx context.Context, req proto.UserCertsRequest) (*proto.Certs, error) {
	certs, err := c.grpc.GenerateUserCerts(ctx, &req, c.callOpts...)
	if err != nil {
		return nil, trail.FromGRPC(err)
	}
	return certs, nil
}

// EmitAuditEvent sends an auditable event to the auth server.
func (c *Client) EmitAuditEvent(ctx context.Context, event events.AuditEvent) error {
	grpcEvent, err := events.ToOneOf(event)
	if err != nil {
		return trace.Wrap(err)
	}
	_, err = c.grpc.EmitAuditEvent(ctx, grpcEvent, c.callOpts...)
	if err != nil {
		return trail.FromGRPC(err)
	}
	return nil
}

// RotateResetPasswordTokenSecrets rotates secrets for a given tokenID.
// It gets called every time a user fetches 2nd-factor secrets during registration attempt.
// This ensures that an attacker that gains the ResetPasswordToken link can not view it,
// extract the OTP key from the QR code, then allow the user to signup with
// the same OTP token.
func (c *Client) RotateResetPasswordTokenSecrets(ctx context.Context, tokenID string) (types.ResetPasswordTokenSecrets, error) {
	secrets, err := c.grpc.RotateResetPasswordTokenSecrets(ctx, &proto.RotateResetPasswordTokenSecretsRequest{
		TokenID: tokenID,
	}, c.callOpts...)
	if err != nil {
		return nil, trail.FromGRPC(err)
	}
	return secrets, nil
}

// GetResetPasswordToken returns a ResetPasswordToken for the specified tokenID.
func (c *Client) GetResetPasswordToken(ctx context.Context, tokenID string) (types.ResetPasswordToken, error) {
	token, err := c.grpc.GetResetPasswordToken(ctx, &proto.GetResetPasswordTokenRequest{
		TokenID: tokenID,
	}, c.callOpts...)
	if err != nil {
		return nil, trail.FromGRPC(err)
	}

	return token, nil
}

// CreateResetPasswordToken creates reset password token.
func (c *Client) CreateResetPasswordToken(ctx context.Context, req *proto.CreateResetPasswordTokenRequest) (types.ResetPasswordToken, error) {
	token, err := c.grpc.CreateResetPasswordToken(ctx, req, c.callOpts...)
	if err != nil {
		return nil, trail.FromGRPC(err)
	}

	return token, nil
}

// GetAccessRequests retrieves a list of all access requests matching the provided filter.
func (c *Client) GetAccessRequests(ctx context.Context, filter types.AccessRequestFilter) ([]types.AccessRequest, error) {
	rsp, err := c.grpc.GetAccessRequests(ctx, &filter, c.callOpts...)
	if err != nil {
		return nil, trail.FromGRPC(err)
	}
	reqs := make([]types.AccessRequest, 0, len(rsp.AccessRequests))
	for _, req := range rsp.AccessRequests {
		reqs = append(reqs, req)
	}
	return reqs, nil
}

// CreateAccessRequest registers a new access request with the auth server.
func (c *Client) CreateAccessRequest(ctx context.Context, req types.AccessRequest) error {
	r, ok := req.(*types.AccessRequestV3)
	if !ok {
		return trace.BadParameter("unexpected access request type %T", req)
	}
	_, err := c.grpc.CreateAccessRequest(ctx, r, c.callOpts...)
	return trail.FromGRPC(err)
}

// DeleteAccessRequest deletes an access request.
func (c *Client) DeleteAccessRequest(ctx context.Context, reqID string) error {
	_, err := c.grpc.DeleteAccessRequest(ctx, &proto.RequestID{ID: reqID}, c.callOpts...)
	return trail.FromGRPC(err)
}

// SetAccessRequestState updates the state of an existing access request.
func (c *Client) SetAccessRequestState(ctx context.Context, params types.AccessRequestUpdate) error {
	setter := proto.RequestStateSetter{
		ID:          params.RequestID,
		State:       params.State,
		Reason:      params.Reason,
		Annotations: params.Annotations,
		Roles:       params.Roles,
	}
	if d := utils.GetDelegator(ctx); d != "" {
		setter.Delegator = d
	}
	_, err := c.grpc.SetAccessRequestState(ctx, &setter, c.callOpts...)
	return trail.FromGRPC(err)
}

// SubmitAccessReview applies a review to a request and returns the post-application state.
func (c *Client) SubmitAccessReview(ctx context.Context, params types.AccessReviewSubmission) (types.AccessRequest, error) {
	req, err := c.grpc.SubmitAccessReview(ctx, &params, c.callOpts...)
	if err != nil {
		return nil, trail.FromGRPC(err)
	}
	return req, nil
}

// GetAccessCapabilities requests the access capabilities of a user.
func (c *Client) GetAccessCapabilities(ctx context.Context, req types.AccessCapabilitiesRequest) (*types.AccessCapabilities, error) {
	caps, err := c.grpc.GetAccessCapabilities(ctx, &req, c.callOpts...)
	if err != nil {
		return nil, trail.FromGRPC(err)
	}
	return caps, nil
}

// GetPluginData loads all plugin data matching the supplied filter.
func (c *Client) GetPluginData(ctx context.Context, filter types.PluginDataFilter) ([]types.PluginData, error) {
	seq, err := c.grpc.GetPluginData(ctx, &filter, c.callOpts...)
	if err != nil {
		return nil, trail.FromGRPC(err)
	}
	data := make([]types.PluginData, 0, len(seq.PluginData))
	for _, d := range seq.PluginData {
		data = append(data, d)
	}
	return data, nil
}

// UpdatePluginData updates a per-resource PluginData entry.
func (c *Client) UpdatePluginData(ctx context.Context, params types.PluginDataUpdateParams) error {
	_, err := c.grpc.UpdatePluginData(ctx, &params, c.callOpts...)
	return trail.FromGRPC(err)
}

// AcquireSemaphore acquires lease with requested resources from semaphore.
func (c *Client) AcquireSemaphore(ctx context.Context, params types.AcquireSemaphoreRequest) (*types.SemaphoreLease, error) {
	lease, err := c.grpc.AcquireSemaphore(ctx, &params, c.callOpts...)
	if err != nil {
		return nil, trail.FromGRPC(err)
	}
	return lease, nil
}

// KeepAliveSemaphoreLease updates semaphore lease.
func (c *Client) KeepAliveSemaphoreLease(ctx context.Context, lease types.SemaphoreLease) error {
	_, err := c.grpc.KeepAliveSemaphoreLease(ctx, &lease, c.callOpts...)
	return trail.FromGRPC(err)
}

// CancelSemaphoreLease cancels semaphore lease early.
func (c *Client) CancelSemaphoreLease(ctx context.Context, lease types.SemaphoreLease) error {
	_, err := c.grpc.CancelSemaphoreLease(ctx, &lease, c.callOpts...)
	return trail.FromGRPC(err)
}

// GetSemaphores returns a list of all semaphores matching the supplied filter.
func (c *Client) GetSemaphores(ctx context.Context, filter types.SemaphoreFilter) ([]types.Semaphore, error) {
	rsp, err := c.grpc.GetSemaphores(ctx, &filter, c.callOpts...)
	if err != nil {
		return nil, trail.FromGRPC(err)
	}
	sems := make([]types.Semaphore, 0, len(rsp.Semaphores))
	for _, s := range rsp.Semaphores {
		sems = append(sems, s)
	}
	return sems, nil
}

// DeleteSemaphore deletes a semaphore matching the supplied filter.
func (c *Client) DeleteSemaphore(ctx context.Context, filter types.SemaphoreFilter) error {
	_, err := c.grpc.DeleteSemaphore(ctx, &filter, c.callOpts...)
	return trail.FromGRPC(err)
}

// UpsertKubeService is used by kubernetes services to report their presence
// to other auth servers in form of hearbeat expiring after ttl period.
func (c *Client) UpsertKubeService(ctx context.Context, s types.Server) error {
	server, ok := s.(*types.ServerV2)
	if !ok {
		return trace.BadParameter("invalid type %T, expected *types.ServerV2", server)
	}
	_, err := c.grpc.UpsertKubeService(ctx, &proto.UpsertKubeServiceRequest{
		Server: server,
	}, c.callOpts...)
	return trace.Wrap(err)
}

// GetKubeServices returns the list of kubernetes services registered in the
// cluster.
func (c *Client) GetKubeServices(ctx context.Context) ([]types.Server, error) {
	resp, err := c.grpc.GetKubeServices(ctx, &proto.GetKubeServicesRequest{}, c.callOpts...)
	if err != nil {
		return nil, trace.Wrap(err)
	}

	var servers []types.Server
	for _, server := range resp.GetServers() {
		servers = append(servers, server)
	}
	return servers, nil
}

// GetAppServers gets all application servers.
func (c *Client) GetAppServers(ctx context.Context, namespace string) ([]types.Server, error) {
	resp, err := c.grpc.GetAppServers(ctx, &proto.GetAppServersRequest{
		Namespace: namespace,
	}, c.callOpts...)
	if err != nil {
		return nil, trail.FromGRPC(err)
	}

	var servers []types.Server
	for _, server := range resp.GetServers() {
		servers = append(servers, server)
	}

	return servers, nil
}

// UpsertAppServer adds an application server.
func (c *Client) UpsertAppServer(ctx context.Context, server types.Server) (*types.KeepAlive, error) {
	s, ok := server.(*types.ServerV2)
	if !ok {
		return nil, trace.BadParameter("invalid type %T", server)
	}

	keepAlive, err := c.grpc.UpsertAppServer(ctx, &proto.UpsertAppServerRequest{
		Server: s,
	}, c.callOpts...)
	if err != nil {
		return nil, trail.FromGRPC(err)
	}
	return keepAlive, nil
}

// DeleteAppServer removes an application server.
func (c *Client) DeleteAppServer(ctx context.Context, namespace string, name string) error {
	_, err := c.grpc.DeleteAppServer(ctx, &proto.DeleteAppServerRequest{
		Namespace: namespace,
		Name:      name,
	}, c.callOpts...)
	return trail.FromGRPC(err)
}

// DeleteAllAppServers removes all application servers.
func (c *Client) DeleteAllAppServers(ctx context.Context, namespace string) error {
	_, err := c.grpc.DeleteAllAppServers(ctx, &proto.DeleteAllAppServersRequest{
		Namespace: namespace,
	}, c.callOpts...)
	return trail.FromGRPC(err)
}

// GetAppSession gets an application web session.
func (c *Client) GetAppSession(ctx context.Context, req types.GetAppSessionRequest) (types.WebSession, error) {
	resp, err := c.grpc.GetAppSession(ctx, &proto.GetAppSessionRequest{
		SessionID: req.SessionID,
	}, c.callOpts...)
	if err != nil {
		return nil, trail.FromGRPC(err)
	}

	return resp.GetSession(), nil
}

// GetAppSessions gets all application web sessions.
func (c *Client) GetAppSessions(ctx context.Context) ([]types.WebSession, error) {
	resp, err := c.grpc.GetAppSessions(ctx, &empty.Empty{}, c.callOpts...)
	if err != nil {
		return nil, trail.FromGRPC(err)
	}

	out := make([]types.WebSession, 0, len(resp.GetSessions()))
	for _, v := range resp.GetSessions() {
		out = append(out, v)
	}
	return out, nil
}

// CreateAppSession creates an application web session. Application web
// sessions represent a browser session the client holds.
func (c *Client) CreateAppSession(ctx context.Context, req types.CreateAppSessionRequest) (types.WebSession, error) {
	resp, err := c.grpc.CreateAppSession(ctx, &proto.CreateAppSessionRequest{
		Username:    req.Username,
		PublicAddr:  req.PublicAddr,
		ClusterName: req.ClusterName,
	}, c.callOpts...)
	if err != nil {
		return nil, trail.FromGRPC(err)
	}

	return resp.GetSession(), nil
}

// DeleteAppSession removes an application web session.
func (c *Client) DeleteAppSession(ctx context.Context, req types.DeleteAppSessionRequest) error {
	_, err := c.grpc.DeleteAppSession(ctx, &proto.DeleteAppSessionRequest{
		SessionID: req.SessionID,
	}, c.callOpts...)
	return trail.FromGRPC(err)
}

// DeleteAllAppSessions removes all application web sessions.
func (c *Client) DeleteAllAppSessions(ctx context.Context) error {
	_, err := c.grpc.DeleteAllAppSessions(ctx, &empty.Empty{}, c.callOpts...)
	return trail.FromGRPC(err)
}

// GenerateAppToken creates a JWT token with application access.
func (c *Client) GenerateAppToken(ctx context.Context, req types.GenerateAppTokenRequest) (string, error) {
	resp, err := c.grpc.GenerateAppToken(ctx, &proto.GenerateAppTokenRequest{
		Username: req.Username,
		Roles:    req.Roles,
		URI:      req.URI,
		Expires:  req.Expires,
	})
	if err != nil {
		return "", trail.FromGRPC(err)
	}

	return resp.GetToken(), nil
}

// DeleteKubeService deletes a named kubernetes service.
func (c *Client) DeleteKubeService(ctx context.Context, name string) error {
	_, err := c.grpc.DeleteKubeService(ctx, &proto.DeleteKubeServiceRequest{
		Name: name,
	}, c.callOpts...)
	return trace.Wrap(err)
}

// DeleteAllKubeServices deletes all registered kubernetes services.
func (c *Client) DeleteAllKubeServices(ctx context.Context) error {
	_, err := c.grpc.DeleteAllKubeServices(ctx, &proto.DeleteAllKubeServicesRequest{}, c.callOpts...)
	return trace.Wrap(err)
}

// GetDatabaseServers returns all registered database proxy servers.
func (c *Client) GetDatabaseServers(ctx context.Context, namespace string) ([]types.DatabaseServer, error) {
	resp, err := c.grpc.GetDatabaseServers(ctx, &proto.GetDatabaseServersRequest{
		Namespace: namespace,
	}, c.callOpts...)
	if err != nil {
		return nil, trail.FromGRPC(err)
	}
	servers := make([]types.DatabaseServer, 0, len(resp.GetServers()))
	for _, server := range resp.GetServers() {
		servers = append(servers, server)
	}
	return servers, nil
}

// UpsertDatabaseServer registers a new database proxy server.
func (c *Client) UpsertDatabaseServer(ctx context.Context, server types.DatabaseServer) (*types.KeepAlive, error) {
	s, ok := server.(*types.DatabaseServerV3)
	if !ok {
		return nil, trace.BadParameter("invalid type %T", server)
	}
	keepAlive, err := c.grpc.UpsertDatabaseServer(ctx, &proto.UpsertDatabaseServerRequest{
		Server: s,
	}, c.callOpts...)
	if err != nil {
		return nil, trail.FromGRPC(err)
	}
	return keepAlive, nil
}

// DeleteDatabaseServer removes the specified database proxy server.
func (c *Client) DeleteDatabaseServer(ctx context.Context, namespace, hostID, name string) error {
	_, err := c.grpc.DeleteDatabaseServer(ctx, &proto.DeleteDatabaseServerRequest{
		Namespace: namespace,
		HostID:    hostID,
		Name:      name,
	}, c.callOpts...)
	if err != nil {
		return trail.FromGRPC(err)
	}
	return nil
}

// DeleteAllDatabaseServers removes all registered database proxy servers.
func (c *Client) DeleteAllDatabaseServers(ctx context.Context, namespace string) error {
	_, err := c.grpc.DeleteAllDatabaseServers(ctx, &proto.DeleteAllDatabaseServersRequest{
		Namespace: namespace,
	}, c.callOpts...)
	if err != nil {
		return trail.FromGRPC(err)
	}
	return nil
}

// SignDatabaseCSR generates a client certificate used by proxy when talking
// to a remote database service.
func (c *Client) SignDatabaseCSR(ctx context.Context, req *proto.DatabaseCSRRequest) (*proto.DatabaseCSRResponse, error) {
	resp, err := c.grpc.SignDatabaseCSR(ctx, req, c.callOpts...)
	if err != nil {
		return nil, trail.FromGRPC(err)
	}
	return resp, nil
}

// GenerateDatabaseCert generates client certificate used by a database
// service to authenticate with the database instance.
func (c *Client) GenerateDatabaseCert(ctx context.Context, req *proto.DatabaseCertRequest) (*proto.DatabaseCertResponse, error) {
	resp, err := c.grpc.GenerateDatabaseCert(ctx, req, c.callOpts...)
	if err != nil {
		return nil, trail.FromGRPC(err)
	}
	return resp, nil
}

// GetRole returns role by name
func (c *Client) GetRole(ctx context.Context, name string) (types.Role, error) {
	if name == "" {
		return nil, trace.BadParameter("missing name")
	}
	resp, err := c.grpc.GetRole(ctx, &proto.GetRoleRequest{Name: name}, c.callOpts...)
	if err != nil {
		return nil, trail.FromGRPC(err)
	}
	return resp, nil
}

// GetRoles returns a list of roles
func (c *Client) GetRoles(ctx context.Context) ([]types.Role, error) {
	resp, err := c.grpc.GetRoles(ctx, &empty.Empty{}, c.callOpts...)
	if err != nil {
		return nil, trail.FromGRPC(err)
	}
	roles := make([]types.Role, 0, len(resp.GetRoles()))
	for _, role := range resp.GetRoles() {
		roles = append(roles, role)
	}
	return roles, nil
}

// UpsertRole creates or updates role
func (c *Client) UpsertRole(ctx context.Context, role types.Role) error {
	roleV4, ok := role.(*types.RoleV4)
	if !ok {
		return trace.BadParameter("invalid type %T", role)
	}
	_, err := c.grpc.UpsertRole(ctx, roleV4, c.callOpts...)
	return trail.FromGRPC(err)
}

// DeleteRole deletes role by name
func (c *Client) DeleteRole(ctx context.Context, name string) error {
	if name == "" {
		return trace.BadParameter("missing name")
	}
	_, err := c.grpc.DeleteRole(ctx, &proto.DeleteRoleRequest{Name: name}, c.callOpts...)
	return trail.FromGRPC(err)
}

func (c *Client) AddMFADevice(ctx context.Context) (proto.AuthService_AddMFADeviceClient, error) {
	stream, err := c.grpc.AddMFADevice(ctx, c.callOpts...)
	if err != nil {
		return nil, trail.FromGRPC(err)
	}
	return stream, nil
}

func (c *Client) DeleteMFADevice(ctx context.Context) (proto.AuthService_DeleteMFADeviceClient, error) {
	stream, err := c.grpc.DeleteMFADevice(ctx, c.callOpts...)
	if err != nil {
		return nil, trail.FromGRPC(err)
	}
	return stream, nil
}

func (c *Client) GetMFADevices(ctx context.Context, in *proto.GetMFADevicesRequest) (*proto.GetMFADevicesResponse, error) {
	resp, err := c.grpc.GetMFADevices(ctx, in, c.callOpts...)
	if err != nil {
		return nil, trail.FromGRPC(err)
	}
	return resp, nil
}

func (c *Client) GenerateUserSingleUseCerts(ctx context.Context) (proto.AuthService_GenerateUserSingleUseCertsClient, error) {
	stream, err := c.grpc.GenerateUserSingleUseCerts(ctx, c.callOpts...)
	if err != nil {
		return nil, trail.FromGRPC(err)
	}
	return stream, nil
}

func (c *Client) IsMFARequired(ctx context.Context, req *proto.IsMFARequiredRequest) (*proto.IsMFARequiredResponse, error) {
	resp, err := c.grpc.IsMFARequired(ctx, req, c.callOpts...)
	if err != nil {
		return nil, trail.FromGRPC(err)
	}
	return resp, nil
}

// GetOIDCConnector returns an OIDC connector by name.
func (c *Client) GetOIDCConnector(ctx context.Context, name string, withSecrets bool) (types.OIDCConnector, error) {
	if name == "" {
		return nil, trace.BadParameter("cannot get OIDC Connector, missing name")
	}
	req := &types.ResourceWithSecretsRequest{Name: name, WithSecrets: withSecrets}
	resp, err := c.grpc.GetOIDCConnector(ctx, req, c.callOpts...)
	if err != nil {
		return nil, trail.FromGRPC(err)
	}
	return resp, nil
}

// GetOIDCConnectors returns a list of OIDC connectors.
func (c *Client) GetOIDCConnectors(ctx context.Context, withSecrets bool) ([]types.OIDCConnector, error) {
	req := &types.ResourcesWithSecretsRequest{WithSecrets: withSecrets}
	resp, err := c.grpc.GetOIDCConnectors(ctx, req, c.callOpts...)
	if err != nil {
		return nil, trail.FromGRPC(err)
	}
	oidcConnectors := make([]types.OIDCConnector, len(resp.OIDCConnectors))
	for i, oidcConnector := range resp.OIDCConnectors {
		oidcConnectors[i] = oidcConnector
	}
	return oidcConnectors, nil
}

// UpsertOIDCConnector creates or updates an OIDC connector.
func (c *Client) UpsertOIDCConnector(ctx context.Context, oidcConnector types.OIDCConnector) error {
	oidcConnectorV2, ok := oidcConnector.(*types.OIDCConnectorV2)
	if !ok {
		return trace.BadParameter("invalid type %T", oidcConnector)
	}
	_, err := c.grpc.UpsertOIDCConnector(ctx, oidcConnectorV2, c.callOpts...)
	return trail.FromGRPC(err)
}

// DeleteOIDCConnector deletes an OIDC connector by name.
func (c *Client) DeleteOIDCConnector(ctx context.Context, name string) error {
	if name == "" {
		return trace.BadParameter("cannot delete OIDC Connector, missing name")
	}
	_, err := c.grpc.DeleteOIDCConnector(ctx, &types.ResourceRequest{Name: name}, c.callOpts...)
	return trail.FromGRPC(err)
}

// GetSAMLConnector returns a SAML connector by name.
func (c *Client) GetSAMLConnector(ctx context.Context, name string, withSecrets bool) (types.SAMLConnector, error) {
	if name == "" {
		return nil, trace.BadParameter("cannot get SAML Connector, missing name")
	}
	req := &types.ResourceWithSecretsRequest{Name: name, WithSecrets: withSecrets}
	resp, err := c.grpc.GetSAMLConnector(ctx, req, c.callOpts...)
	if err != nil {
		return nil, trail.FromGRPC(err)
	}
	return resp, nil
}

// GetSAMLConnectors returns a list of SAML connectors.
func (c *Client) GetSAMLConnectors(ctx context.Context, withSecrets bool) ([]types.SAMLConnector, error) {
	req := &types.ResourcesWithSecretsRequest{WithSecrets: withSecrets}
	resp, err := c.grpc.GetSAMLConnectors(ctx, req, c.callOpts...)
	if err != nil {
		return nil, trail.FromGRPC(err)
	}
	samlConnectors := make([]types.SAMLConnector, len(resp.SAMLConnectors))
	for i, samlConnector := range resp.SAMLConnectors {
		samlConnectors[i] = samlConnector
	}
	return samlConnectors, nil
}

// UpsertSAMLConnector creates or updates a SAML connector.
func (c *Client) UpsertSAMLConnector(ctx context.Context, connector types.SAMLConnector) error {
	samlConnectorV2, ok := connector.(*types.SAMLConnectorV2)
	if !ok {
		return trace.BadParameter("invalid type %T", connector)
	}
	_, err := c.grpc.UpsertSAMLConnector(ctx, samlConnectorV2, c.callOpts...)
	return trail.FromGRPC(err)
}

// DeleteSAMLConnector deletes a SAML connector by name.
func (c *Client) DeleteSAMLConnector(ctx context.Context, name string) error {
	if name == "" {
		return trace.BadParameter("cannot delete SAML Connector, missing name")
	}
	_, err := c.grpc.DeleteSAMLConnector(ctx, &types.ResourceRequest{Name: name}, c.callOpts...)
	return trail.FromGRPC(err)
}

// GetGithubConnector returns a Github connector by name.
func (c *Client) GetGithubConnector(ctx context.Context, name string, withSecrets bool) (types.GithubConnector, error) {
	if name == "" {
		return nil, trace.BadParameter("cannot get Github Connector, missing name")
	}
	req := &types.ResourceWithSecretsRequest{Name: name, WithSecrets: withSecrets}
	resp, err := c.grpc.GetGithubConnector(ctx, req, c.callOpts...)
	if err != nil {
		return nil, trail.FromGRPC(err)
	}
	return resp, nil
}

// GetGithubConnectors returns a list of Github connectors.
func (c *Client) GetGithubConnectors(ctx context.Context, withSecrets bool) ([]types.GithubConnector, error) {
	req := &types.ResourcesWithSecretsRequest{WithSecrets: withSecrets}
	resp, err := c.grpc.GetGithubConnectors(ctx, req, c.callOpts...)
	if err != nil {
		return nil, trail.FromGRPC(err)
	}
	githubConnectors := make([]types.GithubConnector, len(resp.GithubConnectors))
	for i, githubConnector := range resp.GithubConnectors {
		githubConnectors[i] = githubConnector
	}
	return githubConnectors, nil
}

// UpsertGithubConnector creates or updates a Github connector.
func (c *Client) UpsertGithubConnector(ctx context.Context, connector types.GithubConnector) error {
	githubConnector, ok := connector.(*types.GithubConnectorV3)
	if !ok {
		return trace.BadParameter("invalid type %T", connector)
	}
	_, err := c.grpc.UpsertGithubConnector(ctx, githubConnector, c.callOpts...)
	return trail.FromGRPC(err)
}

// DeleteGithubConnector deletes a Github connector by name.
func (c *Client) DeleteGithubConnector(ctx context.Context, name string) error {
	if name == "" {
		return trace.BadParameter("cannot delete Github Connector, missing name")
	}
	_, err := c.grpc.DeleteGithubConnector(ctx, &types.ResourceRequest{Name: name}, c.callOpts...)
	return trail.FromGRPC(err)
}

// GetTrustedCluster returns a Trusted Cluster by name.
func (c *Client) GetTrustedCluster(ctx context.Context, name string) (types.TrustedCluster, error) {
	if name == "" {
		return nil, trace.BadParameter("cannot get trusted cluster, missing name")
	}
	req := &types.ResourceRequest{Name: name}
	resp, err := c.grpc.GetTrustedCluster(ctx, req, c.callOpts...)
	if err != nil {
		return nil, trail.FromGRPC(err)
	}
	return resp, nil
}

// GetTrustedClusters returns a list of Trusted Clusters.
func (c *Client) GetTrustedClusters(ctx context.Context) ([]types.TrustedCluster, error) {
	resp, err := c.grpc.GetTrustedClusters(ctx, &empty.Empty{}, c.callOpts...)
	if err != nil {
		return nil, trail.FromGRPC(err)
	}
	trustedClusters := make([]types.TrustedCluster, len(resp.TrustedClusters))
	for i, trustedCluster := range resp.TrustedClusters {
		trustedClusters[i] = trustedCluster
	}
	return trustedClusters, nil
}

// UpsertTrustedCluster creates or updates a Trusted Cluster.
func (c *Client) UpsertTrustedCluster(ctx context.Context, trusedCluster types.TrustedCluster) (types.TrustedCluster, error) {
	trustedCluster, ok := trusedCluster.(*types.TrustedClusterV2)
	if !ok {
		return nil, trace.BadParameter("invalid type %T", trusedCluster)
	}
	resp, err := c.grpc.UpsertTrustedCluster(ctx, trustedCluster, c.callOpts...)
	if err != nil {
		return nil, trail.FromGRPC(err)
	}
	return resp, nil
}

// DeleteTrustedCluster deletes a Trusted Cluster by name.
func (c *Client) DeleteTrustedCluster(ctx context.Context, name string) error {
	if name == "" {
		return trace.BadParameter("cannot delete trusted cluster, missing name")
	}
	_, err := c.grpc.DeleteTrustedCluster(ctx, &types.ResourceRequest{Name: name}, c.callOpts...)
	return trail.FromGRPC(err)
}

// GetToken returns a provision token by name.
func (c *Client) GetToken(ctx context.Context, name string) (types.ProvisionToken, error) {
	if name == "" {
		return nil, trace.BadParameter("cannot get token, missing name")
	}
	resp, err := c.grpc.GetToken(ctx, &types.ResourceRequest{Name: name}, c.callOpts...)
	if err != nil {
		return nil, trail.FromGRPC(err)
	}
	return resp, nil
}

// GetTokens returns a list of active provision tokens for nodes and users.
func (c *Client) GetTokens(ctx context.Context) ([]types.ProvisionToken, error) {
	resp, err := c.grpc.GetTokens(ctx, &empty.Empty{}, c.callOpts...)
	if err != nil {
		return nil, trail.FromGRPC(err)
	}

	tokens := make([]types.ProvisionToken, len(resp.ProvisionTokens))
	for i, token := range resp.ProvisionTokens {
		tokens[i] = token
	}
	return tokens, nil
}

// UpsertToken creates or updates a provision token.
func (c *Client) UpsertToken(ctx context.Context, token types.ProvisionToken) error {
	tokenV2, ok := token.(*types.ProvisionTokenV2)
	if !ok {
		return trace.BadParameter("invalid type %T", token)
	}
	_, err := c.grpc.UpsertToken(ctx, tokenV2, c.callOpts...)
	return trail.FromGRPC(err)
}

// DeleteToken deletes a provision token by name.
func (c *Client) DeleteToken(ctx context.Context, name string) error {
	if name == "" {
		return trace.BadParameter("cannot delete token, missing name")
	}
	_, err := c.grpc.DeleteToken(ctx, &types.ResourceRequest{Name: name}, c.callOpts...)
	return trail.FromGRPC(err)
}

// GetNode returns a node by name and namespace.
func (c *Client) GetNode(ctx context.Context, namespace, name string) (types.Server, error) {
	resp, err := c.grpc.GetNode(ctx, &types.ResourceInNamespaceRequest{
		Name:      name,
		Namespace: namespace,
	}, c.callOpts...)
	if err != nil {
		return nil, trail.FromGRPC(err)
	}
	return resp, nil
}

// GetNodes returns a complete list of nodes that the user has access to in the given namespace.
func (c *Client) GetNodes(ctx context.Context, namespace string) ([]types.Server, error) {
	if namespace == "" {
		return nil, trace.BadParameter("missing parameter namespace")
	}

	// Retrieve the complete list of nodes in chunks.
	var (
		nodes     []types.Server
		startKey  string
		chunkSize = defaults.DefaultChunkSize
	)
	for {
		resp, nextKey, err := c.ListNodes(ctx, namespace, chunkSize, startKey)
		if trace.IsLimitExceeded(err) {
			// Cut chunkSize in half if gRPC max message size is exceeded.
			chunkSize = chunkSize / 2
			// This is an extremely unlikely scenario, but better to cover it anyways.
			if chunkSize == 0 {
				return nil, trace.Wrap(trail.FromGRPC(err), "Node is too large to retrieve over gRPC (over 4MiB).")
			}
			continue
		} else if err != nil {
			return nil, trail.FromGRPC(err)
		}

		nodes = append(nodes, resp...)
		startKey = nextKey
		if startKey == "" {
			return nodes, nil
		}
	}
}

// ListNodes returns a paginated list of nodes that the user has access to in the given namespace.
// nextKey can be used as startKey in another call to ListNodes to retrieve the next page of nodes.
// ListNodes will return a trace.LimitExceeded error if the page of nodes retrieved exceeds 4MiB.
func (c *Client) ListNodes(ctx context.Context, namespace string, limit int, startKey string) (nodes []types.Server, nextKey string, err error) {
	if namespace == "" {
		return nil, "", trace.BadParameter("missing parameter namespace")
	}
	if limit <= 0 {
		return nil, "", trace.BadParameter("nonpositive parameter limit")
	}

	resp, err := c.grpc.ListNodes(ctx, &proto.ListNodesRequest{
		Namespace: namespace,
		Limit:     int32(limit),
		StartKey:  startKey,
	}, c.callOpts...)
	if err != nil {
		return nil, "", trail.FromGRPC(err)
	}

	nodes = make([]types.Server, len(resp.Servers))
	for i, node := range resp.Servers {
		nodes[i] = node
	}

	return nodes, resp.NextKey, nil
}

// UpsertNode is used by SSH servers to report their presence
// to the auth servers in form of heartbeat expiring after ttl period.
func (c *Client) UpsertNode(ctx context.Context, node types.Server) (*types.KeepAlive, error) {
	if node.GetNamespace() == "" {
		return nil, trace.BadParameter("missing node namespace")
	}
	serverV2, ok := node.(*types.ServerV2)
	if !ok {
		return nil, trace.BadParameter("invalid type %T", node)
	}
	keepAlive, err := c.grpc.UpsertNode(ctx, serverV2, c.callOpts...)
	if err != nil {
		return nil, trail.FromGRPC(err)
	}
	return keepAlive, nil
}

// DeleteNode deletes a node by name and namespace.
func (c *Client) DeleteNode(ctx context.Context, namespace, name string) error {
	if namespace == "" {
		return trace.BadParameter("missing parameter namespace")
	}
	if name == "" {
		return trace.BadParameter("missing parameter name")
	}
	_, err := c.grpc.DeleteNode(ctx, &types.ResourceInNamespaceRequest{
		Name:      name,
		Namespace: namespace,
	}, c.callOpts...)
	return trail.FromGRPC(err)
}

// DeleteAllNodes deletes all nodes in a given namespace.
func (c *Client) DeleteAllNodes(ctx context.Context, namespace string) error {
	if namespace == "" {
		return trace.BadParameter("missing parameter namespace")
	}
	_, err := c.grpc.DeleteAllNodes(ctx, &types.ResourcesInNamespaceRequest{Namespace: namespace}, c.callOpts...)
	return trail.FromGRPC(err)
}

// StreamSessionEvents streams audit events from a given session recording.
func (c *Client) StreamSessionEvents(ctx context.Context, sessionID string, startIndex int64) (chan events.AuditEvent, chan error) {
	request := &proto.StreamSessionEventsRequest{
		SessionID:  sessionID,
		StartIndex: int32(startIndex),
	}

	ch := make(chan events.AuditEvent)
	e := make(chan error, 1)

	stream, err := c.grpc.StreamSessionEvents(ctx, request)
	if err != nil {
		e <- trace.Wrap(err)
		return ch, e
	}

	go func() {
	outer:
		for {
			oneOf, err := stream.Recv()
			if err != nil {
				if err != io.EOF {
					e <- trace.Wrap(trail.FromGRPC(err))
				} else {
					close(ch)
				}

				break outer
			}

			event, err := events.FromOneOf(*oneOf)
			if err != nil {
				e <- trace.Wrap(trail.FromGRPC(err))
				break outer
			}

			select {
			case ch <- event:
			case <-ctx.Done():
				e <- trace.Wrap(ctx.Err())
				break outer
			}
		}
	}()

	return ch, e
}

// SearchEvents allows searching for events with a full pagination support.
func (c *Client) SearchEvents(ctx context.Context, fromUTC, toUTC time.Time, namespace string, eventTypes []string, limit int, order types.EventOrder, startKey string) ([]events.AuditEvent, string, error) {
	request := &proto.GetEventsRequest{
		Namespace:  namespace,
		StartDate:  fromUTC,
		EndDate:    toUTC,
		EventTypes: eventTypes,
		Limit:      int32(limit),
		StartKey:   startKey,
		Order:      proto.Order(order),
	}

	response, err := c.grpc.GetEvents(ctx, request, c.callOpts...)
	if err != nil {
		return nil, "", trail.FromGRPC(err)
	}

	decodedEvents := make([]events.AuditEvent, 0, len(response.Items))
	for _, rawEvent := range response.Items {
		event, err := events.FromOneOf(*rawEvent)
		if err != nil {
			return nil, "", trace.Wrap(err)
		}
		decodedEvents = append(decodedEvents, event)
	}

	return decodedEvents, response.LastKey, nil
}

// SearchSessionEvents allows searching for session events with a full pagination support.
func (c *Client) SearchSessionEvents(ctx context.Context, fromUTC time.Time, toUTC time.Time, limit int, order types.EventOrder, startKey string) ([]events.AuditEvent, string, error) {
	request := &proto.GetSessionEventsRequest{
		StartDate: fromUTC,
		EndDate:   toUTC,
		Limit:     int32(limit),
		StartKey:  startKey,
		Order:     proto.Order(order),
	}

	response, err := c.grpc.GetSessionEvents(ctx, request, c.callOpts...)
	if err != nil {
		return nil, "", trail.FromGRPC(err)
	}

	decodedEvents := make([]events.AuditEvent, 0, len(response.Items))
	for _, rawEvent := range response.Items {
		event, err := events.FromOneOf(*rawEvent)
		if err != nil {
			return nil, "", trace.Wrap(err)
		}
		decodedEvents = append(decodedEvents, event)
	}

	return decodedEvents, response.LastKey, nil
}

// GetClusterNetworkingConfig gets cluster networking configuration.
func (c *Client) GetClusterNetworkingConfig(ctx context.Context) (types.ClusterNetworkingConfig, error) {
	resp, err := c.grpc.GetClusterNetworkingConfig(ctx, &empty.Empty{}, c.callOpts...)
	if err != nil {
		return nil, trail.FromGRPC(err)
	}
	return resp, nil
}

// SetClusterNetworkingConfig sets cluster networking configuration.
func (c *Client) SetClusterNetworkingConfig(ctx context.Context, netConfig types.ClusterNetworkingConfig) error {
	netConfigV2, ok := netConfig.(*types.ClusterNetworkingConfigV2)
	if !ok {
		return trace.BadParameter("invalid type %T", netConfig)
	}
	_, err := c.grpc.SetClusterNetworkingConfig(ctx, netConfigV2, c.callOpts...)
	return trail.FromGRPC(err)
}

// ResetClusterNetworkingConfig resets cluster networking configuration to defaults.
func (c *Client) ResetClusterNetworkingConfig(ctx context.Context) error {
	_, err := c.grpc.ResetClusterNetworkingConfig(ctx, &empty.Empty{}, c.callOpts...)
	return trail.FromGRPC(err)
}

// DeleteClusterNetworkingConfig not implemented: can only be called locally.
func (c *Client) DeleteClusterNetworkingConfig(ctx context.Context) error {
	return trace.NotImplemented(notImplementedMessage)
}

// GetSessionRecordingConfig gets session recording configuration.
func (c *Client) GetSessionRecordingConfig(ctx context.Context) (types.SessionRecordingConfig, error) {
	resp, err := c.grpc.GetSessionRecordingConfig(ctx, &empty.Empty{}, c.callOpts...)
	if err != nil {
		return nil, trail.FromGRPC(err)
	}
	return resp, nil
}

// SetSessionRecordingConfig sets session recording configuration.
func (c *Client) SetSessionRecordingConfig(ctx context.Context, recConfig types.SessionRecordingConfig) error {
	recConfigV2, ok := recConfig.(*types.SessionRecordingConfigV2)
	if !ok {
		return trace.BadParameter("invalid type %T", recConfig)
	}
	_, err := c.grpc.SetSessionRecordingConfig(ctx, recConfigV2, c.callOpts...)
	return trail.FromGRPC(err)
}

// ResetSessionRecordingConfig resets session recording configuration to defaults.
func (c *Client) ResetSessionRecordingConfig(ctx context.Context) error {
	_, err := c.grpc.ResetSessionRecordingConfig(ctx, &empty.Empty{}, c.callOpts...)
	return trail.FromGRPC(err)
}

// DeleteSessionRecordingConfig not implemented: can only be called locally.
func (c *Client) DeleteSessionRecordingConfig(ctx context.Context) error {
	return trace.NotImplemented(notImplementedMessage)
}

// GetAuthPreference gets cluster auth preference.
func (c *Client) GetAuthPreference(ctx context.Context) (types.AuthPreference, error) {
	resp, err := c.grpc.GetAuthPreference(ctx, &empty.Empty{}, c.callOpts...)
	if err != nil {
		return nil, trail.FromGRPC(err)
	}
	return resp, nil
}

// SetAuthPreference sets cluster auth preference.
func (c *Client) SetAuthPreference(ctx context.Context, authPref types.AuthPreference) error {
	authPrefV2, ok := authPref.(*types.AuthPreferenceV2)
	if !ok {
		return trace.BadParameter("invalid type %T", authPref)
	}
	_, err := c.grpc.SetAuthPreference(ctx, authPrefV2, c.callOpts...)
	return trail.FromGRPC(err)
}

// ResetAuthPreference resets cluster auth preference to defaults.
func (c *Client) ResetAuthPreference(ctx context.Context) error {
	_, err := c.grpc.ResetAuthPreference(ctx, &empty.Empty{}, c.callOpts...)
	return trail.FromGRPC(err)
}

// DeleteAuthPreference not implemented: can only be called locally.
func (c *Client) DeleteAuthPreference(context.Context) error {
	return trace.NotImplemented(notImplementedMessage)
}

// GetClusterAuditConfig gets cluster audit configuration.
func (c *Client) GetClusterAuditConfig(ctx context.Context) (types.ClusterAuditConfig, error) {
	resp, err := c.grpc.GetClusterAuditConfig(ctx, &empty.Empty{}, c.callOpts...)
	if err != nil {
		return nil, trail.FromGRPC(err)
	}
	return resp, nil
}

// SetClusterAuditConfig not implemented: can only be called locally.
func (c *Client) SetClusterAuditConfig(ctx context.Context, auditConfig types.ClusterAuditConfig) error {
	return trace.NotImplemented(notImplementedMessage)
}

// DeleteClusterAuditConfig not implemented: can only be called locally.
func (c *Client) DeleteClusterAuditConfig(ctx context.Context) error {
	return trace.NotImplemented(notImplementedMessage)
}

// GetLock gets a lock by name.
func (c *Client) GetLock(ctx context.Context, name string) (types.Lock, error) {
	if name == "" {
		return nil, trace.BadParameter("missing lock name")
	}
	resp, err := c.grpc.GetLock(ctx, &proto.GetLockRequest{Name: name}, c.callOpts...)
	if err != nil {
		return nil, trail.FromGRPC(err)
	}
	return resp, nil
}

// GetLocks gets all locks, matching at least one of the targets when specified.
func (c *Client) GetLocks(ctx context.Context, targets ...types.LockTarget) ([]types.Lock, error) {
	targetPtrs := make([]*types.LockTarget, len(targets))
	for i := range targets {
		targetPtrs[i] = &targets[i]
	}
	resp, err := c.grpc.GetLocks(ctx, &proto.GetLocksRequest{
		Targets: targetPtrs,
	})
	if err != nil {
		return nil, trail.FromGRPC(err)
	}
	locks := make([]types.Lock, 0, len(resp.Locks))
	for _, lock := range resp.Locks {
		locks = append(locks, lock)
	}
	return locks, nil
}

// UpsertLock upserts a lock.
func (c *Client) UpsertLock(ctx context.Context, lock types.Lock) error {
	lockV2, ok := lock.(*types.LockV2)
	if !ok {
		return trace.BadParameter("invalid type %T", lock)
	}
	_, err := c.grpc.UpsertLock(ctx, lockV2, c.callOpts...)
	return trail.FromGRPC(err)
}

// DeleteLock deletes a lock.
func (c *Client) DeleteLock(ctx context.Context, name string) error {
	if name == "" {
		return trace.BadParameter("missing lock name")
	}
	_, err := c.grpc.DeleteLock(ctx, &proto.DeleteLockRequest{Name: name}, c.callOpts...)
	return trail.FromGRPC(err)
}

// DeleteAllLocks not implemented: can only be called locally.
func (c *Client) DeleteAllLocks(context.Context) error {
	return trace.NotImplemented(notImplementedMessage)
}

// GetNetworkRestrictions retrieves the network restrictions
func (c *Client) GetNetworkRestrictions(ctx context.Context) (types.NetworkRestrictions, error) {
	nr, err := c.grpc.GetNetworkRestrictions(ctx, &empty.Empty{}, c.callOpts...)
	if err != nil {
		return nil, trail.FromGRPC(err)
	}
	return nr, nil
}

// SetNetworkRestrictions updates the network restrictions
func (c *Client) SetNetworkRestrictions(ctx context.Context, nr types.NetworkRestrictions) error {
	restrictionsV4, ok := nr.(*types.NetworkRestrictionsV4)
	if !ok {
		return trace.BadParameter("invalid type %T", nr)
	}
	_, err := c.grpc.SetNetworkRestrictions(ctx, restrictionsV4, c.callOpts...)
	if err != nil {
		return trail.FromGRPC(err)
	}
	return nil
}

// DeleteNetworkRestrictions deletes the network restrictions
func (c *Client) DeleteNetworkRestrictions(ctx context.Context) error {
	_, err := c.grpc.DeleteNetworkRestrictions(ctx, &empty.Empty{}, c.callOpts...)
	if err != nil {
		return trail.FromGRPC(err)
	}
	return nil
}<|MERGE_RESOLUTION|>--- conflicted
+++ resolved
@@ -217,22 +217,8 @@
 			for _, addr := range cfg.Addrs {
 				syncConnect(func() (*Client, error) { return authConnect(ctx, cfg, addr, tlsConfig) })
 				if sshConfig != nil {
-<<<<<<< HEAD
-					wg.Add(1)
-					go func(addr string) {
-						defer wg.Done()
-						// Try connecting to web proxy to retrieve tunnel address.
-						if tunnelAddr, err := webclient.GetTunnelAddr(ctx, addr, cfg.InsecureAddressDiscovery, nil); err == nil {
-							addr = tunnelAddr
-						}
-						dialer := newTunnelDialer(*sshConfig, cfg.KeepAlivePeriod, cfg.DialTimeout)
-						clt := newClient(cfg, dialer, tlsConfig)
-						syncConnect(clt, addr)
-					}(addr)
-=======
 					syncConnect(func() (*Client, error) { return tunnelConnect(ctx, cfg, addr, tlsConfig, sshConfig) })
 					syncConnect(func() (*Client, error) { return proxyConnect(ctx, cfg, addr, tlsConfig, sshConfig) })
->>>>>>> 74054709
 				}
 			}
 		}
