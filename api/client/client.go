--- conflicted
+++ resolved
@@ -2327,10 +2327,7 @@
 		return nil, "", trace.Wrap(err)
 	}
 
-<<<<<<< HEAD
-=======
 	// Convert concrete type []*types.ProvisionTokenV2 to interface type []types.ProvisionToken
->>>>>>> 1c459ddb
 	tokens := make([]types.ProvisionToken, len(resp.Tokens))
 	for i, token := range resp.Tokens {
 		tokens[i] = token
