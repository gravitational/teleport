/*
Copyright 2021 Gravitational, Inc.

Licensed under the Apache License, Version 2.0 (the "License");
you may not use this file except in compliance with the License.
You may obtain a copy of the License at

    http://www.apache.org/licenses/LICENSE-2.0

Unless required by applicable law or agreed to in writing, software
distributed under the License is distributed on an "AS IS" BASIS,
WITHOUT WARRANTIES OR CONDITIONS OF ANY KIND, either express or implied.
See the License for the specific language governing permissions and
limitations under the License.
*/

package webclient

import (
	"context"
	"encoding/json"
	"net"
	"net/http"
	"net/http/httptest"
	"testing"

	"github.com/stretchr/testify/require"

	"github.com/gravitational/teleport/api/defaults"
)

func newPingHandler(path string) http.Handler {
	return http.HandlerFunc(func(w http.ResponseWriter, req *http.Request) {
		if req.RequestURI != path {
			w.WriteHeader(http.StatusNotFound)
			return
		}

		w.Header().Set("Content-Type", "application/json")
		w.WriteHeader(http.StatusOK)
		json.NewEncoder(w).Encode(PingResponse{ServerVersion: "test"})
	})
}

func TestPlainHttpFallback(t *testing.T) {
	testCases := []struct {
		desc            string
		handler         http.Handler
		actionUnderTest func(addr string, insecure bool) error
	}{
		{
			desc:    "Ping",
			handler: newPingHandler("/webapi/ping"),
			actionUnderTest: func(addr string, insecure bool) error {
				_, err := Ping(
					&Config{Context: context.Background(), ProxyAddr: addr, Insecure: insecure})
				return err
			},
		}, {
			desc:    "Find",
			handler: newPingHandler("/webapi/find"),
			actionUnderTest: func(addr string, insecure bool) error {
				_, err := Find(&Config{Context: context.Background(), ProxyAddr: addr, Insecure: insecure})
				return err
			},
		},
	}

	for _, testCase := range testCases {
		t.Run(testCase.desc, func(t *testing.T) {
			t.Run("Allowed on insecure & loopback", func(t *testing.T) {
				httpSvr := httptest.NewServer(testCase.handler)
				defer httpSvr.Close()

				err := testCase.actionUnderTest(httpSvr.Listener.Addr().String(), true /* insecure */)
				require.NoError(t, err)
			})

			t.Run("Denied on secure", func(t *testing.T) {
				httpSvr := httptest.NewServer(testCase.handler)
				defer httpSvr.Close()

				err := testCase.actionUnderTest(httpSvr.Listener.Addr().String(), false /* secure */)
				require.Error(t, err)
			})

			t.Run("Denied on non-loopback", func(t *testing.T) {
				nonLoopbackSvr := httptest.NewUnstartedServer(testCase.handler)

				// replace the test-supplied loopback listener with the first available
				// non-loopback address
				nonLoopbackSvr.Listener.Close()
				l, err := net.Listen("tcp", "0.0.0.0:0")
				require.NoError(t, err)
				nonLoopbackSvr.Listener = l
				nonLoopbackSvr.Start()
				defer nonLoopbackSvr.Close()

				err = testCase.actionUnderTest(nonLoopbackSvr.Listener.Addr().String(), true /* insecure */)
				require.Error(t, err)
			})
		})
	}
}

func TestGetTunnelAddr(t *testing.T) {
	t.Setenv(defaults.TunnelPublicAddrEnvar, "tunnel.example.com:4024")
	tunnelAddr, err := GetTunnelAddr(&Config{Context: context.Background(), ProxyAddr: "", Insecure: false})
	require.NoError(t, err)
	require.Equal(t, "tunnel.example.com:4024", tunnelAddr)
}

func TestTunnelAddr(t *testing.T) {
	type testCase struct {
		settings           ProxySettings
		expectedTunnelAddr string
	}

	testTunnelAddr := func(tc testCase) func(*testing.T) {
		return func(t *testing.T) {
			t.Parallel()
			tunnelAddr, err := tc.settings.tunnelProxyAddr()
			require.NoError(t, err)
			require.Equal(t, tc.expectedTunnelAddr, tunnelAddr)
		}
	}

	t.Run("should use TunnelPublicAddr", testTunnelAddr(testCase{
		settings: ProxySettings{
			SSH: SSHProxySettings{
				TunnelPublicAddr: "tunnel.example.com:4024",
				PublicAddr:       "public.example.com",
				SSHPublicAddr:    "ssh.example.com",
				TunnelListenAddr: "[::]:5024",
				WebListenAddr:    "proxy.example.com",
			},
		},
		expectedTunnelAddr: "tunnel.example.com:4024",
	}))
	t.Run("should use SSHPublicAddr and TunnelListenAddr", testTunnelAddr(testCase{
		settings: ProxySettings{
			SSH: SSHProxySettings{
				SSHPublicAddr:    "ssh.example.com",
				PublicAddr:       "public.example.com",
				TunnelListenAddr: "[::]:5024",
				WebListenAddr:    "proxy.example.com",
			},
		},
		expectedTunnelAddr: "ssh.example.com:5024",
	}))
	t.Run("should use PublicAddr and TunnelListenAddr", testTunnelAddr(testCase{
		settings: ProxySettings{
			SSH: SSHProxySettings{
				PublicAddr:       "public.example.com",
				TunnelListenAddr: "[::]:5024",
				WebListenAddr:    "proxy.example.com",
			},
		},
		expectedTunnelAddr: "public.example.com:5024",
	}))
	t.Run("should use PublicAddr and SSHProxyTunnelListenPort", testTunnelAddr(testCase{
		settings: ProxySettings{
			SSH: SSHProxySettings{
				PublicAddr:    "public.example.com",
				WebListenAddr: "proxy.example.com",
			},
		},
		expectedTunnelAddr: "public.example.com:3024",
	}))
	t.Run("should use WebListenAddr and SSHProxyTunnelListenPort", testTunnelAddr(testCase{
		settings: ProxySettings{
			SSH: SSHProxySettings{
				WebListenAddr: "proxy.example.com",
			},
		},
		expectedTunnelAddr: "proxy.example.com:3024",
	}))
	t.Run("should use PublicAddr with ProxyWebPort if TLSRoutingEnabled was enabled", testTunnelAddr(testCase{
		settings: ProxySettings{
			SSH: SSHProxySettings{
				PublicAddr:       "public.example.com",
				TunnelListenAddr: "[::]:5024",
				TunnelPublicAddr: "tpa.example.com:3032",
				WebListenAddr:    "proxy.example.com:443",
			},
			TLSRoutingEnabled: true,
		},
		expectedTunnelAddr: "public.example.com:443",
	}))
	t.Run("should use PublicAddr with custom port if TLSRoutingEnabled was enabled", testTunnelAddr(testCase{
		settings: ProxySettings{
			SSH: SSHProxySettings{
				PublicAddr:       "public.example.com:443",
				TunnelListenAddr: "[::]:5024",
				TunnelPublicAddr: "tpa.example.com:3032",
				WebListenAddr:    "proxy.example.com:443",
			},
			TLSRoutingEnabled: true,
		},
		expectedTunnelAddr: "public.example.com:443",
	}))
	t.Run("should use WebListenAddr with custom ProxyWebPort if TLSRoutingEnabled was enabled", testTunnelAddr(testCase{
		settings: ProxySettings{
			SSH: SSHProxySettings{
				TunnelListenAddr: "[::]:5024",
				TunnelPublicAddr: "tpa.example.com:3032",
				WebListenAddr:    "proxy.example.com:443",
			},
			TLSRoutingEnabled: true,
		},
		expectedTunnelAddr: "proxy.example.com:443",
	}))
	t.Run("should use WebListenAddr with default https port if TLSRoutingEnabled was enabled", testTunnelAddr(testCase{
		settings: ProxySettings{
			SSH: SSHProxySettings{
				TunnelListenAddr: "[::]:5024",
				TunnelPublicAddr: "tpa.example.com:3032",
				WebListenAddr:    "proxy.example.com",
			},
			TLSRoutingEnabled: true,
		},
		expectedTunnelAddr: "proxy.example.com:443",
	}))
}

func TestParse(t *testing.T) {
	testCases := []struct {
		addr     string
		hostPort string
		host     string
		port     int
	}{
		{
			addr:     "example.com",
			hostPort: "example.com",
			host:     "example.com",
			port:     0,
		}, {
			addr:     "example.com:443",
			hostPort: "example.com:443",
			host:     "example.com",
			port:     443,
		}, {
			addr:     "http://example.com:443",
			hostPort: "example.com:443",
			host:     "example.com",
			port:     443,
		}, {
			addr:     "https://example.com:443",
			hostPort: "example.com:443",
			host:     "example.com",
			port:     443,
		}, {
			addr:     "tcp://example.com:443",
			hostPort: "example.com:443",
			host:     "example.com",
			port:     443,
		}, {
			addr:     "file://host/path",
			hostPort: "",
			host:     "",
			port:     0,
		}, {
			addr:     "[::]:443",
			hostPort: "[::]:443",
			host:     "::",
			port:     443,
		}, {
			addr:     "https://example.com:443/path?query=query#fragment",
			hostPort: "example.com:443",
			host:     "example.com",
			port:     443,
		},
	}

	for _, tc := range testCases {
		t.Run(tc.addr, func(t *testing.T) {
			hostPort, err := parseAndJoinHostPort(tc.addr)
			if tc.hostPort == "" {
				require.Error(t, err)
			} else {
				require.NoError(t, err)
				require.Equal(t, tc.hostPort, hostPort)
			}

			host, _, err := ParseHostPort(tc.addr)
			if tc.host == "" {
				require.Error(t, err)
			} else {
				require.NoError(t, err)
				require.Equal(t, tc.host, host)
			}

			port, err := parsePort(tc.addr)
			if tc.port == 0 {
				require.Error(t, err)
			} else {
				require.NoError(t, err)
				require.Equal(t, tc.port, port)
			}
		})
	}
}

func TestNewWebClientRespectHTTPProxy(t *testing.T) {
	t.Setenv("HTTPS_PROXY", "fakeproxy.example.com:9999")
	client, err := newWebClient(&Config{
		Context:   context.Background(),
		ProxyAddr: "localhost:3080",
	})
	require.NoError(t, err)
	// resp should be nil, so there will be no body to close.
	//nolint:bodyclose
	resp, err := client.Get("https://fakedomain.example.com")
	// Client should try to proxy through nonexistent server at localhost.
	require.Error(t, err, "GET unexpectedly succeeded: %+v", resp)
	require.Contains(t, err.Error(), "proxyconnect")
	require.Contains(t, err.Error(), "lookup fakeproxy.example.com")
	require.Contains(t, err.Error(), "no such host")
}

func TestNewWebClientNoProxy(t *testing.T) {
	t.Setenv("HTTPS_PROXY", "fakeproxy.example.com:9999")
	t.Setenv("NO_PROXY", "fakedomain.example.com")
	client, err := newWebClient(&Config{
		Context:   context.Background(),
		ProxyAddr: "localhost:3080",
	})
	require.NoError(t, err)
	//nolint:bodyclose
	resp, err := client.Get("https://fakedomain.example.com")
	require.Error(t, err, "GET unexpectedly succeeded: %+v", resp)
	require.NotContains(t, err.Error(), "proxyconnect")
	require.Contains(t, err.Error(), "lookup fakedomain.example.com")
	require.Contains(t, err.Error(), "no such host")
<<<<<<< HEAD
=======
}

func TestNewWebClientIgnoreProxy(t *testing.T) {
	t.Setenv("HTTPS_PROXY", "fakeproxy.example.com:9999")
	client, err := newWebClient(&Config{
		Context:         context.Background(),
		ProxyAddr:       "localhost:3080",
		IgnoreHTTPProxy: true,
	})
	require.NoError(t, err)
	//nolint:bodyclose
	resp, err := client.Get("https://fakedomain.example.com")
	require.Error(t, err, "GET unexpectedly succeeded: %+v", resp)
	require.NotContains(t, err.Error(), "proxyconnect")
	require.Contains(t, err.Error(), "lookup fakedomain.example.com")
	require.Contains(t, err.Error(), "no such host")
}

func TestSSHProxyHostPort(t *testing.T) {
	tests := []struct {
		testName        string
		inProxySettings ProxySettings
		outHost         string
		outPort         string
	}{
		{
			testName: "TLS routing enabled, web public addr",
			inProxySettings: ProxySettings{
				SSH: SSHProxySettings{
					PublicAddr:    "proxy.example.com:443",
					WebListenAddr: "127.0.0.1:3080",
				},
				TLSRoutingEnabled: true,
			},
			outHost: "proxy.example.com",
			outPort: "443",
		},
		{
			testName: "TLS routing enabled, web public addr with listen addr",
			inProxySettings: ProxySettings{
				SSH: SSHProxySettings{
					PublicAddr:    "proxy.example.com",
					WebListenAddr: "127.0.0.1:443",
				},
				TLSRoutingEnabled: true,
			},
			outHost: "proxy.example.com",
			outPort: "443",
		},
		{
			testName: "TLS routing enabled, web listen addr",
			inProxySettings: ProxySettings{
				SSH: SSHProxySettings{
					WebListenAddr: "127.0.0.1:3080",
				},
				TLSRoutingEnabled: true,
			},
			outHost: "127.0.0.1",
			outPort: "3080",
		},
		{
			testName: "TLS routing disabled, SSH public addr",
			inProxySettings: ProxySettings{
				SSH: SSHProxySettings{
					SSHPublicAddr: "ssh.example.com:3023",
					PublicAddr:    "proxy.example.com:443",
					ListenAddr:    "127.0.0.1:3023",
				},
				TLSRoutingEnabled: false,
			},
			outHost: "ssh.example.com",
			outPort: "3023",
		},
		{
			testName: "TLS routing disabled, web public addr",
			inProxySettings: ProxySettings{
				SSH: SSHProxySettings{
					PublicAddr: "proxy.example.com:443",
					ListenAddr: "127.0.0.1:3023",
				},
				TLSRoutingEnabled: false,
			},
			outHost: "proxy.example.com",
			outPort: "3023",
		},
		{
			testName: "TLS routing disabled, SSH listen addr",
			inProxySettings: ProxySettings{
				SSH: SSHProxySettings{
					ListenAddr: "127.0.0.1:3023",
				},
				TLSRoutingEnabled: false,
			},
			outHost: "127.0.0.1",
			outPort: "3023",
		},
	}
	for _, test := range tests {
		t.Run(test.testName, func(t *testing.T) {
			host, port, err := test.inProxySettings.SSHProxyHostPort()
			require.NoError(t, err)
			require.Equal(t, test.outHost, host)
			require.Equal(t, test.outPort, port)
		})
	}
>>>>>>> 413cfd87
}<|MERGE_RESOLUTION|>--- conflicted
+++ resolved
@@ -333,24 +333,6 @@
 	require.NotContains(t, err.Error(), "proxyconnect")
 	require.Contains(t, err.Error(), "lookup fakedomain.example.com")
 	require.Contains(t, err.Error(), "no such host")
-<<<<<<< HEAD
-=======
-}
-
-func TestNewWebClientIgnoreProxy(t *testing.T) {
-	t.Setenv("HTTPS_PROXY", "fakeproxy.example.com:9999")
-	client, err := newWebClient(&Config{
-		Context:         context.Background(),
-		ProxyAddr:       "localhost:3080",
-		IgnoreHTTPProxy: true,
-	})
-	require.NoError(t, err)
-	//nolint:bodyclose
-	resp, err := client.Get("https://fakedomain.example.com")
-	require.Error(t, err, "GET unexpectedly succeeded: %+v", resp)
-	require.NotContains(t, err.Error(), "proxyconnect")
-	require.Contains(t, err.Error(), "lookup fakedomain.example.com")
-	require.Contains(t, err.Error(), "no such host")
 }
 
 func TestSSHProxyHostPort(t *testing.T) {
@@ -440,5 +422,4 @@
 			require.Equal(t, test.outPort, port)
 		})
 	}
->>>>>>> 413cfd87
 }