/*
Copyright 2020-2021 Gravitational, Inc.

Licensed under the Apache License, Version 2.0 (the "License");
you may not use this file except in compliance with the License.
You may obtain a copy of the License at

    http://www.apache.org/licenses/LICENSE-2.0

Unless required by applicable law or agreed to in writing, software
distributed under the License is distributed on an "AS IS" BASIS,
WITHOUT WARRANTIES OR CONDITIONS OF ANY KIND, either express or implied.
See the License for the specific language governing permissions and
limitations under the License.
*/

// Package webclient provides a client for the Teleport Proxy API endpoints.
package webclient

import (
	"context"
	"crypto/tls"
	"crypto/x509"
	"encoding/json"
	"fmt"
	"net"
	"net/http"
	"net/url"
	"strconv"
	"strings"

	"github.com/gravitational/teleport/api/constants"
	"github.com/gravitational/teleport/api/defaults"
	"github.com/gravitational/trace"
)

// newWebClient creates a new client to the HTTPS web proxy.
func newWebClient(insecure bool, pool *x509.CertPool) *http.Client {
	return &http.Client{
		Transport: &http.Transport{
			TLSClientConfig: &tls.Config{
				RootCAs:            pool,
				InsecureSkipVerify: insecure,
			},
		},
	}
}

// Find fetches discovery data by connecting to the given web proxy address.
// It is designed to fetch proxy public addresses without any inefficiencies.
func Find(ctx context.Context, proxyAddr string, insecure bool, pool *x509.CertPool) (*PingResponse, error) {
	clt := newWebClient(insecure, pool)
	defer clt.CloseIdleConnections()

	endpoint := fmt.Sprintf("https://%s/webapi/find", proxyAddr)
	resp, err := clt.Get(endpoint)
	if err != nil {
		return nil, trace.Wrap(err)
	}

	defer resp.Body.Close()
	pr := &PingResponse{}
	if err := json.NewDecoder(resp.Body).Decode(pr); err != nil {
		return nil, trace.Wrap(err)
	}

	return pr, nil
}

// Ping serves two purposes. The first is to validate the HTTP endpoint of a
// Teleport proxy. This leads to better user experience: users get connection
// errors before being asked for passwords. The second is to return the form
// of authentication that the server supports. This also leads to better user
// experience: users only get prompted for the type of authentication the server supports.
func Ping(ctx context.Context, proxyAddr string, insecure bool, pool *x509.CertPool, connectorName string) (*PingResponse, error) {
	clt := newWebClient(insecure, pool)
	defer clt.CloseIdleConnections()

	endpoint := fmt.Sprintf("https://%s/webapi/ping", proxyAddr)
	if connectorName != "" {
		endpoint = fmt.Sprintf("%s/%s", endpoint, connectorName)
	}

	resp, err := clt.Get(endpoint)
	if err != nil {
		return nil, trace.Wrap(err)
	}

	defer resp.Body.Close()
	pr := &PingResponse{}
	if err := json.NewDecoder(resp.Body).Decode(pr); err != nil {
		return nil, trace.Wrap(err)
	}

	return pr, nil
}

<<<<<<< HEAD
// GetTunnelAddr returns the tunnel address retrieved from the web proxy.
func GetTunnelAddr(ctx context.Context, proxyAddr string, insecure bool, pool *x509.CertPool) (string, error) {
	// Ping web proxy to retrieve tunnel proxy address.
	pr, err := Find(ctx, proxyAddr, insecure, nil)
	if err != nil {
		return "", trace.Wrap(err)
	}
	return tunnelAddr(pr.Proxy.SSH)
}

// The tunnel addr is retrieved in the following preference order:
//  1. Reverse Tunnel Public Address.
//  2. SSH Proxy Public Address Host + Tunnel Port.
//  3. HTTP Proxy Public Address Host + Tunnel Port.
//  4. Tunnel Listen Address.
func tunnelAddr(settings SSHProxySettings) (string, error) {
	// If a tunnel public address is set, nothing else has to be done, return it.
	if settings.TunnelPublicAddr != "" {
		return extractHostPort(settings.TunnelPublicAddr)
	}

	// Extract the port the tunnel server is listening on.
	tunnelPort := strconv.Itoa(defaults.SSHProxyTunnelListenPort)
	if settings.TunnelListenAddr != "" {
		if port, err := extractPort(settings.TunnelListenAddr); err == nil {
			tunnelPort = port
		}
	}

	// If a tunnel public address has not been set, but a related HTTP or SSH
	// public address has been set, extract the hostname but use the port from
	// the tunnel listen address.
	if settings.SSHPublicAddr != "" {
		if host, err := extractHost(settings.SSHPublicAddr); err == nil {
			return net.JoinHostPort(host, tunnelPort), nil
		}
	}
	if settings.PublicAddr != "" {
		if host, err := extractHost(settings.PublicAddr); err == nil {
			return net.JoinHostPort(host, tunnelPort), nil
		}
	}

	// If nothing is set, fallback to the tunnel listen address.
	return extractHostPort(settings.TunnelListenAddr)
=======
func GetMOTD(ctx context.Context, proxyAddr string, insecure bool, pool *x509.CertPool) (*MotD, error) {
	clt := newWebClient(insecure, pool)
	defer clt.CloseIdleConnections()

	endpoint := fmt.Sprintf("https://%s/webapi/motd", proxyAddr)

	resp, err := clt.Get(endpoint)
	if err != nil {
		return nil, trace.Wrap(err)
	}
	defer resp.Body.Close()

	if resp.StatusCode != http.StatusOK {
		return nil, trace.BadParameter("failed to fetch message of the day: %d", resp.StatusCode)
	}

	motd := &MotD{}
	if err := json.NewDecoder(resp.Body).Decode(motd); err != nil {
		return nil, trace.Wrap(err)
	}

	return motd, nil
}

// MotD holds data about the current message of the day.
type MotD struct {
	Text string
>>>>>>> d933fe03
}

// PingResponse contains data about the Teleport server like supported
// authentication types, server version, etc.
type PingResponse struct {
	// Auth contains the forms of authentication the auth server supports.
	Auth AuthenticationSettings `json:"auth"`
	// Proxy contains the proxy settings.
	Proxy ProxySettings `json:"proxy"`
	// ServerVersion is the version of Teleport that is running.
	ServerVersion string `json:"server_version"`
	// MinClientVersion is the minimum client version required by the server.
	MinClientVersion string `json:"min_client_version"`
}

// ProxySettings contains basic information about proxy settings
type ProxySettings struct {
	// Kube is a kubernetes specific proxy section
	Kube KubeProxySettings `json:"kube"`
	// SSH is SSH specific proxy settings
	SSH SSHProxySettings `json:"ssh"`
	// DB contains database access specific proxy settings
	DB DBProxySettings `json:"db"`
}

// KubeProxySettings is kubernetes proxy settings
type KubeProxySettings struct {
	// Enabled is true when kubernetes proxy is enabled
	Enabled bool `json:"enabled,omitempty"`
	// PublicAddr is a kubernetes proxy public address if set
	PublicAddr string `json:"public_addr,omitempty"`
	// ListenAddr is the address that the kubernetes proxy is listening for
	// connections on.
	ListenAddr string `json:"listen_addr,omitempty"`
}

// SSHProxySettings is SSH specific proxy settings.
type SSHProxySettings struct {
	// ListenAddr is the address that the SSH proxy is listening for
	// connections on.
	ListenAddr string `json:"listen_addr,omitempty"`

	// TunnelListenAddr is the address that the SSH reverse tunnel is
	// listening for connections on.
	TunnelListenAddr string `json:"tunnel_listen_addr,omitempty"`

	// PublicAddr is the public address of the HTTP proxy.
	PublicAddr string `json:"public_addr,omitempty"`

	// SSHPublicAddr is the public address of the SSH proxy.
	SSHPublicAddr string `json:"ssh_public_addr,omitempty"`

	// TunnelPublicAddr is the public address of the SSH reverse tunnel.
	TunnelPublicAddr string `json:"ssh_tunnel_public_addr,omitempty"`
}

// DBProxySettings contains database access specific proxy settings.
type DBProxySettings struct {
	// PostgresPublicAddr is advertised to Postgres clients.
	PostgresPublicAddr string `json:"postgres_public_addr,omitempty"`
	// MySQLListenAddr is MySQL proxy listen address.
	MySQLListenAddr string `json:"mysql_listen_addr,omitempty"`
	// MySQLPublicAddr is advertised to MySQL clients.
	MySQLPublicAddr string `json:"mysql_public_addr,omitempty"`
}

// PingResponse contains the form of authentication the auth server supports.
type AuthenticationSettings struct {
	// Type is the type of authentication, can be either local or oidc.
	Type string `json:"type"`
	// SecondFactor is the type of second factor to use in authentication.
	// Supported options are: off, otp, and u2f.
	SecondFactor constants.SecondFactorType `json:"second_factor,omitempty"`
	// U2F contains the Universal Second Factor settings needed for authentication.
	U2F *U2FSettings `json:"u2f,omitempty"`
	// OIDC contains OIDC connector settings needed for authentication.
	OIDC *OIDCSettings `json:"oidc,omitempty"`
	// SAML contains SAML connector settings needed for authentication.
	SAML *SAMLSettings `json:"saml,omitempty"`
	// Github contains Github connector settings needed for authentication.
	Github *GithubSettings `json:"github,omitempty"`

	// HasMessageOfTheDay is a flag indicating that the cluster has MOTD
	// banner text that must be retrieved, displayed and acknowledged by
	// the user.
	HasMessageOfTheDay bool `json:"has_motd"`
}

// U2FSettings contains the AppID for Universal Second Factor.
type U2FSettings struct {
	// AppID is the U2F AppID.
	AppID string `json:"app_id"`
}

// SAMLSettings contains the Name and Display string for SAML
type SAMLSettings struct {
	// Name is the internal name of the connector.
	Name string `json:"name"`
	// Display is the display name for the connector.
	Display string `json:"display"`
}

// OIDCSettings contains the Name and Display string for OIDC.
type OIDCSettings struct {
	// Name is the internal name of the connector.
	Name string `json:"name"`
	// Display is the display name for the connector.
	Display string `json:"display"`
}

// GithubSettings contains the Name and Display string for Github connector.
type GithubSettings struct {
	// Name is the internal name of the connector
	Name string `json:"name"`
	// Display is the connector display name
	Display string `json:"display"`
}

// extractHostPort takes addresses like "tcp://host:port/path" and returns "host:port".
func extractHostPort(addr string) (string, error) {
	if addr == "" {
		return "", trace.BadParameter("missing parameter address")
	}
	if !strings.Contains(addr, "://") {
		addr = "tcp://" + addr
	}
	u, err := url.Parse(addr)
	if err != nil {
		return "", trace.BadParameter("failed to parse %q: %v", addr, err)
	}
	switch u.Scheme {
	case "tcp", "http", "https":
		return u.Host, nil
	default:
		return "", trace.BadParameter("'%v': unsupported scheme: '%v'", addr, u.Scheme)
	}
}

// extractHost takes addresses like "tcp://host:port/path" and returns "host".
func extractHost(addr string) (ra string, err error) {
	parsed, err := extractHostPort(addr)
	if err != nil {
		return "", trace.Wrap(err)
	}
	host, _, err := net.SplitHostPort(parsed)
	if err != nil {
		if strings.Contains(err.Error(), "missing port in address") {
			return addr, nil
		}
		return "", trace.Wrap(err)
	}
	return host, nil
}

// extractPort takes addresses like "tcp://host:port/path" and returns "port".
func extractPort(addr string) (string, error) {
	parsed, err := extractHostPort(addr)
	if err != nil {
		return "", trace.Wrap(err)
	}
	_, port, err := net.SplitHostPort(parsed)
	if err != nil {
		return "", trace.Wrap(err)
	}
	return port, nil
}<|MERGE_RESOLUTION|>--- conflicted
+++ resolved
@@ -95,7 +95,6 @@
 	return pr, nil
 }
 
-<<<<<<< HEAD
 // GetTunnelAddr returns the tunnel address retrieved from the web proxy.
 func GetTunnelAddr(ctx context.Context, proxyAddr string, insecure bool, pool *x509.CertPool) (string, error) {
 	// Ping web proxy to retrieve tunnel proxy address.
@@ -141,7 +140,8 @@
 
 	// If nothing is set, fallback to the tunnel listen address.
 	return extractHostPort(settings.TunnelListenAddr)
-=======
+}
+
 func GetMOTD(ctx context.Context, proxyAddr string, insecure bool, pool *x509.CertPool) (*MotD, error) {
 	clt := newWebClient(insecure, pool)
 	defer clt.CloseIdleConnections()
@@ -169,7 +169,6 @@
 // MotD holds data about the current message of the day.
 type MotD struct {
 	Text string
->>>>>>> d933fe03
 }
 
 // PingResponse contains data about the Teleport server like supported
