/*
Copyright 2020-2021 Gravitational, Inc.

Licensed under the Apache License, Version 2.0 (the "License");
you may not use this file except in compliance with the License.
You may obtain a copy of the License at

    http://www.apache.org/licenses/LICENSE-2.0

Unless required by applicable law or agreed to in writing, software
distributed under the License is distributed on an "AS IS" BASIS,
WITHOUT WARRANTIES OR CONDITIONS OF ANY KIND, either express or implied.
See the License for the specific language governing permissions and
limitations under the License.
*/

// Package webclient provides a client for the Teleport Proxy API endpoints.
package webclient

import (
	"context"
	"crypto/tls"
	"crypto/x509"
	"encoding/json"
	"errors"
	"fmt"
	"io"
	"log/slog"
	"net"
	"net/http"
	"net/url"
	"os"
	"strconv"
	"strings"
	"time"

	"github.com/gravitational/trace"
	oteltrace "go.opentelemetry.io/otel/trace"
	"golang.org/x/net/http/httpproxy"

	"github.com/gravitational/teleport/api/constants"
	"github.com/gravitational/teleport/api/defaults"
	"github.com/gravitational/teleport/api/observability/tracing"
	tracehttp "github.com/gravitational/teleport/api/observability/tracing/http"
	"github.com/gravitational/teleport/api/types"
	"github.com/gravitational/teleport/api/utils"
	"github.com/gravitational/teleport/api/utils/keys"
)

// Config specifies information when building requests with the
// webclient.
type Config struct {
	// Context is a context for creating webclient requests.
	Context context.Context
	// ProxyAddr specifies the teleport proxy address for requests.
	ProxyAddr string
	// Insecure turns off TLS certificate verification when enabled.
	Insecure bool
	// Pool defines the set of root CAs to use when verifying server
	// certificates.
	Pool *x509.CertPool
	// ConnectorName is the name of the ODIC or SAML connector.
	ConnectorName string
	// ExtraHeaders is a map of extra HTTP headers to be included in
	// requests.
	ExtraHeaders map[string]string
	// Timeout is a timeout for requests.
	Timeout time.Duration
	// TraceProvider is used to retrieve a Tracer for creating spans
	TraceProvider oteltrace.TracerProvider
}

// CheckAndSetDefaults checks and sets defaults
func (c *Config) CheckAndSetDefaults() error {
	message := "webclient config: %s"
	if c.Context == nil {
		return trace.BadParameter(message, "missing parameter Context")
	}
	if c.ProxyAddr == "" && os.Getenv(defaults.TunnelPublicAddrEnvar) == "" {
		return trace.BadParameter(message, "missing parameter ProxyAddr")
	}
	if c.Timeout == 0 {
		c.Timeout = defaults.DefaultIOTimeout
	}
	if c.TraceProvider == nil {
		c.TraceProvider = tracing.DefaultProvider()
	}
	return nil
}

// newWebClient creates a new client to the Proxy Web API.
func newWebClient(cfg *Config) (*http.Client, error) {
	if err := cfg.CheckAndSetDefaults(); err != nil {
		return nil, trace.Wrap(err)
	}

	rt := utils.NewHTTPRoundTripper(&http.Transport{
		TLSClientConfig: &tls.Config{
			InsecureSkipVerify: cfg.Insecure,
			RootCAs:            cfg.Pool,
		},
		Proxy: func(req *http.Request) (*url.URL, error) {
			return httpproxy.FromEnvironment().ProxyFunc()(req.URL)
		},
		IdleConnTimeout: defaults.DefaultIOTimeout,
	}, nil)

	return &http.Client{
		Transport: tracehttp.NewTransport(rt),
		Timeout:   cfg.Timeout,
	}, nil
}

// doWithFallback attempts to execute an HTTP request using https, and then
// fall back to plain HTTP under certain, very specific circumstances.
//   - The caller must specifically allow it via the allowPlainHTTP parameter, and
//   - The target host must resolve to the loopback address.
//
// If these conditions are not met, then the plain-HTTP fallback is not allowed,
// and a the HTTPS failure will be considered final.
func doWithFallback(clt *http.Client, allowPlainHTTP bool, extraHeaders map[string]string, req *http.Request) (*http.Response, error) {
	span := oteltrace.SpanFromContext(req.Context())

	// first try https and see how that goes
	req.URL.Scheme = "https"
	for k, v := range extraHeaders {
		req.Header.Add(k, v)
	}

	logger := slog.With("method", req.Method, "host", req.URL.Host, "path", req.URL.Path)
	logger.DebugContext(req.Context(), "Attempting request to Proxy web api")
	span.AddEvent("sending https request")
	resp, err := clt.Do(req)

	// If the HTTPS succeeds, return that.
	if err == nil {
		return resp, nil
	}

	// If we're not allowed to try plain HTTP, bail out with whatever error we have.
	// Note that we're only allowed to try plain HTTP on the loopback address, even
	// if the caller says its OK
	if !(allowPlainHTTP && utils.IsLoopback(req.URL.Host)) {
		return nil, trace.Wrap(err)
	}

	// If we get to here a) the HTTPS attempt failed, and b) we're allowed to try
	// clear-text HTTP to see if that works.
	req.URL.Scheme = "http"
	logger.WarnContext(req.Context(), "HTTPS request failed, falling back to HTTP")
	span.AddEvent("falling back to http request")
	resp, err = clt.Do(req)
	if err != nil {
		return nil, trace.Wrap(err)
	}

	return resp, nil
}

// Find fetches discovery data by connecting to the given web proxy address.
// It is designed to fetch proxy public addresses without any inefficiencies.
func Find(cfg *Config) (*PingResponse, error) {
	clt, err := newWebClient(cfg)
	if err != nil {
		return nil, trace.Wrap(err)
	}
	defer clt.CloseIdleConnections()

	ctx, span := cfg.TraceProvider.Tracer("webclient").Start(cfg.Context, "webclient/Find")
	defer span.End()

	endpoint := fmt.Sprintf("https://%s/webapi/find", cfg.ProxyAddr)

	req, err := http.NewRequestWithContext(ctx, http.MethodGet, endpoint, nil)
	if err != nil {
		return nil, trace.Wrap(err)
	}

	resp, err := doWithFallback(clt, cfg.Insecure, cfg.ExtraHeaders, req)
	if err != nil {
		return nil, trace.Wrap(err)
	}

	defer resp.Body.Close()
	pr := &PingResponse{}
	if err := json.NewDecoder(resp.Body).Decode(pr); err != nil {
		return nil, trace.Wrap(err)
	}

	return pr, nil
}

// Ping serves two purposes. The first is to validate the HTTP endpoint of a
// Teleport proxy. This leads to better user experience: users get connection
// errors before being asked for passwords. The second is to return the form
// of authentication that the server supports. This also leads to better user
// experience: users only get prompted for the type of authentication the server supports.
func Ping(cfg *Config) (*PingResponse, error) {
	clt, err := newWebClient(cfg)
	if err != nil {
		return nil, trace.Wrap(err)
	}
	defer clt.CloseIdleConnections()

	ctx, span := cfg.TraceProvider.Tracer("webclient").Start(cfg.Context, "webclient/Ping")
	defer span.End()

	endpoint := fmt.Sprintf("https://%s/webapi/ping", cfg.ProxyAddr)
	if cfg.ConnectorName != "" {
		endpoint = fmt.Sprintf("%s/%s", endpoint, cfg.ConnectorName)
	}

	req, err := http.NewRequestWithContext(ctx, http.MethodGet, endpoint, nil)
	if err != nil {
		return nil, trace.Wrap(err)
	}

	resp, err := doWithFallback(clt, cfg.Insecure, cfg.ExtraHeaders, req)
	if err != nil {
		return nil, trace.Wrap(err)
	}
	defer resp.Body.Close()

	if resp.StatusCode != http.StatusOK {
		slog.DebugContext(req.Context(), "Received unsuccessful ping response", "code", resp.StatusCode)

		bodyBytes, err := io.ReadAll(resp.Body)
		if err != nil {
			return nil, trace.Wrap(err, "could not read ping response body; check the network connection")
		}

		errResp := &PingErrorResponse{}
		if err := json.Unmarshal(bodyBytes, errResp); err != nil {
			slog.DebugContext(req.Context(), "Could not parse ping response body", "body", string(bodyBytes))
			return nil, trace.Wrap(err, "cannot parse ping response; is proxy reachable?")
		}

		return nil, trace.Wrap(errors.New(errResp.Error.Message), "proxy service returned unsuccessful ping response; Teleport cluster auth may be misconfigured")
	}

	pr := &PingResponse{}
	if err := json.NewDecoder(resp.Body).Decode(pr); err != nil {
		return nil, trace.Wrap(err, "cannot parse server response; is %q a Teleport server?", "https://"+cfg.ProxyAddr)
	}

	return pr, nil
}

func GetMOTD(cfg *Config) (*MotD, error) {
	clt, err := newWebClient(cfg)
	if err != nil {
		return nil, trace.Wrap(err)
	}
	defer clt.CloseIdleConnections()

	ctx, span := cfg.TraceProvider.Tracer("webclient").Start(cfg.Context, "webclient/GetMOTD")
	defer span.End()

	endpoint := fmt.Sprintf("https://%s/webapi/motd", cfg.ProxyAddr)

	req, err := http.NewRequestWithContext(ctx, http.MethodGet, endpoint, nil)
	if err != nil {
		return nil, trace.Wrap(err)
	}

	resp, err := doWithFallback(clt, cfg.Insecure, cfg.ExtraHeaders, req)
	if err != nil {
		return nil, trace.Wrap(err)
	}
	defer resp.Body.Close()

	if resp.StatusCode != http.StatusOK {
		return nil, trace.BadParameter("failed to fetch message of the day: %d", resp.StatusCode)
	}

	motd := &MotD{}
	if err := json.NewDecoder(resp.Body).Decode(motd); err != nil {
		return nil, trace.Wrap(err)
	}

	return motd, nil
}

// MotD holds data about the current message of the day.
type MotD struct {
	Text string
}

// PingResponse contains data about the Teleport server like supported
// authentication types, server version, etc.
type PingResponse struct {
	// Auth contains the forms of authentication the auth server supports.
	Auth AuthenticationSettings `json:"auth"`
	// Proxy contains the proxy settings.
	Proxy ProxySettings `json:"proxy"`
	// ServerVersion is the version of Teleport that is running.
	ServerVersion string `json:"server_version"`
	// MinClientVersion is the minimum client version required by the server.
	MinClientVersion string `json:"min_client_version"`
	// AutoUpdateSettings contains the auto update settings.
	AutoUpdate AutoUpdateSettings `json:"auto_update"`
	// ClusterName contains the name of the Teleport cluster.
	ClusterName string `json:"cluster_name"`

	// reserved: license_warnings ([]string)
	// AutomaticUpgrades describes whether agents should automatically upgrade.
	AutomaticUpgrades bool `json:"automatic_upgrades"`
	// Edition represents the Teleport edition. Possible values are "oss", "ent", and "community".
	Edition string `json:"edition"`
	// FIPS represents if Teleport is using FIPS-compliant cryptography.
	FIPS bool `json:"fips"`
}

// PingErrorResponse contains the error from /webapi/ping.
type PingErrorResponse struct {
	Error PingError `json:"error"`
}

// PingError contains the string message from /webapi/ping.
type PingError struct {
	Message string `json:"message"`
}

// ProxySettings contains basic information about proxy settings
type ProxySettings struct {
	// Kube is a kubernetes specific proxy section
	Kube KubeProxySettings `json:"kube"`
	// SSH is SSH specific proxy settings
	SSH SSHProxySettings `json:"ssh"`
	// DB contains database access specific proxy settings
	DB DBProxySettings `json:"db"`
	// TLSRoutingEnabled indicates that proxy supports ALPN SNI server where
	// all proxy services are exposed on a single TLS listener (Proxy Web Listener).
	TLSRoutingEnabled bool `json:"tls_routing_enabled"`
}

// AutoUpdateSettings contains information about the auto update requirements.
type AutoUpdateSettings struct {
	// ToolsVersion defines the version of {tsh, tctl} for client auto update.
	ToolsVersion string `json:"tools_version"`
<<<<<<< HEAD
	// ToolsAutoUpdate indicates if the requesting tools client should be updated.
	ToolsAutoUpdate bool `json:"tools_auto_update"`
=======
	// ToolsMode defines mode client auto update feature `enabled|disabled`.
	ToolsMode string `json:"tools_mode"`
	// AgentVersion defines the version of teleport that agents enrolled into autoupdates should run.
	AgentVersion string `json:"agent_version"`
	// AgentAutoUpdate indicates if the requesting agent should attempt to update now.
	AgentAutoUpdate bool `json:"agent_auto_update"`
	// AgentUpdateJitterSeconds defines the jitter time an agent should wait before updating.
	AgentUpdateJitterSeconds int `json:"agent_update_jitter_seconds"`
>>>>>>> 9d4b20ca
}

// KubeProxySettings is kubernetes proxy settings
type KubeProxySettings struct {
	// Enabled is true when kubernetes proxy is enabled
	Enabled bool `json:"enabled,omitempty"`
	// PublicAddr is a kubernetes proxy public address if set
	PublicAddr string `json:"public_addr,omitempty"`
	// ListenAddr is the address that the kubernetes proxy is listening for
	// connections on.
	ListenAddr string `json:"listen_addr,omitempty"`
}

// SSHProxySettings is SSH specific proxy settings.
type SSHProxySettings struct {
	// ListenAddr is the address that the SSH proxy is listening for
	// connections on.
	ListenAddr string `json:"listen_addr,omitempty"`

	// TunnelListenAddr is the address that the SSH reverse tunnel is
	// listening for connections on.
	TunnelListenAddr string `json:"tunnel_listen_addr,omitempty"`

	// WebListenAddr is the address where the proxy web handler is listening.
	WebListenAddr string `json:"web_listen_addr,omitempty"`

	// PublicAddr is the public address of the HTTP proxy.
	PublicAddr string `json:"public_addr,omitempty"`

	// SSHPublicAddr is the public address of the SSH proxy.
	SSHPublicAddr string `json:"ssh_public_addr,omitempty"`

	// TunnelPublicAddr is the public address of the SSH reverse tunnel.
	TunnelPublicAddr string `json:"ssh_tunnel_public_addr,omitempty"`

	// DialTimeout indicates the SSH timeout clients should use.
	DialTimeout time.Duration `json:"dial_timeout,omitempty"`
}

// DBProxySettings contains database access specific proxy settings.
type DBProxySettings struct {
	// PostgresListenAddr is Postgres proxy listen address.
	PostgresListenAddr string `json:"postgres_listen_addr,omitempty"`
	// PostgresPublicAddr is advertised to Postgres clients.
	PostgresPublicAddr string `json:"postgres_public_addr,omitempty"`
	// MySQLListenAddr is MySQL proxy listen address.
	MySQLListenAddr string `json:"mysql_listen_addr,omitempty"`
	// MySQLPublicAddr is advertised to MySQL clients.
	MySQLPublicAddr string `json:"mysql_public_addr,omitempty"`
	// MongoListenAddr is Mongo proxy listen address.
	MongoListenAddr string `json:"mongo_listen_addr,omitempty"`
	// MongoPublicAddr is advertised to Mongo clients.
	MongoPublicAddr string `json:"mongo_public_addr,omitempty"`
}

// AuthenticationSettings contains information about server authentication
// settings.
type AuthenticationSettings struct {
	// Type is the type of authentication, can be either local or oidc.
	Type string `json:"type"`
	// SecondFactor is the type of second factor to use in authentication.
	SecondFactor constants.SecondFactorType `json:"second_factor,omitempty"`
	// PreferredLocalMFA is a server-side hint for clients to pick an MFA method
	// when various options are available.
	// It is empty if there is nothing to suggest.
	PreferredLocalMFA constants.SecondFactorType `json:"preferred_local_mfa,omitempty"`
	// AllowPasswordless is true if passwordless logins are allowed.
	AllowPasswordless bool `json:"allow_passwordless,omitempty"`
	// AllowHeadless is true if headless logins are allowed.
	AllowHeadless bool `json:"allow_headless,omitempty"`
	// Local contains settings for local authentication.
	Local *LocalSettings `json:"local,omitempty"`
	// Webauthn contains MFA settings for Web Authentication.
	Webauthn *Webauthn `json:"webauthn,omitempty"`
	// U2F contains the Universal Second Factor settings needed for authentication.
	U2F *U2FSettings `json:"u2f,omitempty"`
	// OIDC contains OIDC connector settings needed for authentication.
	OIDC *OIDCSettings `json:"oidc,omitempty"`
	// SAML contains SAML connector settings needed for authentication.
	SAML *SAMLSettings `json:"saml,omitempty"`
	// Github contains Github connector settings needed for authentication.
	Github *GithubSettings `json:"github,omitempty"`
	// PrivateKeyPolicy contains the cluster-wide private key policy.
	PrivateKeyPolicy keys.PrivateKeyPolicy `json:"private_key_policy"`
	// PIVSlot specifies a specific PIV slot to use with hardware key support.
	PIVSlot keys.PIVSlot `json:"piv_slot"`
	// DeviceTrust holds cluster-wide device trust settings.
	DeviceTrust DeviceTrustSettings `json:"device_trust,omitempty"`
	// HasMessageOfTheDay is a flag indicating that the cluster has MOTD
	// banner text that must be retrieved, displayed and acknowledged by
	// the user.
	HasMessageOfTheDay bool `json:"has_motd"`
	// LoadAllCAs tells tsh to load CAs for all clusters when trying to ssh into a node.
	LoadAllCAs bool `json:"load_all_cas,omitempty"`
	// DefaultSessionTTL is the TTL requested for user certs if
	// a TTL is not otherwise specified.
	DefaultSessionTTL types.Duration `json:"default_session_ttl"`
	// SignatureAlgorithmSuite is the configured signature algorithm suite for
	// the cluster.
	SignatureAlgorithmSuite types.SignatureAlgorithmSuite `json:"signature_algorithm_suite,omitempty"`
}

// LocalSettings holds settings for local authentication.
type LocalSettings struct {
	// Name is the name of the local connector.
	Name string `json:"name"`
}

// Webauthn holds MFA settings for Web Authentication.
type Webauthn struct {
	// RPID is the Webauthn Relying Party ID used by the server.
	RPID string `json:"rp_id"`
}

// U2FSettings contains the AppID for Universal Second Factor.
type U2FSettings struct {
	// AppID is the U2F AppID.
	AppID string `json:"app_id"`
}

// SAMLSettings contains the Name and Display string for SAML
type SAMLSettings struct {
	// Name is the internal name of the connector.
	Name string `json:"name"`
	// Display is the display name for the connector.
	Display string `json:"display"`
	// SingleLogoutEnabled is whether SAML SLO (single logout) is enabled for this auth connector.
	SingleLogoutEnabled bool `json:"singleLogoutEnabled,omitempty"`
}

// OIDCSettings contains the Name and Display string for OIDC.
type OIDCSettings struct {
	// Name is the internal name of the connector.
	Name string `json:"name"`
	// Display is the display name for the connector.
	Display string `json:"display"`
}

// GithubSettings contains the Name and Display string for Github connector.
type GithubSettings struct {
	// Name is the internal name of the connector
	Name string `json:"name"`
	// Display is the connector display name
	Display string `json:"display"`
}

// DeviceTrustSettings holds cluster-wide device trust settings that are liable
// to change client behavior.
type DeviceTrustSettings struct {
	Disabled   bool `json:"disabled,omitempty"`
	AutoEnroll bool `json:"auto_enroll,omitempty"`
}

func (ps *ProxySettings) TunnelAddr() (string, error) {
	// If TELEPORT_TUNNEL_PUBLIC_ADDR is set, nothing else has to be done, return it.
	if tunnelAddr := os.Getenv(defaults.TunnelPublicAddrEnvar); tunnelAddr != "" {
		addr, err := parseAndJoinHostPort(tunnelAddr)
		return addr, trace.Wrap(err)
	}

	addr, err := ps.tunnelProxyAddr()
	return addr, trace.Wrap(err)
}

// tunnelProxyAddr returns the tunnel proxy address for the proxy settings.
func (ps *ProxySettings) tunnelProxyAddr() (string, error) {
	if ps.TLSRoutingEnabled {
		webPort := ps.getWebPort()
		switch {
		case ps.SSH.PublicAddr != "":
			return parseAndJoinHostPort(ps.SSH.PublicAddr, WithDefaultPort(webPort))
		default:
			return parseAndJoinHostPort(ps.SSH.WebListenAddr, WithDefaultPort(webPort))
		}
	}

	tunnelPort := ps.getTunnelPort()
	switch {
	case ps.SSH.TunnelPublicAddr != "":
		return parseAndJoinHostPort(ps.SSH.TunnelPublicAddr, WithDefaultPort(tunnelPort))
	case ps.SSH.SSHPublicAddr != "":
		return parseAndJoinHostPort(ps.SSH.SSHPublicAddr, WithOverridePort(tunnelPort))
	case ps.SSH.PublicAddr != "":
		return parseAndJoinHostPort(ps.SSH.PublicAddr, WithOverridePort(tunnelPort))
	case ps.SSH.TunnelListenAddr != "":
		return parseAndJoinHostPort(ps.SSH.TunnelListenAddr, WithDefaultPort(tunnelPort))
	default:
		// If nothing else is set, we can at least try the WebListenAddr which should always be set
		return parseAndJoinHostPort(ps.SSH.WebListenAddr, WithDefaultPort(tunnelPort))
	}
}

// SSHProxyHostPort returns the ssh proxy host and port for the proxy settings.
func (ps *ProxySettings) SSHProxyHostPort() (host, port string, err error) {
	if ps.TLSRoutingEnabled {
		webPort := ps.getWebPort()
		switch {
		case ps.SSH.PublicAddr != "":
			return ParseHostPort(ps.SSH.PublicAddr, WithDefaultPort(webPort))
		default:
			return ParseHostPort(ps.SSH.WebListenAddr, WithDefaultPort(webPort))
		}
	}

	sshPort := ps.getSSHPort()
	switch {
	case ps.SSH.SSHPublicAddr != "":
		return ParseHostPort(ps.SSH.SSHPublicAddr, WithDefaultPort(sshPort))
	case ps.SSH.PublicAddr != "":
		return ParseHostPort(ps.SSH.PublicAddr, WithOverridePort(sshPort))
	case ps.SSH.ListenAddr != "":
		return ParseHostPort(ps.SSH.ListenAddr, WithDefaultPort(sshPort))
	default:
		// If nothing else is set, we can at least try the WebListenAddr which should always be set
		return ParseHostPort(ps.SSH.WebListenAddr, WithDefaultPort(sshPort))
	}
}

// getWebPort from WebListenAddr or global default
func (ps *ProxySettings) getWebPort() int {
	if webPort, err := parsePort(ps.SSH.WebListenAddr); err == nil {
		return webPort
	}
	return defaults.StandardHTTPSPort
}

// getSSHPort from ListenAddr or global default
func (ps *ProxySettings) getSSHPort() int {
	if webPort, err := parsePort(ps.SSH.ListenAddr); err == nil {
		return webPort
	}
	return defaults.SSHProxyListenPort
}

// getTunnelPort from TunnelListenAddr or global default
func (ps *ProxySettings) getTunnelPort() int {
	if webPort, err := parsePort(ps.SSH.TunnelListenAddr); err == nil {
		return webPort
	}
	return defaults.SSHProxyTunnelListenPort
}

type ParseHostPortOpt func(host, port string) (hostR, portR string)

// WithDefaultPort replaces the parse port with the default port if empty.
func WithDefaultPort(defaultPort int) ParseHostPortOpt {
	defaultPortString := strconv.Itoa(defaultPort)
	return func(host, port string) (string, string) {
		if port == "" {
			return host, defaultPortString
		}
		return host, port
	}
}

// WithOverridePort replaces the parsed port with the override port.
func WithOverridePort(overridePort int) ParseHostPortOpt {
	overridePortString := strconv.Itoa(overridePort)
	return func(host, port string) (string, string) {
		return host, overridePortString
	}
}

// ParseHostPort parses host and port from the given address.
func ParseHostPort(addr string, opts ...ParseHostPortOpt) (host, port string, err error) {
	if addr == "" {
		return "", "", trace.BadParameter("missing parameter address")
	}
	if !strings.Contains(addr, "://") {
		addr = "tcp://" + addr
	}
	u, err := url.Parse(addr)
	if err != nil {
		return "", "", trace.BadParameter("failed to parse %q: %v", addr, err)
	}
	switch u.Scheme {
	case "tcp", "http", "https":
	default:
		return "", "", trace.BadParameter("'%v': unsupported scheme: '%v'", addr, u.Scheme)
	}
	host, port, err = net.SplitHostPort(u.Host)
	if err != nil && strings.Contains(err.Error(), "missing port in address") {
		host = u.Host
	} else if err != nil {
		return "", "", trace.Wrap(err)
	}
	for _, opt := range opts {
		host, port = opt(host, port)
	}
	return host, port, nil
}

// parseAndJoinHostPort parses host and port from the given address and returns "host:port".
func parseAndJoinHostPort(addr string, opts ...ParseHostPortOpt) (string, error) {
	host, port, err := ParseHostPort(addr, opts...)
	if err != nil {
		return "", trace.Wrap(err)
	} else if port == "" {
		return host, nil
	}
	return net.JoinHostPort(host, port), nil
}

// parsePort parses port from the given address as an integer.
func parsePort(addr string) (int, error) {
	_, port, err := ParseHostPort(addr)
	if err != nil {
		return 0, trace.Wrap(err)
	} else if port == "" {
		return 0, trace.BadParameter("missing port in address %q", addr)
	}
	portI, err := strconv.Atoi(port)
	if err != nil {
		return 0, trace.Wrap(err)
	}
	return portI, nil
}<|MERGE_RESOLUTION|>--- conflicted
+++ resolved
@@ -338,19 +338,14 @@
 type AutoUpdateSettings struct {
 	// ToolsVersion defines the version of {tsh, tctl} for client auto update.
 	ToolsVersion string `json:"tools_version"`
-<<<<<<< HEAD
 	// ToolsAutoUpdate indicates if the requesting tools client should be updated.
 	ToolsAutoUpdate bool `json:"tools_auto_update"`
-=======
-	// ToolsMode defines mode client auto update feature `enabled|disabled`.
-	ToolsMode string `json:"tools_mode"`
 	// AgentVersion defines the version of teleport that agents enrolled into autoupdates should run.
 	AgentVersion string `json:"agent_version"`
 	// AgentAutoUpdate indicates if the requesting agent should attempt to update now.
 	AgentAutoUpdate bool `json:"agent_auto_update"`
 	// AgentUpdateJitterSeconds defines the jitter time an agent should wait before updating.
 	AgentUpdateJitterSeconds int `json:"agent_update_jitter_seconds"`
->>>>>>> 9d4b20ca
 }
 
 // KubeProxySettings is kubernetes proxy settings
