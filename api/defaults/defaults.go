--- conflicted
+++ resolved
@@ -184,19 +184,6 @@
 	// detect many situations where connection upgrade is required. This can be
 	// deleted once IsALPNConnUpgradeRequired is improved.
 	TLSRoutingConnUpgradeEnvVar = "TELEPORT_TLS_ROUTING_CONN_UPGRADE"
-<<<<<<< HEAD
-=======
-
-	// TLSRoutingConnUpgradeModeEnvVar overwrites the upgrade mode used when
-	// performing connection upgrades by the clients:
-	// - "websocket": client only requests "websocket" in the "Upgrade" header.
-	// - "legacy": client only requests legacy "alpn"/"alpn-ping" in the
-	//   "Upgrade" header.
-	// - "", "default", or any other value than above: client sends both
-	//   WebSocket and legacy in the "Upgrade" header.
-	//
-	// TODO(greedy52) DELETE in 17.0
-	TLSRoutingConnUpgradeModeEnvVar = "TELEPORT_TLS_ROUTING_CONN_UPGRADE_MODE"
 )
 
 const (
@@ -210,5 +197,4 @@
 	// HealthCheckUnhealthyThreshold is the default resource health check
 	// unhealthy threshold.
 	HealthCheckUnhealthyThreshold uint32 = 1
->>>>>>> 1bc1b1bf
 )