/*
Copyright 2020 Gravitational, Inc.

Licensed under the Apache License, Version 2.0 (the "License");
you may not use this file except in compliance with the License.
You may obtain a copy of the License at

    http://www.apache.org/licenses/LICENSE-2.0

Unless required by applicable law or agreed to in writing, software
distributed under the License is distributed on an "AS IS" BASIS,
WITHOUT WARRANTIES OR CONDITIONS OF ANY KIND, either express or implied.
See the License for the specific language governing permissions and
limitations under the License.
*/

package types

import (
	"fmt"
	"net"
	"sort"
	"strings"
	"time"

	"github.com/charlievieth/strcase"
	"github.com/google/uuid"
	"github.com/gravitational/trace"

	"github.com/gravitational/teleport/api/utils"
	"github.com/gravitational/teleport/api/utils/aws"
)

// Server represents a Node, Proxy or Auth server in a Teleport cluster
type Server interface {
	// ResourceWithLabels provides common resource headers
	ResourceWithLabels
	// GetTeleportVersion returns the teleport version the server is running on
	GetTeleportVersion() string
	// GetAddr return server address
	GetAddr() string
	// GetHostname returns server hostname
	GetHostname() string
	// GetNamespace returns server namespace
	GetNamespace() string
	// GetLabels returns server's static label key pairs
	GetLabels() map[string]string
	// GetCmdLabels gets command labels
	GetCmdLabels() map[string]CommandLabel
	// SetCmdLabels sets command labels.
	SetCmdLabels(cmdLabels map[string]CommandLabel)
	// GetPublicAddr returns a public address where this server can be reached.
	GetPublicAddr() string
	// GetPublicAddrs returns a list of public addresses where this server can be reached.
	GetPublicAddrs() []string
	// GetRotation gets the state of certificate authority rotation.
	GetRotation() Rotation
	// SetRotation sets the state of certificate authority rotation.
	SetRotation(Rotation)
	// GetUseTunnel gets if a reverse tunnel should be used to connect to this node.
	GetUseTunnel() bool
	// SetUseTunnel sets if a reverse tunnel should be used to connect to this node.
	SetUseTunnel(bool)
	// String returns string representation of the server
	String() string
	// SetAddr sets server address
	SetAddr(addr string)
	// SetPublicAddrs sets the public addresses where this server can be reached.
	SetPublicAddrs([]string)
	// SetNamespace sets server namespace
	SetNamespace(namespace string)
	// GetPeerAddr returns the peer address of the server.
	GetPeerAddr() string
	// SetPeerAddr sets the peer address of the server.
	SetPeerAddr(string)
	// ProxiedService provides common methods for a proxied service.
	ProxiedService

	// DeepCopy creates a clone of this server value
	DeepCopy() Server

	// CloneResource is used to return a clone of the Server and match the CloneAny interface
	// This is helpful when interfacing with multiple types at the same time in unified resources
	CloneResource() ResourceWithLabels

	// GetCloudMetadata gets the cloud metadata for the server.
	GetCloudMetadata() *CloudMetadata
	// GetAWSInfo returns the AWSInfo for the server.
	GetAWSInfo() *AWSInfo
	// SetCloudMetadata sets the server's cloud metadata.
	SetCloudMetadata(meta *CloudMetadata)

	// IsOpenSSHNode returns whether the connection to this Server must use OpenSSH.
	// This returns true for SubKindOpenSSHNode and SubKindOpenSSHEICENode.
	IsOpenSSHNode() bool

	// IsEICE returns whether the Node is an EICE instance.
	// Must be `openssh-ec2-ice` subkind and have the AccountID and InstanceID information (AWS Metadata or Labels).
	IsEICE() bool

	// GetAWSInstanceID returns the AWS Instance ID if this node comes from an EC2 instance.
	GetAWSInstanceID() string
	// GetAWSAccountID returns the AWS Account ID if this node comes from an EC2 instance.
	GetAWSAccountID() string

	// GetGitHub returns the GitHub server spec.
	GetGitHub() *GitHubServerMetadata
}

// NewServer creates an instance of Server.
func NewServer(name, kind string, spec ServerSpecV2) (Server, error) {
	return NewServerWithLabels(name, kind, spec, map[string]string{})
}

// NewServerWithLabels is a convenience method to create
// ServerV2 with a specific map of labels.
func NewServerWithLabels(name, kind string, spec ServerSpecV2, labels map[string]string) (Server, error) {
	server := &ServerV2{
		Kind: kind,
		Metadata: Metadata{
			Name:   name,
			Labels: labels,
		},
		Spec: spec,
	}
	if err := server.CheckAndSetDefaults(); err != nil {
		return nil, trace.Wrap(err)
	}
	return server, nil
}

// NewNode is a convenience method to create a Server of Kind Node.
func NewNode(name, subKind string, spec ServerSpecV2, labels map[string]string) (Server, error) {
	server := &ServerV2{
		Kind:    KindNode,
		SubKind: subKind,
		Metadata: Metadata{
			Name:   name,
			Labels: labels,
		},
		Spec: spec,
	}
	if err := server.CheckAndSetDefaults(); err != nil {
		return nil, trace.Wrap(err)
	}
	return server, nil
}

// NewNode is a convenience method to create an EICE Node.
func NewEICENode(spec ServerSpecV2, labels map[string]string) (Server, error) {
	server := &ServerV2{
		Kind:    KindNode,
		SubKind: SubKindOpenSSHEICENode,
		Metadata: Metadata{
			Labels: labels,
		},
		Spec: spec,
	}
	if err := server.CheckAndSetDefaults(); err != nil {
		return nil, trace.Wrap(err)
	}
	return server, nil
}

// NewGitHubServer creates a new Git server for GitHub.
func NewGitHubServer(githubSpec GitHubServerMetadata) (Server, error) {
	return NewGitHubServerWithName(uuid.NewString(), githubSpec)
}

// NewGitHubServerWithName creates a new Git server for GitHub with provided
// name.
func NewGitHubServerWithName(name string, githubSpec GitHubServerMetadata) (Server, error) {
	server := &ServerV2{
		Kind:    KindGitServer,
		SubKind: SubKindGitHub,
		Metadata: Metadata{
			Name: name,
		},
		Spec: ServerSpecV2{
			GitHub: &githubSpec,
		},
	}
	if err := server.CheckAndSetDefaults(); err != nil {
		return nil, trace.Wrap(err)
	}
	return server, nil
}

// GetVersion returns resource version
func (s *ServerV2) GetVersion() string {
	return s.Version
}

// GetTeleportVersion returns the teleport version the server is running on
func (s *ServerV2) GetTeleportVersion() string {
	return s.Spec.Version
}

// GetKind returns resource kind
func (s *ServerV2) GetKind() string {
	return s.Kind
}

// GetSubKind returns resource sub kind
func (s *ServerV2) GetSubKind() string {
	// if the server is a node subkind isn't set, this is a teleport node.
	if s.Kind == KindNode && s.SubKind == "" {
		return SubKindTeleportNode
	}

	return s.SubKind
}

// SetSubKind sets resource subkind
func (s *ServerV2) SetSubKind(sk string) {
	s.SubKind = sk
}

// GetRevision returns the revision
func (s *ServerV2) GetRevision() string {
	return s.Metadata.GetRevision()
}

// SetRevision sets the revision
func (s *ServerV2) SetRevision(rev string) {
	s.Metadata.SetRevision(rev)
}

// GetMetadata returns metadata
func (s *ServerV2) GetMetadata() Metadata {
	return s.Metadata
}

// SetNamespace sets server namespace
func (s *ServerV2) SetNamespace(namespace string) {
	s.Metadata.Namespace = namespace
}

// SetAddr sets server address
func (s *ServerV2) SetAddr(addr string) {
	s.Spec.Addr = addr
}

// SetExpiry sets expiry time for the object
func (s *ServerV2) SetExpiry(expires time.Time) {
	s.Metadata.SetExpiry(expires)
}

// Expiry returns object expiry setting
func (s *ServerV2) Expiry() time.Time {
	return s.Metadata.Expiry()
}

// SetPublicAddrs sets the public proxy addresses where this server can be reached.
func (s *ServerV2) SetPublicAddrs(addrs []string) {
	s.Spec.PublicAddrs = addrs
}

// GetName returns server name
func (s *ServerV2) GetName() string {
	return s.Metadata.Name
}

// SetName sets the name of the TrustedCluster.
func (s *ServerV2) SetName(e string) {
	s.Metadata.Name = e
}

// GetAddr return server address
func (s *ServerV2) GetAddr() string {
	return s.Spec.Addr
}

// GetPublicAddr returns a public address where this server can be reached.
func (s *ServerV2) GetPublicAddr() string {
	addrs := s.GetPublicAddrs()
	if len(addrs) != 0 {
		return addrs[0]
	}
	return ""
}

// GetPublicAddrs returns a list of public addresses where this server can be reached.
func (s *ServerV2) GetPublicAddrs() []string {
	return s.Spec.PublicAddrs
}

// GetRotation gets the state of certificate authority rotation.
func (s *ServerV2) GetRotation() Rotation {
	return s.Spec.Rotation
}

// SetRotation sets the state of certificate authority rotation.
func (s *ServerV2) SetRotation(r Rotation) {
	s.Spec.Rotation = r
}

// GetUseTunnel gets if a reverse tunnel should be used to connect to this node.
func (s *ServerV2) GetUseTunnel() bool {
	return s.Spec.UseTunnel
}

// SetUseTunnel sets if a reverse tunnel should be used to connect to this node.
func (s *ServerV2) SetUseTunnel(useTunnel bool) {
	s.Spec.UseTunnel = useTunnel
}

// GetHostname returns server hostname
func (s *ServerV2) GetHostname() string {
	return s.Spec.Hostname
}

// GetLabel retrieves the label with the provided key. If not found
// value will be empty and ok will be false.
func (s *ServerV2) GetLabel(key string) (value string, ok bool) {
	if cmd, ok := s.Spec.CmdLabels[key]; ok {
		return cmd.Result, ok
	}

	v, ok := s.Metadata.Labels[key]
	return v, ok
}

// GetLabels returns server's static label key pairs.
// GetLabels and GetStaticLabels are the same, and that is intentional. GetLabels
// exists to preserve backwards compatibility, while GetStaticLabels exists to
// implement ResourcesWithLabels.
func (s *ServerV2) GetLabels() map[string]string {
	return s.Metadata.Labels
}

// GetStaticLabels returns the server static labels.
// GetLabels and GetStaticLabels are the same, and that is intentional. GetLabels
// exists to preserve backwards compatibility, while GetStaticLabels exists to
// implement ResourcesWithLabels.
func (s *ServerV2) GetStaticLabels() map[string]string {
	return s.Metadata.Labels
}

// SetStaticLabels sets the server static labels.
func (s *ServerV2) SetStaticLabels(sl map[string]string) {
	s.Metadata.Labels = sl
}

// GetCmdLabels returns command labels
func (s *ServerV2) GetCmdLabels() map[string]CommandLabel {
	if s.Spec.CmdLabels == nil {
		return nil
	}
	return V2ToLabels(s.Spec.CmdLabels)
}

// Origin returns the origin value of the resource.
func (s *ServerV2) Origin() string {
	return s.Metadata.Origin()
}

// SetOrigin sets the origin value of the resource.
func (s *ServerV2) SetOrigin(origin string) {
	s.Metadata.SetOrigin(origin)
}

// SetCmdLabels sets dynamic labels.
func (s *ServerV2) SetCmdLabels(cmdLabels map[string]CommandLabel) {
	s.Spec.CmdLabels = LabelsToV2(cmdLabels)
}

func (s *ServerV2) String() string {
	return fmt.Sprintf("Server(name=%v, namespace=%v, addr=%v, labels=%v)", s.Metadata.Name, s.Metadata.Namespace, s.Spec.Addr, s.Metadata.Labels)
}

// GetNamespace returns server namespace
func (s *ServerV2) GetNamespace() string {
	return ProcessNamespace(s.Metadata.Namespace)
}

// GetProxyID returns the proxy id this server is connected to.
func (s *ServerV2) GetProxyIDs() []string {
	return s.Spec.ProxyIDs
}

// SetProxyID sets the proxy ids this server is connected to.
func (s *ServerV2) SetProxyIDs(proxyIDs []string) {
	s.Spec.ProxyIDs = proxyIDs
}

// GetAllLabels returns the full key:value map of both static labels and
// "command labels"
func (s *ServerV2) GetAllLabels() map[string]string {
	// server labels (static and dynamic)
	labels := CombineLabels(s.Metadata.Labels, s.Spec.CmdLabels)
	return labels
}

// CombineLabels combines the passed in static and dynamic labels.
func CombineLabels(static map[string]string, dynamic map[string]CommandLabelV2) map[string]string {
	if len(dynamic) == 0 {
		return static
	}

	lmap := make(map[string]string, len(static)+len(dynamic))
	for key, value := range static {
		lmap[key] = value
	}
	for key, cmd := range dynamic {
		lmap[key] = cmd.Result
	}
	return lmap
}

// GetPeerAddr returns the peer address of the server.
func (s *ServerV2) GetPeerAddr() string {
	return s.Spec.PeerAddr
}

// SetPeerAddr sets the peer address of the server.
func (s *ServerV2) SetPeerAddr(addr string) {
	s.Spec.PeerAddr = addr
}

// setStaticFields sets static resource header and metadata fields.
func (s *ServerV2) setStaticFields() {
	s.Version = V2
}

// IsOpenSSHNode returns whether the connection to this Server must use OpenSSH.
// This returns true for SubKindOpenSSHNode and SubKindOpenSSHEICENode.
func (s *ServerV2) IsOpenSSHNode() bool {
	return IsOpenSSHNodeSubKind(s.SubKind)
}

// IsOpenSSHNodeSubKind returns whether the Node SubKind is from a server which accepts connections over the
// OpenSSH daemon (instead of a Teleport Node).
func IsOpenSSHNodeSubKind(subkind string) bool {
	return subkind == SubKindOpenSSHNode || subkind == SubKindOpenSSHEICENode
}

// GetAWSAccountID returns the AWS Account ID if this node comes from an EC2 instance.
func (s *ServerV2) GetAWSAccountID() string {
	awsAccountID, _ := s.GetLabel(AWSAccountIDLabel)

	awsMetadata := s.GetAWSInfo()
	if awsMetadata != nil && awsMetadata.AccountID != "" {
		awsAccountID = awsMetadata.AccountID
	}
	return awsAccountID
}

// GetAWSInstanceID returns the AWS Instance ID if this node comes from an EC2 instance.
func (s *ServerV2) GetAWSInstanceID() string {
	awsInstanceID, _ := s.GetLabel(AWSInstanceIDLabel)

	awsMetadata := s.GetAWSInfo()
	if awsMetadata != nil && awsMetadata.InstanceID != "" {
		awsInstanceID = awsMetadata.InstanceID
	}
	return awsInstanceID
}

// IsEICE returns whether the Node is an EICE instance.
// Must be `openssh-ec2-ice` subkind and have the AccountID and InstanceID information (AWS Metadata or Labels).
func (s *ServerV2) IsEICE() bool {
	if s.SubKind != SubKindOpenSSHEICENode {
		return false
	}

	return s.GetAWSAccountID() != "" && s.GetAWSInstanceID() != ""
}

// GetGitHub returns the GitHub server spec.
func (s *ServerV2) GetGitHub() *GitHubServerMetadata {
	return s.Spec.GitHub
}

// openSSHNodeCheckAndSetDefaults are common validations for OpenSSH nodes.
// They include SubKindOpenSSHNode and SubKindOpenSSHEICENode.
func (s *ServerV2) openSSHNodeCheckAndSetDefaults() error {
	if s.Spec.Addr == "" {
		return trace.BadParameter("addr must be set when server SubKind is %q", s.GetSubKind())
	}
	if len(s.GetPublicAddrs()) != 0 {
		return trace.BadParameter("publicAddrs must not be set when server SubKind is %q", s.GetSubKind())
	}
	if s.Spec.Hostname == "" {
		return trace.BadParameter("hostname must be set when server SubKind is %q", s.GetSubKind())
	}

	_, _, err := net.SplitHostPort(s.Spec.Addr)
	if err != nil {
		return trace.BadParameter("invalid Addr %q: %v", s.Spec.Addr, err)
	}
	return nil
}

// openSSHEC2InstanceConnectEndpointNodeCheckAndSetDefaults are validations for SubKindOpenSSHEICENode.
func (s *ServerV2) openSSHEC2InstanceConnectEndpointNodeCheckAndSetDefaults() error {
	if err := s.openSSHNodeCheckAndSetDefaults(); err != nil {
		return trace.Wrap(err)
	}

	// AWS fields are required for SubKindOpenSSHEICENode.
	switch {
	case s.Spec.CloudMetadata == nil || s.Spec.CloudMetadata.AWS == nil:
		return trace.BadParameter("missing AWS CloudMetadata (required for %q SubKind)", s.SubKind)

	case s.Spec.CloudMetadata.AWS.AccountID == "":
		return trace.BadParameter("missing AWS Account ID (required for %q SubKind)", s.SubKind)

	case s.Spec.CloudMetadata.AWS.Region == "":
		return trace.BadParameter("missing AWS Region (required for %q SubKind)", s.SubKind)

	case s.Spec.CloudMetadata.AWS.Integration == "":
		return trace.BadParameter("missing AWS OIDC Integration (required for %q SubKind)", s.SubKind)

	case s.Spec.CloudMetadata.AWS.InstanceID == "":
		return trace.BadParameter("missing AWS InstanceID (required for %q SubKind)", s.SubKind)

	case s.Spec.CloudMetadata.AWS.VPCID == "":
		return trace.BadParameter("missing AWS VPC ID (required for %q SubKind)", s.SubKind)

	case s.Spec.CloudMetadata.AWS.SubnetID == "":
		return trace.BadParameter("missing AWS Subnet ID (required for %q SubKind)", s.SubKind)
	}

	return nil
}

// serverNameForEICE returns the deterministic Server's name for an EICE instance.
// This name must comply with the expected format for EC2 Nodes as defined here: api/utils/aws.IsEC2NodeID
// Returns an error if AccountID or InstanceID is not present.
func serverNameForEICE(s *ServerV2) (string, error) {
	awsAccountID := s.GetAWSAccountID()
	awsInstanceID := s.GetAWSInstanceID()

	if awsAccountID != "" && awsInstanceID != "" {
		eiceNodeName := fmt.Sprintf("%s-%s", awsAccountID, awsInstanceID)
		if !aws.IsEC2NodeID(eiceNodeName) {
			return "", trace.BadParameter("invalid account %q or instance id %q", awsAccountID, awsInstanceID)
		}
		return eiceNodeName, nil
	}

	return "", trace.BadParameter("missing account id or instance id in %s node", SubKindOpenSSHEICENode)
}

// CheckAndSetDefaults checks and set default values for any missing fields.
func (s *ServerV2) CheckAndSetDefaults() error {
	// TODO(awly): default s.Metadata.Expiry if not set (use
	// defaults.ServerAnnounceTTL).
	s.setStaticFields()

	if s.Metadata.Name == "" {
		switch s.SubKind {
		case SubKindOpenSSHEICENode:
			// For EICE nodes, use a deterministic name.
			eiceNodeName, err := serverNameForEICE(s)
			if err != nil {
				return trace.Wrap(err)
			}
			s.Metadata.Name = eiceNodeName
		case SubKindOpenSSHNode:
			// if the server is a registered OpenSSH node, allow the name to be
			// randomly generated
			s.Metadata.Name = uuid.NewString()
		case SubKindGitHub:
			s.Metadata.Name = uuid.NewString()
		}
	}

	if err := s.Metadata.CheckAndSetDefaults(); err != nil {
		return trace.Wrap(err)
	}

	switch s.Kind {
	case "":
		return trace.BadParameter("server Kind is empty")
	case KindNode:
		if err := s.nodeCheckAndSetDefaults(); err != nil {
			return trace.Wrap(err)
		}
	case KindGitServer:
		if err := s.gitServerCheckAndSetDefaults(); err != nil {
			return trace.Wrap(err)
		}
	default:
		if s.SubKind != "" {
			return trace.BadParameter(`server SubKind must only be set when Kind is "node" or "git_server"`)
		}
	}

	for key := range s.Spec.CmdLabels {
		if !IsValidLabelKey(key) {
			return trace.BadParameter("invalid label key: %q", key)
		}
	}
	return nil
}

func (s *ServerV2) nodeCheckAndSetDefaults() error {
	switch s.SubKind {
	case "", SubKindTeleportNode:
		// allow but do nothing
	case SubKindOpenSSHNode:
		if err := s.openSSHNodeCheckAndSetDefaults(); err != nil {
			return trace.Wrap(err)
		}

	case SubKindOpenSSHEICENode:
		if err := s.openSSHEC2InstanceConnectEndpointNodeCheckAndSetDefaults(); err != nil {
			return trace.Wrap(err)
		}

	default:
		return trace.BadParameter("invalid SubKind %q of Kind %q", s.SubKind, s.Kind)
	}
	return nil
}

func (s *ServerV2) gitServerCheckAndSetDefaults() error {
	switch s.SubKind {
	case SubKindGitHub:
		return trace.Wrap(s.githubCheckAndSetDefaults())
	default:
		return trace.BadParameter("invalid SubKind %q of Kind %q", s.SubKind, s.Kind)
	}
}

func (s *ServerV2) githubCheckAndSetDefaults() error {
	if s.Spec.GitHub == nil {
		return trace.BadParameter("github must be set for Subkind %q", s.SubKind)
	}
	if s.Spec.GitHub.Integration == "" {
		return trace.BadParameter("integration must be set for Subkind %q", s.SubKind)
	}
	if err := ValidateGitHubOrganizationName(s.Spec.GitHub.Organization); err != nil {
		return trace.Wrap(err, "invalid GitHub organization name")
	}

	// Set SSH host port for connection and "fake" hostname for routing. These
	// values are hard-coded and cannot be customized.
	s.Spec.Addr = "github.com:22"
	s.Spec.Hostname = MakeGitHubOrgServerDomain(s.Spec.GitHub.Organization)
	if s.Metadata.Labels == nil {
		s.Metadata.Labels = make(map[string]string)
	}
	s.Metadata.Labels[GitHubOrgLabel] = s.Spec.GitHub.Organization
	return nil
}

// MatchSearch goes through select field values and tries to
// match against the list of search values.
func (s *ServerV2) MatchSearch(values []string) bool {
<<<<<<< HEAD
	switch s.Kind {
	case KindNode:
		var custom func(val string) bool
		if s.GetUseTunnel() {
			custom = func(val string) bool {
				return strings.EqualFold(val, "tunnel")
			}
		}
		return MatchSearch(s.makeCommonSearchFields(), values, custom)
	case KindGitServer:
		return MatchSearch(s.makeCommonSearchFields(), values, nil)
	default:
		return false
	}
}

func (s *ServerV2) makeCommonSearchFields() []string {
	fieldVals := make([]string, 0, (len(s.Metadata.Labels)*2)+(len(s.Spec.CmdLabels)*2)+len(s.Spec.PublicAddrs)+3)
=======
	if s.GetKind() != KindNode {
		return false
	}
Outer:
	for _, searchV := range values {
		for key, value := range s.Metadata.Labels {
			if strcase.Contains(key, searchV) || strcase.Contains(value, searchV) {
				continue Outer
			}
		}
		for key, cmd := range s.Spec.CmdLabels {
			if strcase.Contains(key, searchV) || strcase.Contains(cmd.Result, searchV) {
				continue Outer
			}
		}

		if strcase.Contains(s.Metadata.Name, searchV) {
			continue
		}

		if strcase.Contains(s.Spec.Hostname, searchV) {
			continue
		}
>>>>>>> 4114e86c

		if strcase.Contains(s.Spec.Addr, searchV) {
			continue
		}

		for _, addr := range s.Spec.PublicAddrs {
			if strcase.Contains(addr, searchV) {
				continue Outer
			}
		}

<<<<<<< HEAD
	fieldVals = append(fieldVals, s.Metadata.Name, s.Spec.Hostname, s.Spec.Addr)
	fieldVals = append(fieldVals, s.Spec.PublicAddrs...)
	return fieldVals
=======
		if s.GetUseTunnel() && strings.EqualFold(searchV, "tunnel") {
			continue
		}

		// When no fields matched a value, prematurely end if we can.
		return false
	}

	return true
>>>>>>> 4114e86c
}

// DeepCopy creates a clone of this server value
func (s *ServerV2) DeepCopy() Server {
	return utils.CloneProtoMsg(s)
}

// CloneResource creates a clone of this server value
func (s *ServerV2) CloneResource() ResourceWithLabels {
	return s.DeepCopy()
}

// GetCloudMetadata gets the cloud metadata for the server.
func (s *ServerV2) GetCloudMetadata() *CloudMetadata {
	return s.Spec.CloudMetadata
}

// GetAWSInfo gets the AWS Cloud metadata for the server.
func (s *ServerV2) GetAWSInfo() *AWSInfo {
	if s.Spec.CloudMetadata == nil {
		return nil
	}

	return s.Spec.CloudMetadata.AWS
}

// SetCloudMetadata sets the server's cloud metadata.
func (s *ServerV2) SetCloudMetadata(meta *CloudMetadata) {
	s.Spec.CloudMetadata = meta
}

// CommandLabel is a label that has a value as a result of the
// output generated by running command, e.g. hostname
type CommandLabel interface {
	// GetPeriod returns label period
	GetPeriod() time.Duration
	// SetPeriod sets label period
	SetPeriod(time.Duration)
	// GetResult returns label result
	GetResult() string
	// SetResult sets label result
	SetResult(string)
	// GetCommand returns to execute and set as a label result
	GetCommand() []string
	// Clone returns label copy
	Clone() CommandLabel
}

// Clone returns non-shallow copy of the label
func (c *CommandLabelV2) Clone() CommandLabel {
	command := make([]string, len(c.Command))
	copy(command, c.Command)
	return &CommandLabelV2{
		Command: command,
		Period:  c.Period,
		Result:  c.Result,
	}
}

// SetResult sets label result
func (c *CommandLabelV2) SetResult(r string) {
	c.Result = r
}

// SetPeriod sets label period
func (c *CommandLabelV2) SetPeriod(p time.Duration) {
	c.Period = Duration(p)
}

// GetPeriod returns label period
func (c *CommandLabelV2) GetPeriod() time.Duration {
	return c.Period.Duration()
}

// GetResult returns label result
func (c *CommandLabelV2) GetResult() string {
	return c.Result
}

// GetCommand returns to execute and set as a label result
func (c *CommandLabelV2) GetCommand() []string {
	return c.Command
}

// V2ToLabels converts concrete type to command label interface.
func V2ToLabels(l map[string]CommandLabelV2) map[string]CommandLabel {
	out := make(map[string]CommandLabel, len(l))
	for key := range l {
		val := l[key]
		out[key] = &val
	}
	return out
}

// LabelsToV2 converts labels from interface to V2 spec
func LabelsToV2(labels map[string]CommandLabel) map[string]CommandLabelV2 {
	out := make(map[string]CommandLabelV2, len(labels))
	for key, val := range labels {
		out[key] = CommandLabelV2{
			Period:  NewDuration(val.GetPeriod()),
			Result:  val.GetResult(),
			Command: val.GetCommand(),
		}
	}
	return out
}

// Servers represents a list of servers.
type Servers []Server

// Len returns the slice length.
func (s Servers) Len() int { return len(s) }

// Less compares servers by name.
func (s Servers) Less(i, j int) bool {
	return s[i].GetName() < s[j].GetName()
}

// Swap swaps two servers.
func (s Servers) Swap(i, j int) { s[i], s[j] = s[j], s[i] }

// SortByCustom custom sorts by given sort criteria.
func (s Servers) SortByCustom(sortBy SortBy) error {
	if sortBy.Field == "" {
		return nil
	}

	isDesc := sortBy.IsDesc
	switch sortBy.Field {
	case ResourceMetadataName:
		sort.SliceStable(s, func(i, j int) bool {
			return stringCompare(s[i].GetName(), s[j].GetName(), isDesc)
		})
	case ResourceSpecHostname:
		sort.SliceStable(s, func(i, j int) bool {
			return stringCompare(s[i].GetHostname(), s[j].GetHostname(), isDesc)
		})
	case ResourceSpecAddr:
		sort.SliceStable(s, func(i, j int) bool {
			return stringCompare(s[i].GetAddr(), s[j].GetAddr(), isDesc)
		})
	default:
		return trace.NotImplemented("sorting by field %q for resource %q is not supported", sortBy.Field, KindNode)
	}

	return nil
}

// AsResources returns as type resources with labels.
func (s Servers) AsResources() []ResourceWithLabels {
	resources := make([]ResourceWithLabels, 0, len(s))
	for _, server := range s {
		resources = append(resources, ResourceWithLabels(server))
	}
	return resources
}

// GetFieldVals returns list of select field values.
func (s Servers) GetFieldVals(field string) ([]string, error) {
	vals := make([]string, 0, len(s))
	switch field {
	case ResourceMetadataName:
		for _, server := range s {
			vals = append(vals, server.GetName())
		}
	case ResourceSpecHostname:
		for _, server := range s {
			vals = append(vals, server.GetHostname())
		}
	case ResourceSpecAddr:
		for _, server := range s {
			vals = append(vals, server.GetAddr())
		}
	default:
		return nil, trace.NotImplemented("getting field %q for resource %q is not supported", field, KindNode)
	}

	return vals, nil
}

// MakeGitHubOrgServerDomain creates a special domain name used in server's
// host address to identify the GitHub organization.
func MakeGitHubOrgServerDomain(org string) string {
	return fmt.Sprintf("%s.%s", org, GitHubOrgServerDomain)
}

// GetGitHubOrgFromNodeAddr parses the organization from the node address.
func GetGitHubOrgFromNodeAddr(addr string) (string, bool) {
	if host, _, err := net.SplitHostPort(addr); err == nil {
		addr = host
	}
	if strings.HasSuffix(addr, "."+GitHubOrgServerDomain) {
		return strings.TrimSuffix(addr, "."+GitHubOrgServerDomain), true
	}
	return "", false
}

// GetOrganizationURL returns the URL to the GitHub organization.
func (m *GitHubServerMetadata) GetOrganizationURL() string {
	if m == nil {
		return ""
	}
	// Public github.com for now.
	return fmt.Sprintf("%s/%s", GithubURL, m.Organization)
}<|MERGE_RESOLUTION|>--- conflicted
+++ resolved
@@ -650,27 +650,9 @@
 // MatchSearch goes through select field values and tries to
 // match against the list of search values.
 func (s *ServerV2) MatchSearch(values []string) bool {
-<<<<<<< HEAD
 	switch s.Kind {
-	case KindNode:
-		var custom func(val string) bool
-		if s.GetUseTunnel() {
-			custom = func(val string) bool {
-				return strings.EqualFold(val, "tunnel")
-			}
-		}
-		return MatchSearch(s.makeCommonSearchFields(), values, custom)
-	case KindGitServer:
-		return MatchSearch(s.makeCommonSearchFields(), values, nil)
+	case KindNode, KindGitServer:
 	default:
-		return false
-	}
-}
-
-func (s *ServerV2) makeCommonSearchFields() []string {
-	fieldVals := make([]string, 0, (len(s.Metadata.Labels)*2)+(len(s.Spec.CmdLabels)*2)+len(s.Spec.PublicAddrs)+3)
-=======
-	if s.GetKind() != KindNode {
 		return false
 	}
 Outer:
@@ -693,7 +675,6 @@
 		if strcase.Contains(s.Spec.Hostname, searchV) {
 			continue
 		}
->>>>>>> 4114e86c
 
 		if strcase.Contains(s.Spec.Addr, searchV) {
 			continue
@@ -705,11 +686,6 @@
 			}
 		}
 
-<<<<<<< HEAD
-	fieldVals = append(fieldVals, s.Metadata.Name, s.Spec.Hostname, s.Spec.Addr)
-	fieldVals = append(fieldVals, s.Spec.PublicAddrs...)
-	return fieldVals
-=======
 		if s.GetUseTunnel() && strings.EqualFold(searchV, "tunnel") {
 			continue
 		}
@@ -719,7 +695,6 @@
 	}
 
 	return true
->>>>>>> 4114e86c
 }
 
 // DeepCopy creates a clone of this server value
