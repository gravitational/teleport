/*
Copyright 2023 Gravitational, Inc.

Licensed under the Apache License, Version 2.0 (the "License");
you may not use this file except in compliance with the License.
You may obtain a copy of the License at

    http://www.apache.org/licenses/LICENSE-2.0

Unless required by applicable law or agreed to in writing, software
distributed under the License is distributed on an "AS IS" BASIS,
WITHOUT WARRANTIES OR CONDITIONS OF ANY KIND, either express or implied.
See the License for the specific language governing permissions and
limitations under the License.
*/

package types

import (
	"encoding/xml"
	"fmt"

	"github.com/gravitational/trace"

	"github.com/gravitational/teleport/api/utils"
)

// SAMLIdPServiceProvider specifies configuration for service providers for Teleport's built in SAML IdP.
//
// Note: The EntityID is the entity ID for the entity descriptor. This ID is checked that it
// matches the entity ID in the entity descriptor at upsert time to avoid having to parse the
// XML blob in the entity descriptor every time we need to use this resource.
type SAMLIdPServiceProvider interface {
	ResourceWithLabels
	// GetEntityDescriptor returns the entity descriptor of the service provider.
	GetEntityDescriptor() string
	// SetEntityDescriptor sets the entity descriptor of the service provider.
	SetEntityDescriptor(string)
	// GetEntityID returns the entity ID.
	GetEntityID() string
	// SetEntityID sets the entity ID.
	SetEntityID(string)
	// Copy returns a copy of this saml idp service provider object.
	Copy() SAMLIdPServiceProvider
<<<<<<< HEAD
	// CloneAny is used to return a clone of the SAMLIdPServiceProvider and match the CloneAny interface
	// This is helpful when interfacing with multiple types at the same time in unified resources
	CloneAny() any
=======
	// CloneResource returns a copy of the SAMLIdPServiceProvider as a ResourceWithLabels
	// This is helpful when interfacing with multiple types at the same time in unified resources
	CloneResource() ResourceWithLabels
>>>>>>> f420d690
}

// NewSAMLIdPServiceProvider returns a new SAMLIdPServiceProvider based off a metadata object and SAMLIdPServiceProviderSpecV1.
func NewSAMLIdPServiceProvider(metadata Metadata, spec SAMLIdPServiceProviderSpecV1) (SAMLIdPServiceProvider, error) {
	s := &SAMLIdPServiceProviderV1{
		ResourceHeader: ResourceHeader{
			Metadata: metadata,
		},
		Spec: spec,
	}

	if err := s.CheckAndSetDefaults(); err != nil {
		return nil, trace.Wrap(err)
	}
	return s, nil
}

// GetEntityDescriptor returns the entity descriptor.
func (s *SAMLIdPServiceProviderV1) GetEntityDescriptor() string {
	return s.Spec.EntityDescriptor
}

// SetEntityDescriptor sets the entity descriptor.
func (s *SAMLIdPServiceProviderV1) SetEntityDescriptor(entityDescriptor string) {
	s.Spec.EntityDescriptor = entityDescriptor
}

// GetEntityID returns the entity ID.
func (s *SAMLIdPServiceProviderV1) GetEntityID() string {
	return s.Spec.EntityID
}

// SetEntityID sets the entity ID.
func (s *SAMLIdPServiceProviderV1) SetEntityID(entityID string) {
	s.Spec.EntityID = entityID
}

// String returns the SAML IdP service provider string representation.
func (s *SAMLIdPServiceProviderV1) String() string {
	return fmt.Sprintf("SAMLIdPServiceProviderV1(Name=%v)",
		s.GetName())
}

func (s *SAMLIdPServiceProviderV1) Copy() SAMLIdPServiceProvider {
	return utils.CloneProtoMsg(s)
}

<<<<<<< HEAD
func (s *SAMLIdPServiceProviderV1) CloneAny() any {
=======
func (s *SAMLIdPServiceProviderV1) CloneResource() ResourceWithLabels {
>>>>>>> f420d690
	return s.Copy()
}

// MatchSearch goes through select field values and tries to
// match against the list of search values.
func (s *SAMLIdPServiceProviderV1) MatchSearch(values []string) bool {
	fieldVals := append(utils.MapToStrings(s.GetAllLabels()), s.GetEntityID(), s.GetName(), staticSAMLIdPServiceProviderDescription)
	return MatchSearch(fieldVals, values, nil)
}

// setStaticFields sets static resource header and metadata fields.
func (s *SAMLIdPServiceProviderV1) setStaticFields() {
	s.Kind = KindSAMLIdPServiceProvider
	s.Version = V1
}

// CheckAndSetDefaults checks and sets default values
func (s *SAMLIdPServiceProviderV1) CheckAndSetDefaults() error {
	s.setStaticFields()
	if err := s.Metadata.CheckAndSetDefaults(); err != nil {
		return trace.Wrap(err)
	}

	if s.Spec.EntityDescriptor == "" {
		return trace.BadParameter("missing entity descriptor")
	}

	if s.Spec.EntityID == "" {
		// Extract just the entityID attribute from the descriptor
		ed := &struct {
			EntityID string `xml:"entityID,attr"`
		}{}
		err := xml.Unmarshal([]byte(s.Spec.EntityDescriptor), ed)
		if err != nil {
			return trace.Wrap(err)
		}

		s.Spec.EntityID = ed.EntityID
	}

	return nil
}

// SAMLIdPServiceProviders is a list of SAML IdP service provider resources.
type SAMLIdPServiceProviders []SAMLIdPServiceProvider

// AsResources returns these service providers as resources with labels.
func (s SAMLIdPServiceProviders) AsResources() ResourcesWithLabels {
	resources := make([]ResourceWithLabels, 0, len(s))
	for _, sp := range s {
		resources = append(resources, sp)
	}
	return resources
}

// Len returns the slice length.
func (s SAMLIdPServiceProviders) Len() int { return len(s) }

// Less compares service providers by name.
func (s SAMLIdPServiceProviders) Less(i, j int) bool { return s[i].GetName() < s[j].GetName() }

// Swap swaps two service providers.
func (s SAMLIdPServiceProviders) Swap(i, j int) { s[i], s[j] = s[j], s[i] }<|MERGE_RESOLUTION|>--- conflicted
+++ resolved
@@ -42,15 +42,9 @@
 	SetEntityID(string)
 	// Copy returns a copy of this saml idp service provider object.
 	Copy() SAMLIdPServiceProvider
-<<<<<<< HEAD
-	// CloneAny is used to return a clone of the SAMLIdPServiceProvider and match the CloneAny interface
-	// This is helpful when interfacing with multiple types at the same time in unified resources
-	CloneAny() any
-=======
 	// CloneResource returns a copy of the SAMLIdPServiceProvider as a ResourceWithLabels
 	// This is helpful when interfacing with multiple types at the same time in unified resources
 	CloneResource() ResourceWithLabels
->>>>>>> f420d690
 }
 
 // NewSAMLIdPServiceProvider returns a new SAMLIdPServiceProvider based off a metadata object and SAMLIdPServiceProviderSpecV1.
@@ -98,11 +92,7 @@
 	return utils.CloneProtoMsg(s)
 }
 
-<<<<<<< HEAD
-func (s *SAMLIdPServiceProviderV1) CloneAny() any {
-=======
 func (s *SAMLIdPServiceProviderV1) CloneResource() ResourceWithLabels {
->>>>>>> f420d690
 	return s.Copy()
 }
 
