--- conflicted
+++ resolved
@@ -477,11 +477,7 @@
 // and append the other supported resources - KubernetesResourcesKinds - for Role v7.
 func (r *RoleV6) convertKubernetesResourcesBetweenRoleVersions(resources []KubernetesResource) []KubernetesResource {
 	switch r.Version {
-<<<<<<< HEAD
 	case V8:
-=======
-	case V7, V8:
->>>>>>> 238ff22b
 		return resources
 	case V7:
 		v7resources := slices.Clone(resources)
@@ -1198,11 +1194,7 @@
 		}
 	// TODO(@creack,@flyinghermit): Create a dedicate validation path for V8 once we have logic changes.
 	case V7, V8:
-<<<<<<< HEAD
 		// Kubernetes resources default to {kind:*, name:*, namespace:*, group:*} for v7 and v8 roles.
-=======
-		// Kubernetes resources default to {kind:*, name:*, namespace:*} for v7 roles.
->>>>>>> 238ff22b
 		if len(r.Spec.Allow.KubernetesResources) == 0 && r.HasLabelMatchers(Allow, KindKubernetesCluster) {
 			r.Spec.Allow.KubernetesResources = []KubernetesResource{
 				{
@@ -1906,6 +1898,11 @@
 			}
 			if len(kubeResource.Verbs) != 1 || kubeResource.Verbs[0] != Wildcard {
 				return trace.BadParameter("Role version %q only supports %q verb. Upgrade the role version to %q", roleVersion, Wildcard, V8)
+			}
+			fallthrough
+		case V7:
+			if kubeResource.Group != "" && kubeResource.Group != Wildcard {
+				return trace.BadParameter("Group %q is not supported in role version %q. Upgrade the role version to %q", kubeResource.Group, roleVersion, V8)
 			}
 		}
 
