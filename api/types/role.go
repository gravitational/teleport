/*
Copyright 2020 Gravitational, Inc.

Licensed under the Apache License, Version 2.0 (the "License");
you may not use this file except in compliance with the License.
You may obtain a copy of the License at

    http://www.apache.org/licenses/LICENSE-2.0

Unless required by applicable law or agreed to in writing, software
distributed under the License is distributed on an "AS IS" BASIS,
WITHOUT WARRANTIES OR CONDITIONS OF ANY KIND, either express or implied.
See the License for the specific language governing permissions and
limitations under the License.
*/

package types

import (
	"encoding/json"
	"fmt"
	"net"
	"path"
	"slices"
	"strings"
	"time"

	"github.com/gogo/protobuf/proto"
	"github.com/gravitational/trace"

	"github.com/gravitational/teleport/api/constants"
	"github.com/gravitational/teleport/api/defaults"
	"github.com/gravitational/teleport/api/types/wrappers"
	"github.com/gravitational/teleport/api/utils"
	"github.com/gravitational/teleport/api/utils/keys"
)

type OnSessionLeaveAction string

const (
	// OnSessionLeaveTerminate is a moderated sessions policy constant that terminates
	// a session once the require policy is no longer fulfilled.
	OnSessionLeaveTerminate OnSessionLeaveAction = "terminate"

	// OnSessionLeaveTerminate is a moderated sessions policy constant that pauses
	// a session once the require policies is no longer fulfilled. It is resumed
	// once the requirements are fulfilled again.
	OnSessionLeavePause OnSessionLeaveAction = "pause"
)

// Match checks if the given role matches this filter.
func (f *RoleFilter) Match(role *RoleV6) bool {
	if f.SkipSystemRoles && IsSystemResource(role) {
		return false
	}

	if len(f.SearchKeywords) != 0 {
		if !role.MatchSearch(f.SearchKeywords) {
			return false
		}
	}

	return true
}

// Role contains a set of permissions or settings
type Role interface {
	// Resource provides common resource methods.
	ResourceWithLabels

	// SetMetadata sets role metadata
	SetMetadata(meta Metadata)

	// GetOptions gets role options.
	GetOptions() RoleOptions
	// SetOptions sets role options
	SetOptions(opt RoleOptions)

	// GetCreateDatabaseUserMode gets the create database user mode option.
	GetCreateDatabaseUserMode() CreateDatabaseUserMode

	// GetLogins gets *nix system logins for allow or deny condition.
	GetLogins(RoleConditionType) []string
	// SetLogins sets *nix system logins for allow or deny condition.
	SetLogins(RoleConditionType, []string)

	// GetNamespaces gets a list of namespaces this role is allowed or denied access to.
	GetNamespaces(RoleConditionType) []string
	// SetNamespaces sets a list of namespaces this role is allowed or denied access to.
	SetNamespaces(RoleConditionType, []string)

	// GetRoleConditions gets the RoleConditions for the RoleConditionType.
	GetRoleConditions(rct RoleConditionType) RoleConditions

	// GetRequestReasonMode gets the RequestReasonMode for the RoleConditionType.
	GetRequestReasonMode(RoleConditionType) RequestReasonMode

	// GetLabelMatchers gets the LabelMatchers that match labels of resources of
	// type [kind] this role is allowed or denied access to.
	GetLabelMatchers(rct RoleConditionType, kind string) (LabelMatchers, error)
	// SetLabelMatchers sets the LabelMatchers that match labels of resources of
	// type [kind] this role is allowed or denied access to.
	SetLabelMatchers(rct RoleConditionType, kind string, labelMatchers LabelMatchers) error

	// GetNodeLabels gets the map of node labels this role is allowed or denied access to.
	GetNodeLabels(RoleConditionType) Labels
	// SetNodeLabels sets the map of node labels this role is allowed or denied access to.
	SetNodeLabels(RoleConditionType, Labels)

	// GetWorkloadIdentityLabels gets the map of node labels this role is
	// allowed or denied access to.
	GetWorkloadIdentityLabels(RoleConditionType) Labels
	// SetWorkloadIdentityLabels sets the map of WorkloadIdentity labels this
	// role is allowed or denied access to.
	SetWorkloadIdentityLabels(RoleConditionType, Labels)

	// GetAppLabels gets the map of app labels this role is allowed or denied access to.
	GetAppLabels(RoleConditionType) Labels
	// SetAppLabels sets the map of app labels this role is allowed or denied access to.
	SetAppLabels(RoleConditionType, Labels)

	// GetClusterLabels gets the map of cluster labels this role is allowed or denied access to.
	GetClusterLabels(RoleConditionType) Labels
	// SetClusterLabels sets the map of cluster labels this role is allowed or denied access to.
	SetClusterLabels(RoleConditionType, Labels)

	// GetKubernetesLabels gets the map of kubernetes labels this role is
	// allowed or denied access to.
	GetKubernetesLabels(RoleConditionType) Labels
	// SetKubernetesLabels sets the map of kubernetes labels this role is
	// allowed or denied access to.
	SetKubernetesLabels(RoleConditionType, Labels)

	// GetRules gets all allow or deny rules.
	GetRules(rct RoleConditionType) []Rule
	// SetRules sets an allow or deny rule.
	SetRules(rct RoleConditionType, rules []Rule)

	// GetKubeGroups returns kubernetes groups
	GetKubeGroups(RoleConditionType) []string
	// SetKubeGroups sets kubernetes groups for allow or deny condition.
	SetKubeGroups(RoleConditionType, []string)

	// GetKubeUsers returns kubernetes users to impersonate
	GetKubeUsers(RoleConditionType) []string
	// SetKubeUsers sets kubernetes users to impersonate for allow or deny condition.
	SetKubeUsers(RoleConditionType, []string)

	// GetKubeResources returns the Kubernetes Resources this role grants
	// access to.
	GetKubeResources(rct RoleConditionType) []KubernetesResource
	// SetKubeResources configures the Kubernetes Resources for the RoleConditionType.
	SetKubeResources(rct RoleConditionType, pods []KubernetesResource)

	// SetRequestKubernetesResources sets the request kubernetes resources.
	SetRequestKubernetesResources(rct RoleConditionType, resources []RequestKubernetesResource)

	// GetAccessRequestConditions gets allow/deny conditions for access requests.
	GetAccessRequestConditions(RoleConditionType) AccessRequestConditions
	// SetAccessRequestConditions sets allow/deny conditions for access requests.
	SetAccessRequestConditions(RoleConditionType, AccessRequestConditions)

	// GetAccessReviewConditions gets allow/deny conditions for access review.
	GetAccessReviewConditions(RoleConditionType) AccessReviewConditions
	// SetAccessReviewConditions sets allow/deny conditions for access review.
	SetAccessReviewConditions(RoleConditionType, AccessReviewConditions)

	// GetDatabaseLabels gets the map of db labels this role is allowed or denied access to.
	GetDatabaseLabels(RoleConditionType) Labels
	// SetDatabaseLabels sets the map of db labels this role is allowed or denied access to.
	SetDatabaseLabels(RoleConditionType, Labels)

	// GetDatabaseNames gets a list of database names this role is allowed or denied access to.
	GetDatabaseNames(RoleConditionType) []string
	// SetDatabaseNames sets a list of database names this role is allowed or denied access to.
	SetDatabaseNames(RoleConditionType, []string)

	// GetDatabaseUsers gets a list of database users this role is allowed or denied access to.
	GetDatabaseUsers(RoleConditionType) []string
	// SetDatabaseUsers sets a list of database users this role is allowed or denied access to.
	SetDatabaseUsers(RoleConditionType, []string)

	// GetDatabaseRoles gets a list of database roles for auto-provisioned users.
	GetDatabaseRoles(RoleConditionType) []string
	// SetDatabaseRoles sets a list of database roles for auto-provisioned users.
	SetDatabaseRoles(RoleConditionType, []string)

	// GetDatabasePermissions gets database permissions for auto-provisioned users.
	GetDatabasePermissions(rct RoleConditionType) DatabasePermissions
	// SetDatabasePermissions sets database permissions for auto-provisioned users.
	SetDatabasePermissions(RoleConditionType, DatabasePermissions)

	// GetImpersonateConditions returns conditions this role is allowed or denied to impersonate.
	GetImpersonateConditions(rct RoleConditionType) ImpersonateConditions
	// SetImpersonateConditions sets conditions this role is allowed or denied to impersonate.
	SetImpersonateConditions(rct RoleConditionType, cond ImpersonateConditions)

	// GetAWSRoleARNs returns a list of AWS role ARNs this role is allowed to assume.
	GetAWSRoleARNs(RoleConditionType) []string
	// SetAWSRoleARNs sets a list of AWS role ARNs this role is allowed to assume.
	SetAWSRoleARNs(RoleConditionType, []string)

	// GetAzureIdentities returns a list of Azure identities this role is allowed to assume.
	GetAzureIdentities(RoleConditionType) []string
	// SetAzureIdentities sets a list of Azure identities this role is allowed to assume.
	SetAzureIdentities(RoleConditionType, []string)

	// GetGCPServiceAccounts returns a list of GCP service accounts this role is allowed to assume.
	GetGCPServiceAccounts(RoleConditionType) []string
	// SetGCPServiceAccounts sets a list of GCP service accounts this role is allowed to assume.
	SetGCPServiceAccounts(RoleConditionType, []string)

	// GetWindowsDesktopLabels gets the Windows desktop labels this role
	// is allowed or denied access to.
	GetWindowsDesktopLabels(RoleConditionType) Labels
	// SetWindowsDesktopLabels sets the Windows desktop labels this role
	// is allowed or denied access to.
	SetWindowsDesktopLabels(RoleConditionType, Labels)
	// GetWindowsLogins gets Windows desktop logins for allow or deny condition.
	GetWindowsLogins(RoleConditionType) []string
	// SetWindowsLogins sets Windows desktop logins for allow or deny condition.
	SetWindowsLogins(RoleConditionType, []string)

	// GetSessionRequirePolicies returns the RBAC required policies for a session.
	GetSessionRequirePolicies() []*SessionRequirePolicy
	// SetSessionRequirePolicies sets the RBAC required policies for a session.
	SetSessionRequirePolicies([]*SessionRequirePolicy)
	// GetSessionJoinPolicies returns the RBAC join policies for a session.
	GetSessionJoinPolicies() []*SessionJoinPolicy
	// SetSessionJoinPolicies sets the RBAC join policies for a session.
	SetSessionJoinPolicies([]*SessionJoinPolicy)
	// GetSessionPolicySet returns the RBAC policy set for a role.
	GetSessionPolicySet() SessionTrackerPolicySet

	// GetSearchAsRoles returns the list of extra roles which should apply to a
	// user while they are searching for resources as part of a Resource Access
	// Request, and defines the underlying roles which will be requested as part
	// of any Resource Access Request.
	GetSearchAsRoles(RoleConditionType) []string
	// SetSearchAsRoles sets the list of extra roles which should apply to a
	// user while they are searching for resources as part of a Resource Access
	// Request, and defines the underlying roles which will be requested as part
	// of any Resource Access Request.
	SetSearchAsRoles(RoleConditionType, []string)

	// GetPreviewAsRoles returns the list of extra roles which should apply to a
	// reviewer while they are viewing a Resource Access Request for the
	// purposes of viewing details such as the hostname and labels of requested
	// resources.
	GetPreviewAsRoles(RoleConditionType) []string
	// SetPreviewAsRoles sets the list of extra roles which should apply to a
	// reviewer while they are viewing a Resource Access Request for the
	// purposes of viewing details such as the hostname and labels of requested
	// resources.
	SetPreviewAsRoles(RoleConditionType, []string)

	// GetHostGroups gets the list of groups this role is put in when users are provisioned
	GetHostGroups(RoleConditionType) []string
	// SetHostGroups sets the list of groups this role is put in when users are provisioned
	SetHostGroups(RoleConditionType, []string)

	// GetDesktopGroups gets the list of groups this role is put in when desktop users are provisioned
	GetDesktopGroups(RoleConditionType) []string
	// SetDesktopGroups sets the list of groups this role is put in when desktop users are provisioned
	SetDesktopGroups(RoleConditionType, []string)

	// GetHostSudoers gets the list of sudoers entries for the role
	GetHostSudoers(RoleConditionType) []string
	// SetHostSudoers sets the list of sudoers entries for the role
	SetHostSudoers(RoleConditionType, []string)

	// GetPrivateKeyPolicy returns the private key policy enforced for this role.
	GetPrivateKeyPolicy() keys.PrivateKeyPolicy

	// GetDatabaseServiceLabels gets the map of db service labels this role is allowed or denied access to.
	GetDatabaseServiceLabels(RoleConditionType) Labels
	// SetDatabaseServiceLabels sets the map of db service labels this role is allowed or denied access to.
	SetDatabaseServiceLabels(RoleConditionType, Labels)

	// GetGroupLabels gets the map of group labels this role is allowed or denied access to.
	GetGroupLabels(RoleConditionType) Labels
	// SetGroupLabels sets the map of group labels this role is allowed or denied access to.
	SetGroupLabels(RoleConditionType, Labels)

	// GetSPIFFEConditions returns the allow or deny SPIFFERoleCondition.
	GetSPIFFEConditions(rct RoleConditionType) []*SPIFFERoleCondition
	// SetSPIFFEConditions sets the allow or deny SPIFFERoleCondition.
	SetSPIFFEConditions(rct RoleConditionType, cond []*SPIFFERoleCondition)

	// GetGitHubPermissions returns the allow or deny GitHub-related permissions.
	GetGitHubPermissions(RoleConditionType) []GitHubPermission
	// SetGitHubPermissions sets the allow or deny GitHub-related permissions.
	SetGitHubPermissions(RoleConditionType, []GitHubPermission)

	// GetIdentityCenterAccountAssignments fetches the allow or deny Account
	// Assignments for the role
	GetIdentityCenterAccountAssignments(RoleConditionType) []IdentityCenterAccountAssignment
	// GetIdentityCenterAccountAssignments sets the allow or deny Account
	// Assignments for the role
	SetIdentityCenterAccountAssignments(RoleConditionType, []IdentityCenterAccountAssignment)
}

// NewRole constructs new standard V8 role.
// This creates a V8 role with V4+ RBAC semantics.
func NewRole(name string, spec RoleSpecV6) (Role, error) {
	// When incrementing the role version, make sure to update the
	// role version in the asset file used by the UI.
	// See: web/packages/teleport/src/Roles/templates/role.yaml
	role, err := NewRoleWithVersion(name, V8, spec)
	return role, trace.Wrap(err)
}

// NewRoleWithVersion constructs new standard role with the version specified.
func NewRoleWithVersion(name string, version string, spec RoleSpecV6) (Role, error) {
	role := RoleV6{
		Version: version,
		Metadata: Metadata{
			Name: name,
		},
		Spec: spec,
	}
	if err := role.CheckAndSetDefaults(); err != nil {
		return nil, trace.Wrap(err)
	}
	return &role, nil
}

// RoleConditionType specifies if it's an allow rule (true) or deny rule (false).
type RoleConditionType bool

const (
	// Allow is the set of conditions that allow access.
	Allow RoleConditionType = true
	// Deny is the set of conditions that prevent access.
	Deny RoleConditionType = false
)

// GetVersion returns resource version
func (r *RoleV6) GetVersion() string {
	return r.Version
}

// GetKind returns resource kind
func (r *RoleV6) GetKind() string {
	return r.Kind
}

// GetSubKind returns resource sub kind
func (r *RoleV6) GetSubKind() string {
	return r.SubKind
}

// SetSubKind sets resource subkind
func (r *RoleV6) SetSubKind(s string) {
	r.SubKind = s
}

// GetRevision returns the revision
func (r *RoleV6) GetRevision() string {
	return r.Metadata.GetRevision()
}

// SetRevision sets the revision
func (r *RoleV6) SetRevision(rev string) {
	r.Metadata.SetRevision(rev)
}

// SetExpiry sets expiry time for the object.
func (r *RoleV6) SetExpiry(expires time.Time) {
	r.Metadata.SetExpiry(expires)
}

// Expiry returns the expiry time for the object.
func (r *RoleV6) Expiry() time.Time {
	return r.Metadata.Expiry()
}

// SetName sets the role name and is a shortcut for SetMetadata().Name.
func (r *RoleV6) SetName(s string) {
	r.Metadata.Name = s
}

// GetName gets the role name and is a shortcut for GetMetadata().Name.
func (r *RoleV6) GetName() string {
	return r.Metadata.Name
}

// GetMetadata returns role metadata.
func (r *RoleV6) GetMetadata() Metadata {
	return r.Metadata
}

// SetMetadata sets role metadata
func (r *RoleV6) SetMetadata(meta Metadata) {
	r.Metadata = meta
}

// GetOptions gets role options.
func (r *RoleV6) GetOptions() RoleOptions {
	return r.Spec.Options
}

// SetOptions sets role options.
func (r *RoleV6) SetOptions(options RoleOptions) {
	r.Spec.Options = options
}

// GetCreateDatabaseUserMode gets the create database user mode option.
func (r *RoleV6) GetCreateDatabaseUserMode() CreateDatabaseUserMode {
	if r.Spec.Options.CreateDatabaseUserMode != CreateDatabaseUserMode_DB_USER_MODE_UNSPECIFIED {
		return r.Spec.Options.CreateDatabaseUserMode
	}
	// To keep backwards compatibility, look at the create database user option.
	if r.Spec.Options.CreateDatabaseUser != nil && r.Spec.Options.CreateDatabaseUser.Value {
		return CreateDatabaseUserMode_DB_USER_MODE_KEEP
	}
	return CreateDatabaseUserMode_DB_USER_MODE_OFF
}

// GetLogins gets system logins for allow or deny condition.
func (r *RoleV6) GetLogins(rct RoleConditionType) []string {
	if rct == Allow {
		return r.Spec.Allow.Logins
	}
	return r.Spec.Deny.Logins
}

// SetLogins sets system logins for allow or deny condition.
func (r *RoleV6) SetLogins(rct RoleConditionType, logins []string) {
	lcopy := utils.CopyStrings(logins)

	if rct == Allow {
		r.Spec.Allow.Logins = lcopy
	} else {
		r.Spec.Deny.Logins = lcopy
	}
}

// GetKubeGroups returns kubernetes groups
func (r *RoleV6) GetKubeGroups(rct RoleConditionType) []string {
	if rct == Allow {
		return r.Spec.Allow.KubeGroups
	}
	return r.Spec.Deny.KubeGroups
}

// SetKubeGroups sets kubernetes groups for allow or deny condition.
func (r *RoleV6) SetKubeGroups(rct RoleConditionType, groups []string) {
	lcopy := utils.CopyStrings(groups)

	if rct == Allow {
		r.Spec.Allow.KubeGroups = lcopy
	} else {
		r.Spec.Deny.KubeGroups = lcopy
	}
}

// GetKubeResources returns the Kubernetes Resources this role grants
// access to.
func (r *RoleV6) GetKubeResources(rct RoleConditionType) []KubernetesResource {
	if rct == Allow {
		return r.convertKubernetesResourcesBetweenRoleVersions(r.Spec.Allow.KubernetesResources)
	}
	return r.Spec.Deny.KubernetesResources
}

// convertKubeResourcesBetweenRoleVersions converts Kubernetes resources between role versions.
// This is required to keep compatibility between role versions to avoid breaking changes
// when upgrading Teleport.
// For roles v7, it returns the list as it is.
// For older roles <v7, if the kind is pod and name and namespace are wildcards,
// then return a wildcard resource since RoleV6 and below do not restrict access
// to other resources. This is a simple optimization to reduce the number of resources.
// Finally, if the older role version is not a wildcard, then it returns the pod resources as is
// and append the other supported resources - KubernetesResourcesKinds - for Role v7.
func (r *RoleV6) convertKubernetesResourcesBetweenRoleVersions(resources []KubernetesResource) []KubernetesResource {
	switch r.Version {
	case V7, V8:
		return resources
	// Teleport does not support role versions < v3.
	case V6, V5, V4, V3:
		switch {
		// If role does not have kube labels, return empty list since it won't match
		// any kubernetes cluster.
		case !r.HasLabelMatchers(Allow, KindKubernetesCluster):
			return nil
			// If role is not V7 and resources is wildcard, return wildcard for kind as well.
			// This is an optimization to avoid appending multiple resources.
			// This check ignores the Kind field because `validateKubeResources` ensures
			// that for older roles, the Kind field can only be pod.
		case len(resources) == 1 && resources[0].Name == Wildcard && resources[0].Namespace == Wildcard:
			return []KubernetesResource{{Kind: Wildcard, Name: Wildcard, Namespace: Wildcard, Verbs: []string{Wildcard}}}
		default:
			for _, resource := range KubernetesResourcesKinds {
				// Ignore Pod resources for older roles because Pods were already supported
				// so we don't need to keep backwards compatibility for them.
				// Also ignore Namespace resources because it grants access to all resources
				// in the namespace.
				if resource == KindKubePod || resource == KindNamespace {
					continue
				}
				resources = append(resources, KubernetesResource{Kind: resource, Name: Wildcard, Namespace: Wildcard, Verbs: []string{Wildcard}})
			}
			return resources
		}
	default:
		return nil
	}
}

// SetKubeResources configures the Kubernetes Resources for the RoleConditionType.
func (r *RoleV6) SetKubeResources(rct RoleConditionType, pods []KubernetesResource) {
	if rct == Allow {
		r.Spec.Allow.KubernetesResources = pods
	} else {
		r.Spec.Deny.KubernetesResources = pods
	}
}

// SetRequestKubernetesResources sets the request kubernetes resources.
func (r *RoleV6) SetRequestKubernetesResources(rct RoleConditionType, resources []RequestKubernetesResource) {
	roleConditions := &r.Spec.Allow
	if rct == Deny {
		roleConditions = &r.Spec.Deny
	}
	if roleConditions.Request == nil {
		roleConditions.Request = &AccessRequestConditions{}
	}
	roleConditions.Request.KubernetesResources = resources
}

// GetKubeUsers returns kubernetes users
func (r *RoleV6) GetKubeUsers(rct RoleConditionType) []string {
	if rct == Allow {
		return r.Spec.Allow.KubeUsers
	}
	return r.Spec.Deny.KubeUsers
}

// SetKubeUsers sets kubernetes user for allow or deny condition.
func (r *RoleV6) SetKubeUsers(rct RoleConditionType, users []string) {
	lcopy := utils.CopyStrings(users)

	if rct == Allow {
		r.Spec.Allow.KubeUsers = lcopy
	} else {
		r.Spec.Deny.KubeUsers = lcopy
	}
}

// GetAccessRequestConditions gets conditions for access requests.
func (r *RoleV6) GetAccessRequestConditions(rct RoleConditionType) AccessRequestConditions {
	cond := r.Spec.Deny.Request
	if rct == Allow {
		cond = r.Spec.Allow.Request
	}
	if cond == nil {
		return AccessRequestConditions{}
	}
	return *cond
}

// SetAccessRequestConditions sets allow/deny conditions for access requests.
func (r *RoleV6) SetAccessRequestConditions(rct RoleConditionType, cond AccessRequestConditions) {
	if rct == Allow {
		r.Spec.Allow.Request = &cond
	} else {
		r.Spec.Deny.Request = &cond
	}
}

// GetAccessReviewConditions gets conditions for access reviews.
func (r *RoleV6) GetAccessReviewConditions(rct RoleConditionType) AccessReviewConditions {
	cond := r.Spec.Deny.ReviewRequests
	if rct == Allow {
		cond = r.Spec.Allow.ReviewRequests
	}
	if cond == nil {
		return AccessReviewConditions{}
	}
	return *cond
}

// SetAccessReviewConditions sets allow/deny conditions for access reviews.
func (r *RoleV6) SetAccessReviewConditions(rct RoleConditionType, cond AccessReviewConditions) {
	if rct == Allow {
		r.Spec.Allow.ReviewRequests = &cond
	} else {
		r.Spec.Deny.ReviewRequests = &cond
	}
}

// GetNamespaces gets a list of namespaces this role is allowed or denied access to.
func (r *RoleV6) GetNamespaces(rct RoleConditionType) []string {
	if rct == Allow {
		return r.Spec.Allow.Namespaces
	}
	return r.Spec.Deny.Namespaces
}

// SetNamespaces sets a list of namespaces this role is allowed or denied access to.
func (r *RoleV6) SetNamespaces(rct RoleConditionType, namespaces []string) {
	ncopy := utils.CopyStrings(namespaces)

	if rct == Allow {
		r.Spec.Allow.Namespaces = ncopy
	} else {
		r.Spec.Deny.Namespaces = ncopy
	}
}

// GetNodeLabels gets the map of node labels this role is allowed or denied access to.
func (r *RoleV6) GetNodeLabels(rct RoleConditionType) Labels {
	if rct == Allow {
		return r.Spec.Allow.NodeLabels
	}
	return r.Spec.Deny.NodeLabels
}

// SetNodeLabels sets the map of node labels this role is allowed or denied access to.
func (r *RoleV6) SetNodeLabels(rct RoleConditionType, labels Labels) {
	if rct == Allow {
		r.Spec.Allow.NodeLabels = labels.Clone()
	} else {
		r.Spec.Deny.NodeLabels = labels.Clone()
	}
}

// GetWorkloadIdentityLabels gets the map of WorkloadIdentity labels for
// allow or deny.
func (r *RoleV6) GetWorkloadIdentityLabels(rct RoleConditionType) Labels {
	if rct == Allow {
		return r.Spec.Allow.WorkloadIdentityLabels
	}
	return r.Spec.Deny.WorkloadIdentityLabels
}

// SetWorkloadIdentityLabels sets the map of WorkloadIdentity labels this role
// is allowed or denied access to.
func (r *RoleV6) SetWorkloadIdentityLabels(rct RoleConditionType, labels Labels) {
	if rct == Allow {
		r.Spec.Allow.WorkloadIdentityLabels = labels.Clone()
	} else {
		r.Spec.Deny.WorkloadIdentityLabels = labels.Clone()
	}
}

// GetAppLabels gets the map of app labels this role is allowed or denied access to.
func (r *RoleV6) GetAppLabels(rct RoleConditionType) Labels {
	if rct == Allow {
		return r.Spec.Allow.AppLabels
	}
	return r.Spec.Deny.AppLabels
}

// SetAppLabels sets the map of node labels this role is allowed or denied access to.
func (r *RoleV6) SetAppLabels(rct RoleConditionType, labels Labels) {
	if rct == Allow {
		r.Spec.Allow.AppLabels = labels.Clone()
	} else {
		r.Spec.Deny.AppLabels = labels.Clone()
	}
}

// GetClusterLabels gets the map of cluster labels this role is allowed or denied access to.
func (r *RoleV6) GetClusterLabels(rct RoleConditionType) Labels {
	if rct == Allow {
		return r.Spec.Allow.ClusterLabels
	}
	return r.Spec.Deny.ClusterLabels
}

// SetClusterLabels sets the map of cluster labels this role is allowed or denied access to.
func (r *RoleV6) SetClusterLabels(rct RoleConditionType, labels Labels) {
	if rct == Allow {
		r.Spec.Allow.ClusterLabels = labels.Clone()
	} else {
		r.Spec.Deny.ClusterLabels = labels.Clone()
	}
}

// GetKubernetesLabels gets the map of app labels this role is allowed or denied access to.
func (r *RoleV6) GetKubernetesLabels(rct RoleConditionType) Labels {
	if rct == Allow {
		return r.Spec.Allow.KubernetesLabels
	}
	return r.Spec.Deny.KubernetesLabels
}

// SetKubernetesLabels sets the map of node labels this role is allowed or denied access to.
func (r *RoleV6) SetKubernetesLabels(rct RoleConditionType, labels Labels) {
	if rct == Allow {
		r.Spec.Allow.KubernetesLabels = labels.Clone()
	} else {
		r.Spec.Deny.KubernetesLabels = labels.Clone()
	}
}

// GetDatabaseServiceLabels gets the map of db service labels this role is allowed or denied access to.
func (r *RoleV6) GetDatabaseServiceLabels(rct RoleConditionType) Labels {
	if rct == Allow {
		return r.Spec.Allow.DatabaseServiceLabels
	}
	return r.Spec.Deny.DatabaseServiceLabels
}

// SetDatabaseServiceLabels sets the map of db service labels this role is allowed or denied access to.
func (r *RoleV6) SetDatabaseServiceLabels(rct RoleConditionType, labels Labels) {
	if rct == Allow {
		r.Spec.Allow.DatabaseServiceLabels = labels.Clone()
	} else {
		r.Spec.Deny.DatabaseServiceLabels = labels.Clone()
	}
}

// GetDatabaseLabels gets the map of db labels this role is allowed or denied access to.
func (r *RoleV6) GetDatabaseLabels(rct RoleConditionType) Labels {
	if rct == Allow {
		return r.Spec.Allow.DatabaseLabels
	}
	return r.Spec.Deny.DatabaseLabels
}

// SetDatabaseLabels sets the map of db labels this role is allowed or denied access to.
func (r *RoleV6) SetDatabaseLabels(rct RoleConditionType, labels Labels) {
	if rct == Allow {
		r.Spec.Allow.DatabaseLabels = labels.Clone()
	} else {
		r.Spec.Deny.DatabaseLabels = labels.Clone()
	}
}

// GetDatabaseNames gets a list of database names this role is allowed or denied access to.
func (r *RoleV6) GetDatabaseNames(rct RoleConditionType) []string {
	if rct == Allow {
		return r.Spec.Allow.DatabaseNames
	}
	return r.Spec.Deny.DatabaseNames
}

// SetDatabaseNames sets a list of database names this role is allowed or denied access to.
func (r *RoleV6) SetDatabaseNames(rct RoleConditionType, values []string) {
	if rct == Allow {
		r.Spec.Allow.DatabaseNames = values
	} else {
		r.Spec.Deny.DatabaseNames = values
	}
}

// GetDatabaseUsers gets a list of database users this role is allowed or denied access to.
func (r *RoleV6) GetDatabaseUsers(rct RoleConditionType) []string {
	if rct == Allow {
		return r.Spec.Allow.DatabaseUsers
	}
	return r.Spec.Deny.DatabaseUsers
}

// SetDatabaseUsers sets a list of database users this role is allowed or denied access to.
func (r *RoleV6) SetDatabaseUsers(rct RoleConditionType, values []string) {
	if rct == Allow {
		r.Spec.Allow.DatabaseUsers = values
	} else {
		r.Spec.Deny.DatabaseUsers = values
	}
}

// GetDatabaseRoles gets a list of database roles for auto-provisioned users.
func (r *RoleV6) GetDatabaseRoles(rct RoleConditionType) []string {
	if rct == Allow {
		return r.Spec.Allow.DatabaseRoles
	}
	return r.Spec.Deny.DatabaseRoles
}

// SetDatabaseRoles sets a list of database roles for auto-provisioned users.
func (r *RoleV6) SetDatabaseRoles(rct RoleConditionType, values []string) {
	if rct == Allow {
		r.Spec.Allow.DatabaseRoles = values
	} else {
		r.Spec.Deny.DatabaseRoles = values
	}
}

// GetDatabasePermissions gets a list of database permissions for auto-provisioned users.
func (r *RoleV6) GetDatabasePermissions(rct RoleConditionType) DatabasePermissions {
	if rct == Allow {
		return r.Spec.Allow.DatabasePermissions
	}
	return r.Spec.Deny.DatabasePermissions
}

// SetDatabasePermissions sets a list of database permissions for auto-provisioned users.
func (r *RoleV6) SetDatabasePermissions(rct RoleConditionType, values DatabasePermissions) {
	if rct == Allow {
		r.Spec.Allow.DatabasePermissions = values
	} else {
		r.Spec.Deny.DatabasePermissions = values
	}
}

// GetImpersonateConditions returns conditions this role is allowed or denied to impersonate.
func (r *RoleV6) GetImpersonateConditions(rct RoleConditionType) ImpersonateConditions {
	cond := r.Spec.Deny.Impersonate
	if rct == Allow {
		cond = r.Spec.Allow.Impersonate
	}
	if cond == nil {
		return ImpersonateConditions{}
	}
	return *cond
}

// SetImpersonateConditions sets conditions this role is allowed or denied to impersonate.
func (r *RoleV6) SetImpersonateConditions(rct RoleConditionType, cond ImpersonateConditions) {
	if rct == Allow {
		r.Spec.Allow.Impersonate = &cond
	} else {
		r.Spec.Deny.Impersonate = &cond
	}
}

// GetAWSRoleARNs returns a list of AWS role ARNs this role is allowed to impersonate.
func (r *RoleV6) GetAWSRoleARNs(rct RoleConditionType) []string {
	if rct == Allow {
		return r.Spec.Allow.AWSRoleARNs
	}
	return r.Spec.Deny.AWSRoleARNs
}

// SetAWSRoleARNs sets a list of AWS role ARNs this role is allowed to impersonate.
func (r *RoleV6) SetAWSRoleARNs(rct RoleConditionType, arns []string) {
	if rct == Allow {
		r.Spec.Allow.AWSRoleARNs = arns
	} else {
		r.Spec.Deny.AWSRoleARNs = arns
	}
}

// GetAzureIdentities returns a list of Azure identities this role is allowed to assume.
func (r *RoleV6) GetAzureIdentities(rct RoleConditionType) []string {
	if rct == Allow {
		return r.Spec.Allow.AzureIdentities
	}
	return r.Spec.Deny.AzureIdentities
}

// SetAzureIdentities sets a list of Azure identities this role is allowed to assume.
func (r *RoleV6) SetAzureIdentities(rct RoleConditionType, identities []string) {
	if rct == Allow {
		r.Spec.Allow.AzureIdentities = identities
	} else {
		r.Spec.Deny.AzureIdentities = identities
	}
}

// GetGCPServiceAccounts returns a list of GCP service accounts this role is allowed to assume.
func (r *RoleV6) GetGCPServiceAccounts(rct RoleConditionType) []string {
	if rct == Allow {
		return r.Spec.Allow.GCPServiceAccounts
	}
	return r.Spec.Deny.GCPServiceAccounts
}

// SetGCPServiceAccounts sets a list of GCP service accounts this role is allowed to assume.
func (r *RoleV6) SetGCPServiceAccounts(rct RoleConditionType, accounts []string) {
	if rct == Allow {
		r.Spec.Allow.GCPServiceAccounts = accounts
	} else {
		r.Spec.Deny.GCPServiceAccounts = accounts
	}
}

// GetWindowsDesktopLabels gets the desktop labels this role is allowed or denied access to.
func (r *RoleV6) GetWindowsDesktopLabels(rct RoleConditionType) Labels {
	if rct == Allow {
		return r.Spec.Allow.WindowsDesktopLabels
	}
	return r.Spec.Deny.WindowsDesktopLabels
}

// SetWindowsDesktopLabels sets the desktop labels this role is allowed or denied access to.
func (r *RoleV6) SetWindowsDesktopLabels(rct RoleConditionType, labels Labels) {
	if rct == Allow {
		r.Spec.Allow.WindowsDesktopLabels = labels.Clone()
	} else {
		r.Spec.Deny.WindowsDesktopLabels = labels.Clone()
	}
}

// GetWindowsLogins gets Windows desktop logins for the role's allow or deny condition.
func (r *RoleV6) GetWindowsLogins(rct RoleConditionType) []string {
	if rct == Allow {
		return r.Spec.Allow.WindowsDesktopLogins
	}
	return r.Spec.Deny.WindowsDesktopLogins
}

// SetWindowsLogins sets Windows desktop logins for the role's allow or deny condition.
func (r *RoleV6) SetWindowsLogins(rct RoleConditionType, logins []string) {
	lcopy := utils.CopyStrings(logins)

	if rct == Allow {
		r.Spec.Allow.WindowsDesktopLogins = lcopy
	} else {
		r.Spec.Deny.WindowsDesktopLogins = lcopy
	}
}

// GetRules gets all allow or deny rules.
func (r *RoleV6) GetRules(rct RoleConditionType) []Rule {
	if rct == Allow {
		return r.Spec.Allow.Rules
	}
	return r.Spec.Deny.Rules
}

// SetRules sets an allow or deny rule.
func (r *RoleV6) SetRules(rct RoleConditionType, in []Rule) {
	rcopy := CopyRulesSlice(in)

	if rct == Allow {
		r.Spec.Allow.Rules = rcopy
	} else {
		r.Spec.Deny.Rules = rcopy
	}
}

// GetHostGroups gets all groups for provisioned user
func (r *RoleV6) GetHostGroups(rct RoleConditionType) []string {
	if rct == Allow {
		return r.Spec.Allow.HostGroups
	}
	return r.Spec.Deny.HostGroups
}

// SetHostGroups sets all groups for provisioned user
func (r *RoleV6) SetHostGroups(rct RoleConditionType, groups []string) {
	ncopy := utils.CopyStrings(groups)
	if rct == Allow {
		r.Spec.Allow.HostGroups = ncopy
	} else {
		r.Spec.Deny.HostGroups = ncopy
	}
}

// GetDesktopGroups gets all groups for provisioned user
func (r *RoleV6) GetDesktopGroups(rct RoleConditionType) []string {
	if rct == Allow {
		return r.Spec.Allow.DesktopGroups
	}
	return r.Spec.Deny.DesktopGroups
}

// SetDesktopGroups sets all groups for provisioned user
func (r *RoleV6) SetDesktopGroups(rct RoleConditionType, groups []string) {
	ncopy := utils.CopyStrings(groups)
	if rct == Allow {
		r.Spec.Allow.DesktopGroups = ncopy
	} else {
		r.Spec.Deny.DesktopGroups = ncopy
	}
}

// GetHostSudoers gets the list of sudoers entries for the role
func (r *RoleV6) GetHostSudoers(rct RoleConditionType) []string {
	if rct == Allow {
		return r.Spec.Allow.HostSudoers
	}
	return r.Spec.Deny.HostSudoers
}

// GetHostSudoers sets the list of sudoers entries for the role
func (r *RoleV6) SetHostSudoers(rct RoleConditionType, sudoers []string) {
	ncopy := utils.CopyStrings(sudoers)
	if rct == Allow {
		r.Spec.Allow.HostSudoers = ncopy
	} else {
		r.Spec.Deny.HostSudoers = ncopy
	}
}

// GetSPIFFEConditions returns the allow or deny SPIFFERoleCondition.
func (r *RoleV6) GetSPIFFEConditions(rct RoleConditionType) []*SPIFFERoleCondition {
	if rct == Allow {
		return r.Spec.Allow.SPIFFE
	}
	return r.Spec.Deny.SPIFFE
}

// SetSPIFFEConditions sets the allow or deny SPIFFERoleCondition.
func (r *RoleV6) SetSPIFFEConditions(rct RoleConditionType, cond []*SPIFFERoleCondition) {
	if rct == Allow {
		r.Spec.Allow.SPIFFE = cond
	} else {
		r.Spec.Deny.SPIFFE = cond
	}
}

// GetGitHubPermissions returns the allow or deny GitHubPermission.
func (r *RoleV6) GetGitHubPermissions(rct RoleConditionType) []GitHubPermission {
	if rct == Allow {
		return r.Spec.Allow.GitHubPermissions
	}
	return r.Spec.Deny.GitHubPermissions
}

// SetGitHubPermissions sets the allow or deny GitHubPermission.
func (r *RoleV6) SetGitHubPermissions(rct RoleConditionType, perms []GitHubPermission) {
	if rct == Allow {
		r.Spec.Allow.GitHubPermissions = perms
	} else {
		r.Spec.Deny.GitHubPermissions = perms
	}
}

// GetPrivateKeyPolicy returns the private key policy enforced for this role.
func (r *RoleV6) GetPrivateKeyPolicy() keys.PrivateKeyPolicy {
	switch r.Spec.Options.RequireMFAType {
	case RequireMFAType_SESSION_AND_HARDWARE_KEY:
		return keys.PrivateKeyPolicyHardwareKey
	case RequireMFAType_HARDWARE_KEY_TOUCH:
		return keys.PrivateKeyPolicyHardwareKeyTouch
	case RequireMFAType_HARDWARE_KEY_PIN:
		return keys.PrivateKeyPolicyHardwareKeyPIN
	case RequireMFAType_HARDWARE_KEY_TOUCH_AND_PIN:
		return keys.PrivateKeyPolicyHardwareKeyTouchAndPIN
	default:
		return keys.PrivateKeyPolicyNone
	}
}

// setStaticFields sets static resource header and metadata fields.
func (r *RoleV6) setStaticFields() {
	r.Kind = KindRole
<<<<<<< HEAD
	if r.Version != V3 && r.Version != V4 && r.Version != V5 && r.Version != V6 && r.Version != V7 {
=======
	if !slices.Contains([]string{V3, V4, V5, V6, V7}, r.Version) {
>>>>>>> 2c3fbae5
		// When incrementing the role version, make sure to update the
		// role version in the asset file used by the UI.
		// See: web/packages/teleport/src/Roles/templates/role.yaml
		r.Version = V8
	}
}

// GetGroupLabels gets the map of group labels this role is allowed or denied access to.
func (r *RoleV6) GetGroupLabels(rct RoleConditionType) Labels {
	if rct == Allow {
		return r.Spec.Allow.GroupLabels
	}
	return r.Spec.Deny.GroupLabels
}

// SetGroupLabels sets the map of group labels this role is allowed or denied access to.
func (r *RoleV6) SetGroupLabels(rct RoleConditionType, labels Labels) {
	if rct == Allow {
		r.Spec.Allow.GroupLabels = labels.Clone()
	} else {
		r.Spec.Deny.GroupLabels = labels.Clone()
	}
}

// CheckAndSetDefaults checks validity of all fields and sets defaults
func (c *SPIFFERoleCondition) CheckAndSetDefaults() error {
	if c.Path == "" {
		return trace.BadParameter("path: should be non-empty")
	}
	isRegex := strings.HasPrefix(c.Path, "^") && strings.HasSuffix(c.Path, "$")
	if !(strings.HasPrefix(c.Path, "/") || isRegex) {
		return trace.BadParameter(
			"path: should start with / or be a regex expression starting with ^ and ending with $",
		)
	}
	for i, str := range c.IPSANs {
		if _, _, err := net.ParseCIDR(str); err != nil {
			return trace.BadParameter(
				"validating ip_sans[%d]: %s", i, err.Error(),
			)
		}
	}
	return nil
}

// CheckAndSetDefaults checks validity of all parameters and sets defaults.
// Must be kept in sync with
// `web/packages/teleport/src/Roles/RoleEditor/withDefaults.ts`.
func (r *RoleV6) CheckAndSetDefaults() error {
	r.setStaticFields()
	if err := r.Metadata.CheckAndSetDefaults(); err != nil {
		return trace.Wrap(err)
	}

	// Make sure all fields have defaults.
	if r.Spec.Options.CertificateFormat == "" {
		r.Spec.Options.CertificateFormat = constants.CertificateFormatStandard
	}
	if r.Spec.Options.MaxSessionTTL.Value() == 0 {
		r.Spec.Options.MaxSessionTTL = NewDuration(defaults.MaxCertDuration)
	}
	if len(r.Spec.Options.BPF) == 0 {
		r.Spec.Options.BPF = defaults.EnhancedEvents()
	}
	if err := checkAndSetRoleConditionNamespaces(&r.Spec.Allow.Namespaces); err != nil {
		// Using trace.BadParameter instead of trace.Wrap for a better error message.
		return trace.BadParameter("allow: %s", err)
	}
	if r.Spec.Options.RecordSession == nil {
		r.Spec.Options.RecordSession = &RecordSession{
			Desktop: NewBoolOption(true),
			Default: constants.SessionRecordingModeBestEffort,
		}
	}
	if r.Spec.Options.DesktopClipboard == nil {
		r.Spec.Options.DesktopClipboard = NewBoolOption(true)
	}
	if r.Spec.Options.DesktopDirectorySharing == nil {
		r.Spec.Options.DesktopDirectorySharing = NewBoolOption(true)
	}
	if r.Spec.Options.CreateDesktopUser == nil {
		r.Spec.Options.CreateDesktopUser = NewBoolOption(false)
	}
	if r.Spec.Options.CreateDatabaseUser == nil {
		r.Spec.Options.CreateDatabaseUser = NewBoolOption(false)
	}
	if r.Spec.Options.SSHFileCopy == nil {
		r.Spec.Options.SSHFileCopy = NewBoolOption(true)
	}
	if r.Spec.Options.IDP == nil {
		// By default, allow users to access the IdP.
		r.Spec.Options.IDP = &IdPOptions{
			SAML: &IdPSAMLOptions{
				Enabled: NewBoolOption(true),
			},
		}
	}

	if _, ok := CreateHostUserMode_name[int32(r.Spec.Options.CreateHostUserMode)]; !ok {
		return trace.BadParameter("invalid host user mode %q, expected one of off, drop or keep", r.Spec.Options.CreateHostUserMode)
	}

	switch r.Version {
	case V3:
		if r.Spec.Allow.NodeLabels == nil {
			if len(r.Spec.Allow.Logins) == 0 {
				// no logins implies no node access
				r.Spec.Allow.NodeLabels = Labels{}
			} else {
				r.Spec.Allow.NodeLabels = Labels{Wildcard: []string{Wildcard}}
			}
		}

		if r.Spec.Allow.AppLabels == nil {
			r.Spec.Allow.AppLabels = Labels{Wildcard: []string{Wildcard}}
		}

		if r.Spec.Allow.KubernetesLabels == nil {
			r.Spec.Allow.KubernetesLabels = Labels{Wildcard: []string{Wildcard}}
		}

		if r.Spec.Allow.DatabaseLabels == nil {
			r.Spec.Allow.DatabaseLabels = Labels{Wildcard: []string{Wildcard}}
		}

		fallthrough
	case V4, V5:
		// Labels default to nil/empty for v4+ roles
		// Allow unrestricted access to all pods.
		if len(r.Spec.Allow.KubernetesResources) == 0 && r.HasLabelMatchers(Allow, KindKubernetesCluster) {
			r.Spec.Allow.KubernetesResources = []KubernetesResource{
				{
					Kind:      KindKubePod,
					Namespace: Wildcard,
					Name:      Wildcard,
				},
			}
		}

		setDefaultKubernetesVerbs(&r.Spec)
		if err := validateRoleSpecKubeResources(r.Version, r.Spec); err != nil {
			return trace.Wrap(err)
		}

	case V6:
		setDefaultKubernetesVerbs(&r.Spec)
		if err := validateRoleSpecKubeResources(r.Version, r.Spec); err != nil {
			return trace.Wrap(err)
		}
<<<<<<< HEAD
=======
	// TODO(@creack,@flyinghermit): Create a dedicate validation path for V8 once we have logic changes.
>>>>>>> 2c3fbae5
	case V7, V8:
		// Kubernetes resources default to {kind:*, name:*, namespace:*} for v7 roles.
		if len(r.Spec.Allow.KubernetesResources) == 0 && r.HasLabelMatchers(Allow, KindKubernetesCluster) {
			r.Spec.Allow.KubernetesResources = []KubernetesResource{
				{
					Kind:      Wildcard,
					Namespace: Wildcard,
					Name:      Wildcard,
					Verbs:     []string{Wildcard},
				},
			}
		}

		if err := validateRoleSpecKubeResources(r.Version, r.Spec); err != nil {
			return trace.Wrap(err)
		}
	default:
		return trace.BadParameter("unrecognized role version: %v", r.Version)
	}

	if err := checkAndSetRoleConditionNamespaces(&r.Spec.Deny.Namespaces); err != nil {
		// Using trace.BadParameter instead of trace.Wrap for a better error message.
		return trace.BadParameter("deny: %s", err)
	}

	// Validate request.kubernetes_resources fields are all valid.
	if r.Spec.Allow.Request != nil {
		if err := validateRequestKubeResources(r.Version, r.Spec.Allow.Request.KubernetesResources); err != nil {
			return trace.Wrap(err)
		}
	}
	if r.Spec.Deny.Request != nil {
		if err := validateRequestKubeResources(r.Version, r.Spec.Deny.Request.KubernetesResources); err != nil {
			return trace.Wrap(err)
		}
	}

	// Validate that enhanced recording options are all valid.
	for _, opt := range r.Spec.Options.BPF {
		if opt == constants.EnhancedRecordingCommand ||
			opt == constants.EnhancedRecordingDisk ||
			opt == constants.EnhancedRecordingNetwork {
			continue
		}
		return trace.BadParameter("invalid value for role option enhanced_recording: %v", opt)
	}

	// Validate locking mode.
	switch r.Spec.Options.Lock {
	case "":
		// Missing locking mode implies the cluster-wide default should be used.
	case constants.LockingModeBestEffort, constants.LockingModeStrict:
	default:
		return trace.BadParameter("invalid value for role option lock: %v", r.Spec.Options.Lock)
	}

	// check and correct the session ttl
	if r.Spec.Options.MaxSessionTTL.Value() <= 0 {
		r.Spec.Options.MaxSessionTTL = NewDuration(defaults.MaxCertDuration)
	}

	// restrict wildcards
	for _, login := range r.Spec.Allow.Logins {
		if login == Wildcard {
			return trace.BadParameter("wildcard matcher is not allowed in logins")
		}
	}
	for _, arn := range r.Spec.Allow.AWSRoleARNs {
		if arn == Wildcard {
			return trace.BadParameter("wildcard matcher is not allowed in aws_role_arns")
		}
	}
	for _, identity := range r.Spec.Allow.AzureIdentities {
		if identity == Wildcard {
			return trace.BadParameter("wildcard matcher is not allowed in allow.azure_identities")
		}
	}
	for _, identity := range r.Spec.Allow.GCPServiceAccounts {
		if identity == Wildcard {
			return trace.BadParameter("wildcard matcher is not allowed in allow.gcp_service_accounts")
		}
	}
	for _, role := range r.Spec.Allow.DatabaseRoles {
		if role == Wildcard {
			return trace.BadParameter("wildcard is not allowed in allow.database_roles")
		}
	}
	checkWildcardSelector := func(labels Labels) error {
		for key, val := range labels {
			if key == Wildcard && !(len(val) == 1 && val[0] == Wildcard) {
				return trace.BadParameter("selector *:<val> is not supported")
			}
		}
		return nil
	}
	for _, labels := range []Labels{
		r.Spec.Allow.NodeLabels,
		r.Spec.Allow.AppLabels,
		r.Spec.Allow.KubernetesLabels,
		r.Spec.Allow.DatabaseLabels,
		r.Spec.Allow.WindowsDesktopLabels,
		r.Spec.Allow.GroupLabels,
		r.Spec.Allow.WorkloadIdentityLabels,
	} {
		if err := checkWildcardSelector(labels); err != nil {
			return trace.Wrap(err)
		}
	}

	for i, perm := range r.Spec.Allow.DatabasePermissions {
		if err := perm.CheckAndSetDefaults(); err != nil {
			return trace.BadParameter("failed to process 'allow' db_permission #%v: %v", i+1, err)
		}
		// Wildcards permissions are disallowed. Even though this should never pass the db-specific driver,
		// it doesn't hurt to check it here. Wildcards *are* allowed on deny side,
		// which is why this check is here and not in CheckAndSetDefaults().
		for _, permission := range perm.Permissions {
			if permission == Wildcard {
				return trace.BadParameter("individual database permissions cannot be wildcards strings")
			}
		}
	}
	for i, perm := range r.Spec.Deny.DatabasePermissions {
		if err := perm.CheckAndSetDefaults(); err != nil {
			return trace.BadParameter("failed to process 'deny' db_permission #%v: %v", i+1, err)
		}
	}
	for i := range r.Spec.Allow.SPIFFE {
		err := r.Spec.Allow.SPIFFE[i].CheckAndSetDefaults()
		if err != nil {
			return trace.Wrap(err, "validating spec.allow.spiffe[%d]", i)
		}
	}
	for i := range r.Spec.Deny.SPIFFE {
		err := r.Spec.Deny.SPIFFE[i].CheckAndSetDefaults()
		if err != nil {
			return trace.Wrap(err, "validating spec.deny.spiffe[%d]", i)
		}
	}

	for i := range r.Spec.Allow.Rules {
		err := r.Spec.Allow.Rules[i].CheckAndSetDefaults()
		if err != nil {
			return trace.BadParameter("failed to process 'allow' rule %v: %v", i, err)
		}
	}
	for i := range r.Spec.Deny.Rules {
		err := r.Spec.Deny.Rules[i].CheckAndSetDefaults()
		if err != nil {
			return trace.BadParameter("failed to process 'deny' rule %v: %v", i, err)
		}
	}
	if r.Spec.Allow.Impersonate != nil {
		if err := r.Spec.Allow.Impersonate.CheckAndSetDefaults(); err != nil {
			return trace.Wrap(err)
		}
	}
	if r.Spec.Deny.Impersonate != nil {
		if r.Spec.Deny.Impersonate.Where != "" {
			return trace.BadParameter("'where' is not supported in deny.impersonate conditions")
		}
		if err := r.Spec.Deny.Impersonate.CheckAndSetDefaults(); err != nil {
			return trace.Wrap(err)
		}
	}

	return nil
}

func checkAndSetRoleConditionNamespaces(namespaces *[]string) error {
	// If nil use the default.
	// This distinguishes between nil and empty (in accordance to legacy code).
	if *namespaces == nil {
		*namespaces = []string{defaults.Namespace}
		return nil
	}

	for i, ns := range *namespaces {
		if ns == Wildcard {
			continue // OK, wildcard is accepted.
		}
		if err := ValidateNamespaceDefault(ns); err != nil {
			// Using trace.BadParameter instead of trace.Wrap for a better error message.
			return trace.BadParameter("namespaces[%d]: %s", i, err)
		}
	}

	return nil
}

// String returns the human readable representation of a role.
func (r *RoleV6) String() string {
	options, _ := json.Marshal(r.Spec.Options)
	return fmt.Sprintf("Role(Name=%v,Options=%q,Allow=%+v,Deny=%+v)",
		r.GetName(), string(options), r.Spec.Allow, r.Spec.Deny)
}

// IsEmpty returns true if conditions are unspecified
func (i ImpersonateConditions) IsEmpty() bool {
	return len(i.Users) == 0 || len(i.Roles) == 0
}

// CheckAndSetDefaults checks and sets default values
func (i ImpersonateConditions) CheckAndSetDefaults() error {
	if len(i.Users) != 0 && len(i.Roles) == 0 {
		// Role-only impersonation note: the phrasing of this error message
		// assumes the user is attempting user (rather than role)
		// impersonation, but this seems like a safe assumption when a user has
		// already been specified.
		return trace.BadParameter("please set both impersonate.users and impersonate.roles for user impersonation")
	}
	return nil
}

// NewRule creates a rule based on a resource name and a list of verbs
func NewRule(resource string, verbs []string) Rule {
	return Rule{
		Resources: []string{resource},
		Verbs:     verbs,
	}
}

// CheckAndSetDefaults checks and sets defaults for this rule
func (r *Rule) CheckAndSetDefaults() error {
	if len(r.Resources) == 0 {
		return trace.BadParameter("missing resources to match")
	}
	if len(r.Verbs) == 0 {
		return trace.BadParameter("missing verbs")
	}
	return nil
}

// HasResource returns true if the rule has the specified resource.
func (r *Rule) HasResource(resource string) bool {
	for _, r := range r.Resources {
		if r == resource {
			return true
		}
	}
	return false
}

// HasVerb returns true if the rule has the specified verb.
func (r *Rule) HasVerb(verb string) bool {
	for _, v := range r.Verbs {
		// readnosecrets can be satisfied by having readnosecrets or read
		if verb == VerbReadNoSecrets {
			if v == VerbReadNoSecrets || v == VerbRead {
				return true
			}
			continue
		}
		if v == verb {
			return true
		}
	}
	return false
}

// CopyRulesSlice copies input slice of Rules and returns the copy
func CopyRulesSlice(in []Rule) []Rule {
	out := make([]Rule, len(in))
	copy(out, in)
	return out
}

// Labels is a wrapper around map
// that can marshal and unmarshal itself
// from scalar and list values
type Labels map[string]utils.Strings

// ToProto returns a protobuf-compatible representation of Labels.
func (l Labels) ToProto() *wrappers.LabelValues {
	v := &wrappers.LabelValues{
		Values: make(map[string]wrappers.StringValues, len(l)),
	}
	for key, vals := range l {
		stringValues := wrappers.StringValues{
			Values: make([]string, len(vals)),
		}
		copy(stringValues.Values, vals)
		v.Values[key] = stringValues
	}
	return v
}

// Marshal marshals value into protobuf representation
func (l Labels) Marshal() ([]byte, error) {
	return proto.Marshal(l.ToProto())
}

// MarshalTo marshals value to the array
func (l Labels) MarshalTo(data []byte) (int, error) {
	return l.ToProto().MarshalTo(data)
}

// Unmarshal unmarshals value from protobuf
func (l *Labels) Unmarshal(data []byte) error {
	protoValues := &wrappers.LabelValues{}
	err := proto.Unmarshal(data, protoValues)
	if err != nil {
		return err
	}
	if protoValues.Values == nil {
		return nil
	}
	*l = make(map[string]utils.Strings, len(protoValues.Values))
	for key := range protoValues.Values {
		(*l)[key] = protoValues.Values[key].Values
	}
	return nil
}

// Size returns protobuf size
func (l Labels) Size() int {
	return l.ToProto().Size()
}

// Clone returns non-shallow copy of the labels set
func (l Labels) Clone() Labels {
	if l == nil {
		return nil
	}
	out := make(Labels, len(l))
	for key, vals := range l {
		cvals := make([]string, len(vals))
		copy(cvals, vals)
		out[key] = cvals
	}
	return out
}

// NewBool returns Bool struct based on bool value
func NewBool(b bool) Bool {
	return Bool(b)
}

// NewBoolP returns Bool pointer
func NewBoolP(b bool) *Bool {
	val := NewBool(b)
	return &val
}

// Bool is a wrapper around boolean values
type Bool bool

// Value returns boolean value of the wrapper
func (b Bool) Value() bool {
	return bool(b)
}

// MarshalJSON marshals boolean value.
func (b Bool) MarshalJSON() ([]byte, error) {
	return json.Marshal(b.Value())
}

// UnmarshalJSON unmarshals JSON from string or bool,
// in case if value is missing or not recognized, defaults to false
func (b *Bool) UnmarshalJSON(data []byte) error {
	if len(data) == 0 {
		return nil
	}
	var boolVal bool
	// check if it's a bool variable
	if err := json.Unmarshal(data, &boolVal); err == nil {
		*b = Bool(boolVal)
		return nil
	}
	// also support string variables
	var stringVar string
	if err := json.Unmarshal(data, &stringVar); err != nil {
		return trace.Wrap(err)
	}
	v, err := utils.ParseBool(stringVar)
	if err != nil {
		*b = false
		return nil
	}
	*b = Bool(v)
	return nil
}

// MarshalYAML marshals bool into yaml value
func (b Bool) MarshalYAML() (interface{}, error) {
	return bool(b), nil
}

// UnmarshalYAML unmarshals bool value from yaml
func (b *Bool) UnmarshalYAML(unmarshal func(interface{}) error) error {
	var boolVar bool
	if err := unmarshal(&boolVar); err == nil {
		*b = Bool(boolVar)
		return nil
	}
	var stringVar string
	if err := unmarshal(&stringVar); err != nil {
		return trace.Wrap(err)
	}
	v, err := utils.ParseBool(stringVar)
	if err != nil {
		*b = Bool(v)
		return nil
	}
	*b = Bool(v)
	return nil
}

// BoolOption is a wrapper around bool
// that can take multiple values:
// * true, false and non-set (when pointer is nil)
// and can marshal itself to protobuf equivalent BoolValue
type BoolOption struct {
	// Value is a value of the option
	Value bool
}

// NewBoolOption returns Bool struct based on bool value
func NewBoolOption(b bool) *BoolOption {
	v := BoolOption{Value: b}
	return &v
}

// BoolDefaultTrue returns true if v is not set (pointer is nil)
// otherwise returns real boolean value
func BoolDefaultTrue(v *BoolOption) bool {
	if v == nil {
		return true
	}
	return v.Value
}

func (b *BoolOption) protoType() *BoolValue {
	return &BoolValue{
		Value: b.Value,
	}
}

// MarshalTo marshals value to the slice
func (b BoolOption) MarshalTo(data []byte) (int, error) {
	return b.protoType().MarshalTo(data)
}

// MarshalToSizedBuffer marshals value to the slice
func (b BoolOption) MarshalToSizedBuffer(data []byte) (int, error) {
	return b.protoType().MarshalToSizedBuffer(data)
}

// Marshal marshals value into protobuf representation
func (b BoolOption) Marshal() ([]byte, error) {
	return proto.Marshal(b.protoType())
}

// Unmarshal unmarshals value from protobuf
func (b *BoolOption) Unmarshal(data []byte) error {
	protoValue := &BoolValue{}
	err := proto.Unmarshal(data, protoValue)
	if err != nil {
		return err
	}
	b.Value = protoValue.Value
	return nil
}

// Size returns protobuf size
func (b BoolOption) Size() int {
	return b.protoType().Size()
}

// MarshalJSON marshals boolean value.
func (b BoolOption) MarshalJSON() ([]byte, error) {
	return json.Marshal(b.Value)
}

// UnmarshalJSON unmarshals JSON from string or bool,
// in case if value is missing or not recognized, defaults to false
func (b *BoolOption) UnmarshalJSON(data []byte) error {
	var val Bool
	if err := val.UnmarshalJSON(data); err != nil {
		return err
	}
	b.Value = val.Value()
	return nil
}

// MarshalYAML marshals BoolOption into yaml value
func (b *BoolOption) MarshalYAML() (interface{}, error) {
	return b.Value, nil
}

// UnmarshalYAML unmarshals BoolOption to YAML
func (b *BoolOption) UnmarshalYAML(unmarshal func(interface{}) error) error {
	var val Bool
	if err := val.UnmarshalYAML(unmarshal); err != nil {
		return err
	}
	b.Value = val.Value()
	return nil
}

// ProcessNamespace returns the default namespace in case the namespace is empty.
func ProcessNamespace(namespace string) string {
	if namespace == "" {
		return defaults.Namespace
	}
	return namespace
}

// WhereExpr is a tree like structure representing a `where` (sub-)expression.
type WhereExpr struct {
	Field            string
	Literal          interface{}
	And, Or          WhereExpr2
	Not              *WhereExpr
	Equals, Contains WhereExpr2
}

// WhereExpr2 is a pair of `where` (sub-)expressions.
type WhereExpr2 struct {
	L, R *WhereExpr
}

// String returns a human readable representation of WhereExpr.
func (e WhereExpr) String() string {
	if e.Field != "" {
		return e.Field
	}
	if e.Literal != nil {
		return fmt.Sprintf("%q", e.Literal)
	}
	if e.And.L != nil && e.And.R != nil {
		return fmt.Sprintf("(%s && %s)", e.And.L, e.And.R)
	}
	if e.Or.L != nil && e.Or.R != nil {
		return fmt.Sprintf("(%s || %s)", e.Or.L, e.Or.R)
	}
	if e.Not != nil {
		return fmt.Sprintf("!%s", e.Not)
	}
	if e.Equals.L != nil && e.Equals.R != nil {
		return fmt.Sprintf("equals(%s, %s)", e.Equals.L, e.Equals.R)
	}
	if e.Contains.L != nil && e.Contains.R != nil {
		return fmt.Sprintf("contains(%s, %s)", e.Contains.L, e.Contains.R)
	}
	return ""
}

// GetSessionRequirePolicies returns the RBAC required policies for a role.
func (r *RoleV6) GetSessionRequirePolicies() []*SessionRequirePolicy {
	return r.Spec.Allow.RequireSessionJoin
}

// GetSessionPolicySet returns the RBAC policy set for a session.
func (r *RoleV6) GetSessionPolicySet() SessionTrackerPolicySet {
	return SessionTrackerPolicySet{
		Name:               r.Metadata.Name,
		Version:            r.Version,
		RequireSessionJoin: r.Spec.Allow.RequireSessionJoin,
	}
}

// SetSessionRequirePolicies sets the RBAC required policies for a role.
func (r *RoleV6) SetSessionRequirePolicies(policies []*SessionRequirePolicy) {
	r.Spec.Allow.RequireSessionJoin = policies
}

// SetSessionJoinPolicies returns the RBAC join policies for a role.
func (r *RoleV6) GetSessionJoinPolicies() []*SessionJoinPolicy {
	return r.Spec.Allow.JoinSessions
}

// SetSessionJoinPolicies sets the RBAC join policies for a role.
func (r *RoleV6) SetSessionJoinPolicies(policies []*SessionJoinPolicy) {
	r.Spec.Allow.JoinSessions = policies
}

// GetSearchAsRoles returns the list of extra roles which should apply to a
// user while they are searching for resources as part of a Resource Access
// Request, and defines the underlying roles which will be requested as part
// of any Resource Access Request.
func (r *RoleV6) GetSearchAsRoles(rct RoleConditionType) []string {
	roleConditions := &r.Spec.Allow
	if rct == Deny {
		roleConditions = &r.Spec.Deny
	}
	if roleConditions.Request == nil {
		return nil
	}
	return roleConditions.Request.SearchAsRoles
}

// SetSearchAsRoles sets the list of extra roles which should apply to a
// user while they are searching for resources as part of a Resource Access
// Request, and defines the underlying roles which will be requested as part
// of any Resource Access Request.
func (r *RoleV6) SetSearchAsRoles(rct RoleConditionType, roles []string) {
	roleConditions := &r.Spec.Allow
	if rct == Deny {
		roleConditions = &r.Spec.Deny
	}
	if roleConditions.Request == nil {
		roleConditions.Request = &AccessRequestConditions{}
	}
	roleConditions.Request.SearchAsRoles = roles
}

// GetPreviewAsRoles returns the list of extra roles which should apply to a
// reviewer while they are viewing a Resource Access Request for the
// purposes of viewing details such as the hostname and labels of requested
// resources.
func (r *RoleV6) GetPreviewAsRoles(rct RoleConditionType) []string {
	roleConditions := r.GetRoleConditions(rct)
	if roleConditions.ReviewRequests == nil {
		return nil
	}
	return roleConditions.ReviewRequests.PreviewAsRoles
}

// GetRoleConditions returns the role conditions for the role.
func (r *RoleV6) GetRoleConditions(rct RoleConditionType) RoleConditions {
	roleConditions := r.Spec.Allow
	if rct == Deny {
		roleConditions = r.Spec.Deny
	}

	return roleConditions
}

// GetRoleConditions returns the role conditions for the role.
func (r *RoleV6) GetRequestReasonMode(rct RoleConditionType) RequestReasonMode {
	roleConditions := r.GetRoleConditions(rct)
	if roleConditions.Request == nil || roleConditions.Request.Reason == nil {
		return ""
	}
	return roleConditions.Request.Reason.Mode
}

// SetPreviewAsRoles sets the list of extra roles which should apply to a
// reviewer while they are viewing a Resource Access Request for the
// purposes of viewing details such as the hostname and labels of requested
// resources.
func (r *RoleV6) SetPreviewAsRoles(rct RoleConditionType, roles []string) {
	roleConditions := &r.Spec.Allow
	if rct == Deny {
		roleConditions = &r.Spec.Deny
	}
	if roleConditions.ReviewRequests == nil {
		roleConditions.ReviewRequests = &AccessReviewConditions{}
	}
	roleConditions.ReviewRequests.PreviewAsRoles = roles
}

// validateRoleSpecKubeResources validates the Allow/Deny Kubernetes Resources
// entries.
func validateRoleSpecKubeResources(version string, spec RoleSpecV6) error {
	if err := validateKubeResources(version, spec.Allow.KubernetesResources); err != nil {
		return trace.Wrap(err)
	}
	if err := validateKubeResources(version, spec.Deny.KubernetesResources); err != nil {
		return trace.Wrap(err)
	}
	return nil
}

// setDefaultKubernetesVerbs sets the default verbs for each KubernetesResource
// entry if none are specified. This is necessary for backwards compatibility
// with older versions of Role: V3, V4, V5, and v6.
func setDefaultKubernetesVerbs(spec *RoleSpecV6) {
	for _, kubeResources := range [][]KubernetesResource{spec.Allow.KubernetesResources, spec.Deny.KubernetesResources} {
		for i := range kubeResources {
			if len(kubeResources[i].Verbs) == 0 {
				kubeResources[i].Verbs = []string{Wildcard}
			}
		}
	}
}

// validateKubeResources validates the following rules for each kubeResources entry:
// - Kind belongs to KubernetesResourcesKinds
// - Name is not empty
// - Namespace is not empty
func validateKubeResources(roleVersion string, kubeResources []KubernetesResource) error {
	for _, kubeResource := range kubeResources {
		for _, verb := range kubeResource.Verbs {
			if !slices.Contains(KubernetesVerbs, verb) && verb != Wildcard && !strings.Contains(verb, "{{") {
				return trace.BadParameter("KubernetesResource verb %q is invalid or unsupported; Supported: %v", verb, KubernetesVerbs)
			}
			if verb == Wildcard && len(kubeResource.Verbs) > 1 {
				return trace.BadParameter("KubernetesResource verb %q cannot be used with other verbs", verb)
			}
		}

		// Only Pod resources are supported in role version <=V6.
		// This is mandatory because we must append the other resources to the
		// kubernetes resources.
		switch roleVersion {
		// Teleport does not support role versions < v3.
		case V6, V5, V4, V3:
			if kubeResource.Kind != KindKubePod {
				return trace.BadParameter("KubernetesResource %q is not supported in role version %q. Upgrade the role version to %q", kubeResource.Kind, roleVersion, V8)
			}
			if len(kubeResource.Verbs) != 1 || kubeResource.Verbs[0] != Wildcard {
				return trace.BadParameter("Role version %q only supports %q verb. Upgrade the role version to %q", roleVersion, Wildcard, V8)
			}
		}

		if len(kubeResource.Namespace) == 0 && !slices.Contains(KubernetesClusterWideResourceKinds, kubeResource.Kind) {
			return trace.BadParameter("KubernetesResource must include Namespace")
		}
		if len(kubeResource.Name) == 0 {
			return trace.BadParameter("KubernetesResource must include Name")
		}
	}
	return nil
}

// validateRequestKubeResources validates each kubeResources entry for `allow.request.kubernetes_resources` field.
// Currently the only supported field for this particular field is:
//   - Kind (belonging to KubernetesResourcesKinds)
//
// Mimics types.KubernetesResource data model, but opted to create own type as we don't support other fields yet.
func validateRequestKubeResources(roleVersion string, kubeResources []RequestKubernetesResource) error {
	for _, kubeResource := range kubeResources {
		if !slices.Contains(KubernetesResourcesKinds, kubeResource.Kind) && kubeResource.Kind != Wildcard {
			return trace.BadParameter("request.kubernetes_resource kind %q is invalid or unsupported; Supported: %v", kubeResource.Kind, append([]string{Wildcard}, KubernetesResourcesKinds...))
		}

		// Only Pod resources are supported in role version <=V6.
		// This is mandatory because we must append the other resources to the
		// kubernetes resources.
		switch roleVersion {
		// Teleport does not support role versions < v3.
		case V6, V5, V4, V3:
			if kubeResource.Kind != KindKubePod {
				return trace.BadParameter("request.kubernetes_resources kind %q is not supported in role version %q. Upgrade the role version to %q", kubeResource.Kind, roleVersion, V8)
			}
		}
	}
	return nil
}

// ClusterResource returns the resource name in the following format
// <namespace>/<name>.
func (k *KubernetesResource) ClusterResource() string {
	return path.Join(k.Namespace, k.Name)
}

// IsEmpty will return true if the condition is empty.
func (a AccessRequestConditions) IsEmpty() bool {
	return len(a.Annotations) == 0 &&
		len(a.ClaimsToRoles) == 0 &&
		len(a.Roles) == 0 &&
		len(a.SearchAsRoles) == 0 &&
		len(a.SuggestedReviewers) == 0 &&
		len(a.Thresholds) == 0
}

// IsEmpty will return true if the condition is empty.
func (a AccessReviewConditions) IsEmpty() bool {
	return len(a.ClaimsToRoles) == 0 &&
		len(a.PreviewAsRoles) == 0 &&
		len(a.Roles) == 0 &&
		len(a.Where) == 0
}

// LabelMatchers holds the role label matchers and label expression that are
// used to match resource labels of a specific resource kind and condition
// (allow/deny).
type LabelMatchers struct {
	Labels     Labels
	Expression string
}

// Empty returns true if all elements of the LabelMatchers are empty/unset.
func (l LabelMatchers) Empty() bool {
	return len(l.Labels) == 0 && len(l.Expression) == 0
}

// GetLabelMatchers gets the LabelMatchers that match labels of resources of
// type [kind] this role is allowed or denied access to.
func (r *RoleV6) GetLabelMatchers(rct RoleConditionType, kind string) (LabelMatchers, error) {
	var cond *RoleConditions
	if rct == Allow {
		cond = &r.Spec.Allow
	} else {
		cond = &r.Spec.Deny
	}
	switch kind {
	case KindRemoteCluster:
		return LabelMatchers{cond.ClusterLabels, cond.ClusterLabelsExpression}, nil
	case KindNode:
		return LabelMatchers{cond.NodeLabels, cond.NodeLabelsExpression}, nil
	case KindKubernetesCluster:
		return LabelMatchers{cond.KubernetesLabels, cond.KubernetesLabelsExpression}, nil
	case KindApp, KindSAMLIdPServiceProvider:
		// app_labels will be applied to both app and saml_idp_service_provider resources.
		// Access to the saml_idp_service_provider can be controlled by the both
		// app_labels and verbs targeting saml_idp_service_provider resource.
		return LabelMatchers{cond.AppLabels, cond.AppLabelsExpression}, nil
	case KindDatabase:
		return LabelMatchers{cond.DatabaseLabels, cond.DatabaseLabelsExpression}, nil
	case KindDatabaseService:
		return LabelMatchers{cond.DatabaseServiceLabels, cond.DatabaseServiceLabelsExpression}, nil
	case KindWindowsDesktop:
		return LabelMatchers{cond.WindowsDesktopLabels, cond.WindowsDesktopLabelsExpression}, nil
	case KindDynamicWindowsDesktop:
		return LabelMatchers{cond.WindowsDesktopLabels, cond.WindowsDesktopLabelsExpression}, nil
	case KindWindowsDesktopService:
		return LabelMatchers{cond.WindowsDesktopLabels, cond.WindowsDesktopLabelsExpression}, nil
	case KindUserGroup:
		return LabelMatchers{cond.GroupLabels, cond.GroupLabelsExpression}, nil
	case KindGitServer:
		return r.makeGitServerLabelMatchers(cond), nil
	case KindWorkloadIdentity:
		return LabelMatchers{cond.WorkloadIdentityLabels, cond.WorkloadIdentityLabelsExpression}, nil
	}
	return LabelMatchers{}, trace.BadParameter("can't get label matchers for resource kind %q", kind)
}

// SetLabelMatchers sets the LabelMatchers that match labels of resources of
// type [kind] this role is allowed or denied access to.
func (r *RoleV6) SetLabelMatchers(rct RoleConditionType, kind string, labelMatchers LabelMatchers) error {
	var cond *RoleConditions
	if rct == Allow {
		cond = &r.Spec.Allow
	} else {
		cond = &r.Spec.Deny
	}
	switch kind {
	case KindRemoteCluster:
		cond.ClusterLabels = labelMatchers.Labels
		cond.ClusterLabelsExpression = labelMatchers.Expression
		return nil
	case KindNode:
		cond.NodeLabels = labelMatchers.Labels
		cond.NodeLabelsExpression = labelMatchers.Expression
		return nil
	case KindKubernetesCluster:
		cond.KubernetesLabels = labelMatchers.Labels
		cond.KubernetesLabelsExpression = labelMatchers.Expression
		return nil
	case KindApp, KindSAMLIdPServiceProvider:
		// app_labels will be applied to both app and saml_idp_service_provider resources.
		// Access to the saml_idp_service_provider can be controlled by the both
		// app_labels and verbs targeting saml_idp_service_provider resource.
		cond.AppLabels = labelMatchers.Labels
		cond.AppLabelsExpression = labelMatchers.Expression
		return nil
	case KindDatabase:
		cond.DatabaseLabels = labelMatchers.Labels
		cond.DatabaseLabelsExpression = labelMatchers.Expression
		return nil
	case KindDatabaseService:
		cond.DatabaseServiceLabels = labelMatchers.Labels
		cond.DatabaseServiceLabelsExpression = labelMatchers.Expression
		return nil
	case KindWindowsDesktop:
		cond.WindowsDesktopLabels = labelMatchers.Labels
		cond.WindowsDesktopLabelsExpression = labelMatchers.Expression
		return nil
	case KindWindowsDesktopService:
		cond.WindowsDesktopLabels = labelMatchers.Labels
		cond.WindowsDesktopLabelsExpression = labelMatchers.Expression
		return nil
	case KindUserGroup:
		cond.GroupLabels = labelMatchers.Labels
		cond.GroupLabelsExpression = labelMatchers.Expression
		return nil
	case KindWorkloadIdentity:
		cond.WorkloadIdentityLabels = labelMatchers.Labels
		cond.WorkloadIdentityLabelsExpression = labelMatchers.Expression
		return nil
	}
	return trace.BadParameter("can't set label matchers for resource kind %q", kind)
}

// HasLabelMatchers returns true if the role has label matchers for the
// specified resource kind and condition (allow/deny).
// If the kind is not supported, false is returned.
func (r *RoleV6) HasLabelMatchers(rct RoleConditionType, kind string) bool {
	lm, err := r.GetLabelMatchers(rct, kind)
	return err == nil && !lm.Empty()
}

// GetLabel retrieves the label with the provided key.
func (r *RoleV6) GetLabel(key string) (value string, ok bool) {
	v, ok := r.Metadata.Labels[key]
	return v, ok
}

// GetAllLabels returns all resource's labels.
func (r *RoleV6) GetAllLabels() map[string]string {
	return r.Metadata.Labels
}

// GetStaticLabels returns the resource's static labels.
func (r *RoleV6) GetStaticLabels() map[string]string {
	return r.Metadata.Labels
}

// SetStaticLabels sets the resource's static labels.
func (r *RoleV6) SetStaticLabels(labels map[string]string) {
	r.Metadata.Labels = labels
}

// Origin returns the origin value of the resource.
func (r *RoleV6) Origin() string {
	return r.Metadata.Origin()
}

// SetOrigin sets the origin value of the resource.
func (r *RoleV6) SetOrigin(origin string) {
	r.Metadata.SetOrigin(origin)
}

// MatchSearch goes through select field values of a resource
// and tries to match against the list of search values.
func (r *RoleV6) MatchSearch(values []string) bool {
	fieldVals := append(utils.MapToStrings(r.GetAllLabels()), r.GetName())
	return MatchSearch(fieldVals, values, nil)
}

func (r *RoleV6) makeGitServerLabelMatchers(cond *RoleConditions) LabelMatchers {
	var all []string
	for _, perm := range cond.GitHubPermissions {
		all = append(all, perm.Organizations...)
	}
	return LabelMatchers{
		Labels: Labels{
			GitHubOrgLabel: all,
		},
	}
}

// GetIdentityCenterAccountAssignments fetches the allow or deny Identity Center
// Account Assignments for the role
func (r *RoleV6) GetIdentityCenterAccountAssignments(rct RoleConditionType) []IdentityCenterAccountAssignment {
	if rct == Allow {
		return r.Spec.Allow.AccountAssignments
	}
	return r.Spec.Deny.AccountAssignments
}

// SetIdentityCenterAccountAssignments sets the allow or deny Identity Center
// Account Assignments for the role
func (r *RoleV6) SetIdentityCenterAccountAssignments(rct RoleConditionType, assignments []IdentityCenterAccountAssignment) {
	cond := &r.Spec.Deny
	if rct == Allow {
		cond = &r.Spec.Allow
	}
	cond.AccountAssignments = assignments
}

// LabelMatcherKinds is the complete list of resource kinds that support label
// matchers.
var LabelMatcherKinds = []string{
	KindRemoteCluster,
	KindNode,
	KindKubernetesCluster,
	KindApp,
	KindDatabase,
	KindDatabaseService,
	KindWindowsDesktop,
	KindWindowsDesktopService,
	KindUserGroup,
}

const (
	createHostUserModeOffString          = "off"
	createHostUserModeDropString         = "drop"
	createHostUserModeKeepString         = "keep"
	createHostUserModeInsecureDropString = "insecure-drop"
)

func (h CreateHostUserMode) encode() (string, error) {
	switch h {
	case CreateHostUserMode_HOST_USER_MODE_UNSPECIFIED:
		return "", nil
	case CreateHostUserMode_HOST_USER_MODE_OFF:
		return createHostUserModeOffString, nil
	case CreateHostUserMode_HOST_USER_MODE_DROP:
		return createHostUserModeDropString, nil
	case CreateHostUserMode_HOST_USER_MODE_KEEP:
		return createHostUserModeKeepString, nil
	case CreateHostUserMode_HOST_USER_MODE_INSECURE_DROP:
		return createHostUserModeInsecureDropString, nil
	}
	return "", trace.BadParameter("invalid host user mode %v", h)
}

func (h *CreateHostUserMode) decode(val any) error {
	var valS string
	switch val := val.(type) {
	case int32:
		return trace.Wrap(h.setFromEnum(val))
	case int64:
		return trace.Wrap(h.setFromEnum(int32(val)))
	case int:
		return trace.Wrap(h.setFromEnum(int32(val)))
	case float64:
		return trace.Wrap(h.setFromEnum(int32(val)))
	case float32:
		return trace.Wrap(h.setFromEnum(int32(val)))
	case string:
		valS = val
	case bool:
		if val {
			return trace.BadParameter("create_host_user_mode cannot be true, got %v", val)
		}
		valS = createHostUserModeOffString
	default:
		return trace.BadParameter("bad value type %T, expected string or int", val)
	}

	switch valS {
	case "":
		*h = CreateHostUserMode_HOST_USER_MODE_UNSPECIFIED
	case createHostUserModeOffString:
		*h = CreateHostUserMode_HOST_USER_MODE_OFF
	case createHostUserModeKeepString:
		*h = CreateHostUserMode_HOST_USER_MODE_KEEP
	case createHostUserModeInsecureDropString, createHostUserModeDropString:
		*h = CreateHostUserMode_HOST_USER_MODE_INSECURE_DROP
	default:
		return trace.BadParameter("invalid host user mode %v", val)
	}
	return nil
}

// setFromEnum sets the value from enum value as int32.
func (h *CreateHostUserMode) setFromEnum(val int32) error {
	// Map drop to insecure-drop
	if val == int32(CreateHostUserMode_HOST_USER_MODE_DROP) {
		val = int32(CreateHostUserMode_HOST_USER_MODE_INSECURE_DROP)
	}
	if _, ok := CreateHostUserMode_name[val]; !ok {
		return trace.BadParameter("invalid host user mode %v", val)
	}
	*h = CreateHostUserMode(val)
	return nil
}

// UnmarshalYAML supports parsing CreateHostUserMode from string.
func (h *CreateHostUserMode) UnmarshalYAML(unmarshal func(interface{}) error) error {
	var val interface{}
	err := unmarshal(&val)
	if err != nil {
		return trace.Wrap(err)
	}

	err = h.decode(val)
	return trace.Wrap(err)
}

// MarshalYAML marshals CreateHostUserMode to yaml.
func (h *CreateHostUserMode) MarshalYAML() (interface{}, error) {
	val, err := h.encode()
	if err != nil {
		return nil, trace.Wrap(err)
	}
	return val, nil
}

// MarshalJSON marshals CreateHostUserMode to json bytes.
func (h *CreateHostUserMode) MarshalJSON() ([]byte, error) {
	val, err := h.encode()
	if err != nil {
		return nil, trace.Wrap(err)
	}
	out, err := json.Marshal(val)
	return out, trace.Wrap(err)
}

// UnmarshalJSON supports parsing CreateHostUserMode from string.
func (h *CreateHostUserMode) UnmarshalJSON(data []byte) error {
	var val interface{}
	err := json.Unmarshal(data, &val)
	if err != nil {
		return trace.Wrap(err)
	}

	err = h.decode(val)
	return trace.Wrap(err)
}

const (
	createDatabaseUserModeOffString            = "off"
	createDatabaseUserModeKeepString           = "keep"
	createDatabaseUserModeBestEffortDropString = "best_effort_drop"
)

func (h CreateDatabaseUserMode) encode() (string, error) {
	switch h {
	case CreateDatabaseUserMode_DB_USER_MODE_UNSPECIFIED:
		return "", nil
	case CreateDatabaseUserMode_DB_USER_MODE_OFF:
		return createDatabaseUserModeOffString, nil
	case CreateDatabaseUserMode_DB_USER_MODE_KEEP:
		return createDatabaseUserModeKeepString, nil
	case CreateDatabaseUserMode_DB_USER_MODE_BEST_EFFORT_DROP:
		return createDatabaseUserModeBestEffortDropString, nil
	}

	return "", trace.BadParameter("invalid database user mode %v", h)
}

func (h *CreateDatabaseUserMode) decode(val any) error {
	var str string
	switch val := val.(type) {
	case int32:
		return trace.Wrap(h.setFromEnum(val))
	case int64:
		return trace.Wrap(h.setFromEnum(int32(val)))
	case int:
		return trace.Wrap(h.setFromEnum(int32(val)))
	case float64:
		return trace.Wrap(h.setFromEnum(int32(val)))
	case float32:
		return trace.Wrap(h.setFromEnum(int32(val)))
	case string:
		str = val
	case bool:
		if val {
			return trace.BadParameter("create_database_user_mode cannot be true, got %v", val)
		}
		str = createHostUserModeOffString
	default:
		return trace.BadParameter("bad value type %T, expected string", val)
	}

	switch str {
	case "":
		*h = CreateDatabaseUserMode_DB_USER_MODE_UNSPECIFIED
	case createDatabaseUserModeOffString:
		*h = CreateDatabaseUserMode_DB_USER_MODE_OFF
	case createDatabaseUserModeKeepString:
		*h = CreateDatabaseUserMode_DB_USER_MODE_KEEP
	case createDatabaseUserModeBestEffortDropString:
		*h = CreateDatabaseUserMode_DB_USER_MODE_BEST_EFFORT_DROP
	default:
		return trace.BadParameter("invalid database user mode %v", val)
	}

	return nil
}

// setFromEnum sets the value from enum value as int32.
func (h *CreateDatabaseUserMode) setFromEnum(val int32) error {
	if _, ok := CreateDatabaseUserMode_name[val]; !ok {
		return trace.BadParameter("invalid database user creation mode %v", val)
	}
	*h = CreateDatabaseUserMode(val)
	return nil
}

// UnmarshalYAML supports parsing CreateDatabaseUserMode from string.
func (h *CreateDatabaseUserMode) UnmarshalYAML(unmarshal func(interface{}) error) error {
	var val interface{}
	err := unmarshal(&val)
	if err != nil {
		return trace.Wrap(err)
	}

	err = h.decode(val)
	return trace.Wrap(err)
}

// MarshalYAML marshals CreateDatabaseUserMode to yaml.
func (h *CreateDatabaseUserMode) MarshalYAML() (interface{}, error) {
	val, err := h.encode()
	if err != nil {
		return nil, trace.Wrap(err)
	}
	return val, nil
}

// MarshalJSON marshals CreateDatabaseUserMode to json bytes.
func (h *CreateDatabaseUserMode) MarshalJSON() ([]byte, error) {
	val, err := h.encode()
	if err != nil {
		return nil, trace.Wrap(err)
	}
	out, err := json.Marshal(val)
	return out, trace.Wrap(err)
}

// UnmarshalJSON supports parsing CreateDatabaseUserMode from string.
func (h *CreateDatabaseUserMode) UnmarshalJSON(data []byte) error {
	var val interface{}
	err := json.Unmarshal(data, &val)
	if err != nil {
		return trace.Wrap(err)
	}

	err = h.decode(val)
	return trace.Wrap(err)
}

// IsEnabled returns true if database automatic user provisioning is enabled.
func (m CreateDatabaseUserMode) IsEnabled() bool {
	return m != CreateDatabaseUserMode_DB_USER_MODE_UNSPECIFIED && m != CreateDatabaseUserMode_DB_USER_MODE_OFF
}

// GetAccount fetches the Account ID from a Role Condition Account Assignment
func (a IdentityCenterAccountAssignment) GetAccount() string {
	return a.Account
}<|MERGE_RESOLUTION|>--- conflicted
+++ resolved
@@ -1032,11 +1032,7 @@
 // setStaticFields sets static resource header and metadata fields.
 func (r *RoleV6) setStaticFields() {
 	r.Kind = KindRole
-<<<<<<< HEAD
-	if r.Version != V3 && r.Version != V4 && r.Version != V5 && r.Version != V6 && r.Version != V7 {
-=======
 	if !slices.Contains([]string{V3, V4, V5, V6, V7}, r.Version) {
->>>>>>> 2c3fbae5
 		// When incrementing the role version, make sure to update the
 		// role version in the asset file used by the UI.
 		// See: web/packages/teleport/src/Roles/templates/role.yaml
@@ -1186,10 +1182,7 @@
 		if err := validateRoleSpecKubeResources(r.Version, r.Spec); err != nil {
 			return trace.Wrap(err)
 		}
-<<<<<<< HEAD
-=======
 	// TODO(@creack,@flyinghermit): Create a dedicate validation path for V8 once we have logic changes.
->>>>>>> 2c3fbae5
 	case V7, V8:
 		// Kubernetes resources default to {kind:*, name:*, namespace:*} for v7 roles.
 		if len(r.Spec.Allow.KubernetesResources) == 0 && r.HasLabelMatchers(Allow, KindKubernetesCluster) {
