--- conflicted
+++ resolved
@@ -2435,19 +2435,19 @@
 	return m
 }
 
-<<<<<<< HEAD
-func (m *AWSICResourceSync) TrimToMaxSize(maxSize int) AuditEvent {
-	return m
-}
-
-func (m *AWSICPermissionAssignment) TrimToMaxSize(_ int) AuditEvent {
-	return m
-}
-
-func (m *SCIMPrincipalProvisioning) TrimToMaxSize(_ int) AuditEvent {
-=======
 // TrimToMaxSize implements [AuditEvent].
 func (m *StableUNIXUserCreate) TrimToMaxSize(int) AuditEvent {
->>>>>>> 833879ee
+	return m
+}
+
+func (m *AWSICResourceSync) TrimToMaxSize(maxSize int) AuditEvent {
+	return m
+}
+
+func (m *AWSICPermissionAssignment) TrimToMaxSize(_ int) AuditEvent {
+	return m
+}
+
+func (m *SCIMPrincipalProvisioning) TrimToMaxSize(_ int) AuditEvent {
 	return m
 }