--- conflicted
+++ resolved
@@ -2605,11 +2605,7 @@
 	return m
 }
 
-<<<<<<< HEAD
-func (m *MCPSessionBadHTTPRequest) TrimToMaxSize(maxSize int) AuditEvent {
-=======
 func (m *MCPSessionInvalidHTTPRequest) TrimToMaxSize(maxSize int) AuditEvent {
->>>>>>> 79cb732d
 	size := m.Size()
 	if size <= maxSize {
 		return m
@@ -2617,35 +2613,22 @@
 
 	out := utils.CloneProtoMsg(m)
 	out.Path = ""
-<<<<<<< HEAD
-=======
 	out.RawQuery = ""
 	out.Headers = nil
->>>>>>> 79cb732d
 	out.Body = nil
 
 	maxSize = adjustedMaxSize(out, maxSize)
 
-<<<<<<< HEAD
-	customFieldsCount := nonEmptyStrs(m.Path)
-	if len(out.Body) > 0 {
-		customFieldsCount += 1
-=======
 	customFieldsCount := nonEmptyStrs(m.Path, m.RawQuery) + nonEmptyTraits(m.Headers)
 	if len(m.Body) != 0 {
 		customFieldsCount++
->>>>>>> 79cb732d
 	}
 	maxFieldsSize := maxSizePerField(maxSize, customFieldsCount)
 
 	out.Path = trimStr(m.Path, maxFieldsSize)
-<<<<<<< HEAD
-	out.Body = []byte(trimStr(string(m.Body), maxFieldsSize))
-=======
 	out.RawQuery = trimStr(m.RawQuery, maxFieldsSize)
 	out.Body = []byte(trimStr(string(m.Body), maxFieldsSize))
 	out.Headers = trimTraits(m.Headers, maxFieldsSize)
->>>>>>> 79cb732d
 	return out
 }
 
