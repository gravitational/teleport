--- conflicted
+++ resolved
@@ -2231,7 +2231,6 @@
 func (m *SPIFFEFederationDelete) TrimToMaxSize(maxSize int) AuditEvent {
 	return m
 }
-<<<<<<< HEAD
 
 func (m *PluginCreate) TrimToMaxSize(maxSize int) AuditEvent {
 	return m
@@ -2242,7 +2241,9 @@
 }
 
 func (m *PluginDelete) TrimToMaxSize(maxSize int) AuditEvent {
-=======
+	return m
+}
+
 func (m *CrownJewelCreate) TrimToMaxSize(_ int) AuditEvent {
 	return m
 }
@@ -2252,7 +2253,5 @@
 }
 
 func (m *CrownJewelDelete) TrimToMaxSize(_ int) AuditEvent {
-
->>>>>>> 801c2040
 	return m
 }