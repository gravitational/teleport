--- conflicted
+++ resolved
@@ -683,8 +683,6 @@
 		out.Event = &OneOf_DiscoveryConfigDeleteAll{
 			DiscoveryConfigDeleteAll: e,
 		}
-<<<<<<< HEAD
-=======
 	case *IntegrationCreate:
 		out.Event = &OneOf_IntegrationCreate{
 			IntegrationCreate: e,
@@ -706,7 +704,6 @@
 			SPIFFEFederationDelete: e,
 		}
 
->>>>>>> 427e510d
 	default:
 		log.Errorf("Attempted to convert dynamic event of unknown type \"%v\" into protobuf event.", in.GetType())
 		unknown := &Unknown{}
