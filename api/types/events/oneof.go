--- conflicted
+++ resolved
@@ -309,51 +309,49 @@
 		out.Event = &OneOf_CertificateCreate{
 			CertificateCreate: e,
 		}
-<<<<<<< HEAD
+	case *DesktopRecording:
+		out.Event = &OneOf_DesktopRecording{
+			DesktopRecording: e,
+		}
+	case *DesktopClipboardReceive:
+		out.Event = &OneOf_DesktopClipboardReceive{
+			DesktopClipboardReceive: e,
+		}
+	case *DesktopClipboardSend:
+		out.Event = &OneOf_DesktopClipboardSend{
+			DesktopClipboardSend: e,
+		}
+	case *MySQLStatementPrepare:
+		out.Event = &OneOf_MySQLStatementPrepare{
+			MySQLStatementPrepare: e,
+		}
+	case *MySQLStatementExecute:
+		out.Event = &OneOf_MySQLStatementExecute{
+			MySQLStatementExecute: e,
+		}
+	case *MySQLStatementSendLongData:
+		out.Event = &OneOf_MySQLStatementSendLongData{
+			MySQLStatementSendLongData: e,
+		}
+	case *MySQLStatementClose:
+		out.Event = &OneOf_MySQLStatementClose{
+			MySQLStatementClose: e,
+		}
+	case *MySQLStatementReset:
+		out.Event = &OneOf_MySQLStatementReset{
+			MySQLStatementReset: e,
+		}
+	case *MySQLStatementFetch:
+		out.Event = &OneOf_MySQLStatementFetch{
+			MySQLStatementFetch: e,
+		}
+	case *MySQLStatementBulkExecute:
+		out.Event = &OneOf_MySQLStatementBulkExecute{
+			MySQLStatementBulkExecute: e,
+		}
 	case *RenewableCertificateGenerationMismatch:
 		out.Event = &OneOf_RenewableCertificateGenerationMismatch{
 			RenewableCertificateGenerationMismatch: e,
-=======
-	case *DesktopRecording:
-		out.Event = &OneOf_DesktopRecording{
-			DesktopRecording: e,
-		}
-	case *DesktopClipboardReceive:
-		out.Event = &OneOf_DesktopClipboardReceive{
-			DesktopClipboardReceive: e,
-		}
-	case *DesktopClipboardSend:
-		out.Event = &OneOf_DesktopClipboardSend{
-			DesktopClipboardSend: e,
-		}
-	case *MySQLStatementPrepare:
-		out.Event = &OneOf_MySQLStatementPrepare{
-			MySQLStatementPrepare: e,
-		}
-	case *MySQLStatementExecute:
-		out.Event = &OneOf_MySQLStatementExecute{
-			MySQLStatementExecute: e,
-		}
-	case *MySQLStatementSendLongData:
-		out.Event = &OneOf_MySQLStatementSendLongData{
-			MySQLStatementSendLongData: e,
-		}
-	case *MySQLStatementClose:
-		out.Event = &OneOf_MySQLStatementClose{
-			MySQLStatementClose: e,
-		}
-	case *MySQLStatementReset:
-		out.Event = &OneOf_MySQLStatementReset{
-			MySQLStatementReset: e,
-		}
-	case *MySQLStatementFetch:
-		out.Event = &OneOf_MySQLStatementFetch{
-			MySQLStatementFetch: e,
-		}
-	case *MySQLStatementBulkExecute:
-		out.Event = &OneOf_MySQLStatementBulkExecute{
-			MySQLStatementBulkExecute: e,
->>>>>>> b1bbcb83
 		}
 	default:
 		return nil, trace.BadParameter("event type %T is not supported", in)
