/*
Copyright 2017 Gravitational, Inc.

Licensed under the Apache License, Version 2.0 (the "License");
you may not use this file except in compliance with the License.
You may obtain a copy of the License at

    http://www.apache.org/licenses/LICENSE-2.0

Unless required by applicable law or agreed to in writing, software
distributed under the License is distributed on an "AS IS" BASIS,
WITHOUT WARRANTIES OR CONDITIONS OF ANY KIND, either express or implied.
See the License for the specific language governing permissions and
limitations under the License.
*/

package types

import (
	"fmt"
	"time"

	"github.com/gravitational/trace"
)

// ClusterName defines the name of the cluster. This is a configuration
// resource, never create more than one instance of it.
type ClusterName interface {
	// Resource provides common resource properties.
	Resource

	// SetClusterName sets the name of the cluster.
	SetClusterName(string)
	// GetClusterName gets the name of the cluster.
	GetClusterName() string

	// SetClusterID sets the ID of the cluster.
	SetClusterID(string)
	// GetClusterID gets the ID of the cluster.
	GetClusterID() string
}

// NewClusterName is a convenience wrapper to create a ClusterName resource.
func NewClusterName(spec ClusterNameSpecV2) (ClusterName, error) {
	cn := &ClusterNameV2{Spec: spec}
	if err := cn.CheckAndSetDefaults(); err != nil {
		return nil, trace.Wrap(err)
	}
	return cn, nil
}

// GetVersion returns resource version
func (c *ClusterNameV2) GetVersion() string {
	return c.Version
}

// GetKind returns resource kind
func (c *ClusterNameV2) GetKind() string {
	return c.Kind
}

// GetSubKind returns resource sub kind
func (c *ClusterNameV2) GetSubKind() string {
	return c.SubKind
}

// SetSubKind sets resource subkind
func (c *ClusterNameV2) SetSubKind(sk string) {
	c.SubKind = sk
}

// GetResourceID returns resource ID
func (c *ClusterNameV2) GetResourceID() int64 {
	return c.Metadata.ID
}

// SetResourceID sets resource ID
func (c *ClusterNameV2) SetResourceID(id int64) {
	c.Metadata.ID = id
}

// GetName returns the name of the cluster.
func (c *ClusterNameV2) GetName() string {
	return c.Metadata.Name
}

// SetName sets the name of the cluster.
func (c *ClusterNameV2) SetName(e string) {
	c.Metadata.Name = e
}

// Expiry returns object expiry setting
func (c *ClusterNameV2) Expiry() time.Time {
	return c.Metadata.Expiry()
}

// SetExpiry sets expiry time for the object
func (c *ClusterNameV2) SetExpiry(expires time.Time) {
	c.Metadata.SetExpiry(expires)
}

// SetTTL sets Expires header using the provided clock.
// Use SetExpiry instead.
// DELETE IN 7.0.0
func (c *ClusterNameV2) SetTTL(clock Clock, ttl time.Duration) {
	c.Metadata.SetTTL(clock, ttl)
}

// GetMetadata returns object metadata
func (c *ClusterNameV2) GetMetadata() Metadata {
	return c.Metadata
}

// SetClusterName sets the name of the cluster.
func (c *ClusterNameV2) SetClusterName(n string) {
	c.Spec.ClusterName = n
}

// GetClusterName gets the name of the cluster.
func (c *ClusterNameV2) GetClusterName() string {
	return c.Spec.ClusterName
}

<<<<<<< HEAD
// setStaticFields sets static resource header and metadata fields.
func (c *ClusterNameV2) setStaticFields() {
	c.Kind = KindClusterName
	c.Version = V2
	c.Metadata.Name = MetaNameClusterName
=======
// SetClusterID sets the ID of the cluster.
func (c *ClusterNameV2) SetClusterID(id string) {
	c.Spec.ClusterID = id
}

// GetClusterID gets the ID of the cluster.
func (c *ClusterNameV2) GetClusterID() string {
	return c.Spec.ClusterID
>>>>>>> d63d144e
}

// CheckAndSetDefaults checks validity of all parameters and sets defaults.
func (c *ClusterNameV2) CheckAndSetDefaults() error {
	c.setStaticFields()
	if err := c.Metadata.CheckAndSetDefaults(); err != nil {
		return trace.Wrap(err)
	}

	if c.Spec.ClusterName == "" {
		return trace.BadParameter("cluster name is required")
	}

	if c.Spec.ClusterID == "" {
		return trace.BadParameter("cluster ID is required")
	}

	return nil
}

// String represents a human readable version of the cluster name.
func (c *ClusterNameV2) String() string {
	return fmt.Sprintf("ClusterName(%v, ID=%v)", c.Spec.ClusterName, c.Spec.ClusterID)
}<|MERGE_RESOLUTION|>--- conflicted
+++ resolved
@@ -121,13 +121,6 @@
 	return c.Spec.ClusterName
 }
 
-<<<<<<< HEAD
-// setStaticFields sets static resource header and metadata fields.
-func (c *ClusterNameV2) setStaticFields() {
-	c.Kind = KindClusterName
-	c.Version = V2
-	c.Metadata.Name = MetaNameClusterName
-=======
 // SetClusterID sets the ID of the cluster.
 func (c *ClusterNameV2) SetClusterID(id string) {
 	c.Spec.ClusterID = id
@@ -136,7 +129,13 @@
 // GetClusterID gets the ID of the cluster.
 func (c *ClusterNameV2) GetClusterID() string {
 	return c.Spec.ClusterID
->>>>>>> d63d144e
+}
+
+// setStaticFields sets static resource header and metadata fields.
+func (c *ClusterNameV2) setStaticFields() {
+	c.Kind = KindClusterName
+	c.Version = V2
+	c.Metadata.Name = MetaNameClusterName
 }
 
 // CheckAndSetDefaults checks validity of all parameters and sets defaults.
