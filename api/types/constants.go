--- conflicted
+++ resolved
@@ -65,13 +65,10 @@
 
 	// KindBot is a Machine ID bot resource
 	KindBot = "bot"
-<<<<<<< HEAD
 	// KindBotInstance is an instance of a Machine ID bot
 	KindBotInstance = "bot_instance"
-=======
 	// KindSPIFFEFederation is a SPIFFE federation resource
 	KindSPIFFEFederation = "spiffe_federation"
->>>>>>> c119fc0b
 
 	// KindHostCert is a host certificate
 	KindHostCert = "host_cert"
