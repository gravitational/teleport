--- conflicted
+++ resolved
@@ -593,16 +593,14 @@
 	// pair that can be requested by a Teleport User.
 	KindIdentityCenterAccountAssignment = "aws_ic_account_assignment"
 
-<<<<<<< HEAD
 	// KindContact is a resource that holds contact information
 	// for Teleport Enterprise customers.
 	KindContact = "contact"
-=======
+
 	// KindGitServer represents a Git server that can proxy git commands.
 	KindGitServer = "git_server"
 	// SubKindGitHub specifies the GitHub subkind of a Git server.
 	SubKindGitHub = "github"
->>>>>>> d521af22
 
 	// MetaNameAccessGraphSettings is the exact name of the singleton resource holding
 	// access graph settings.
