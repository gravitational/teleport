--- conflicted
+++ resolved
@@ -133,14 +133,8 @@
 	NonAD() bool
 	// Copy returns a copy of this windows desktop
 	Copy() *WindowsDesktopV3
-<<<<<<< HEAD
-	// CloneAny is used to return a clone of the WindowDesktop and match the CloneAny interface
-	// This is helpful when interfacing with multiple types at the same time in unified resources
-	CloneAny() any
-=======
 	// CloneResource returns a copy of the WindowDesktop as a ResourceWithLabels
 	CloneResource() ResourceWithLabels
->>>>>>> f420d690
 }
 
 var _ WindowsDesktop = &WindowsDesktopV3{}
@@ -212,13 +206,8 @@
 	return utils.CloneProtoMsg(d)
 }
 
-<<<<<<< HEAD
-func (d *WindowsDesktopV3) CloneAny() any {
-	return utils.CloneProtoMsg(d)
-=======
 func (d *WindowsDesktopV3) CloneResource() ResourceWithLabels {
 	return d.Copy()
->>>>>>> f420d690
 }
 
 // DeduplicateDesktops deduplicates desktops by name.
