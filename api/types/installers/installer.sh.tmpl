--- conflicted
+++ resolved
@@ -28,18 +28,6 @@
     PACKAGE_LIST="${PACKAGE_LIST} {{ .TeleportPackage }}-updater"
   fi
 
-<<<<<<< HEAD
-  # old versions of ubuntu require that keys get added by `apt-key add`, without
-  # adding the key apt shows a key signing error when installing teleport.
-  LEGACY_UBUNTU=false
-  # If VERSION_CODENAME is not provided, use default value.
-  VERSION_CODENAME=${VERSION_CODENAME:-unknown}
-  if [ "$VERSION_CODENAME" = "xenial" ] || [ "$VERSION_CODENAME" = "trusty" ]; then
-    LEGACY_UBUNTU=true
-  fi
-
-=======
->>>>>>> bcf6e8fd
   if [ "$ID" = "debian" ] || [ "$ID" = "ubuntu" ]; then
     # old versions of ubuntu require that keys get added by `apt-key add`, without
     # adding the key apt shows a key signing error when installing teleport.
