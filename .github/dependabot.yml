version: 2
updates:
  - package-ecosystem: gomod
    directory: '/'
    schedule:
<<<<<<< HEAD
      interval: cron
      cronjob: '0 9 1 6,12 *' # On December 1 and June 1 at 9am UTC
=======
      interval: monthly
      day: 'sunday'
      time: '09:00' # 9am UTC
    cooldown:
      default-days: 2
>>>>>>> 626fdf04
    ignore:
      # Forked/replaced dependencies
      - dependency-name: github.com/alecthomas/kingpin/v2
      - dependency-name: github.com/go-mysql-org/go-mysql
      - dependency-name: github.com/gogo/protobuf
      - dependency-name: github.com/julienschmidt/httprouter
      - dependency-name: github.com/keys-pub/go-libfido2
      - dependency-name: github.com/microsoft/go-mssqldb
      - dependency-name: github.com/redis/go-redis/v9
      - dependency-name: github.com/vulcand/predicate
      - dependency-name: github.com/hinshun/vt10x
    open-pull-requests-limit: 20
    groups:
      go:
        update-types:
          - 'minor'
          - 'patch'
    labels:
      - 'dependencies'
      - 'go'
      - 'no-changelog'

  - package-ecosystem: gomod
    directory: '/api'
    schedule:
<<<<<<< HEAD
      interval: cron
      cronjob: '0 9 1 6,12 *' # On December 1 and June 1 at 9am UTC
=======
      interval: monthly
      day: 'sunday'
      time: '09:00' # 9am UTC
    cooldown:
      default-days: 2
>>>>>>> 626fdf04
    open-pull-requests-limit: 20
    groups:
      go:
        update-types:
          - 'minor'
          - 'patch'
    labels:
      - 'dependencies'
      - 'go'
      - 'no-changelog'

  - package-ecosystem: gomod
    directory: '/assets/aws'
    schedule:
<<<<<<< HEAD
      interval: cron
      cronjob: '0 9 1 6,12 *' # On December 1 and June 1 at 9am UTC
=======
      interval: monthly
      day: 'sunday'
      time: '09:00' # 9am UTC
    cooldown:
      default-days: 2
>>>>>>> 626fdf04
    ignore:
      # Forked/replaced dependencies
      - dependency-name: github.com/alecthomas/kingpin/v2
    open-pull-requests-limit: 20
    groups:
      go:
        update-types:
          - 'minor'
          - 'patch'
    labels:
      - 'dependencies'
      - 'go'
      - 'no-changelog'

  - package-ecosystem: gomod
    directory: '/assets/backport'
    schedule:
<<<<<<< HEAD
      interval: cron
      cronjob: '0 9 1 6,12 *' # On December 1 and June 1 at 9am UTC
=======
      interval: monthly
      day: 'sunday'
      time: '09:00' # 9am UTC
    cooldown:
      default-days: 2
>>>>>>> 626fdf04
    open-pull-requests-limit: 20
    groups:
      go:
        update-types:
          - 'minor'
          - 'patch'
    labels:
      - 'dependencies'
      - 'go'
      - 'no-changelog'

  - package-ecosystem: gomod
    directory: '/build.assets/tooling'
    schedule:
<<<<<<< HEAD
      interval: cron
      cronjob: '0 9 1 6,12 *' # On December 1 and June 1 at 9am UTC
=======
      interval: monthly
      day: 'sunday'
      time: '09:00' # 9am UTC
    cooldown:
      default-days: 2
>>>>>>> 626fdf04
    ignore:
      # Forked/replaced dependencies
      - dependency-name: github.com/alecthomas/kingpin/v2
    open-pull-requests-limit: 20
    groups:
      go:
        update-types:
          - 'minor'
          - 'patch'
    labels:
      - 'dependencies'
      - 'go'
      - 'no-changelog'

  - package-ecosystem: gomod
    directory: '/integrations/terraform'
    schedule:
<<<<<<< HEAD
      interval: cron
      cronjob: '0 9 1 6,12 *' # On December 1 and June 1 at 9am UTC
=======
      interval: monthly
      day: 'sunday'
      time: '09:00' # 9am UTC
    cooldown:
      default-days: 2
>>>>>>> 626fdf04
    ignore:
      # breaks compatibility
      - dependency-name: github.com/hashicorp/terraform-plugin-framework
      - dependency-name: github.com/hashicorp/terraform-plugin-go
      - dependency-name: github.com/hashicorp/terraform-plugin-sdk/v2
    open-pull-requests-limit: 20
    groups:
      go:
        update-types:
          - 'minor'
          - 'patch'
    labels:
      - 'dependencies'
      - 'go'
      - 'no-changelog'

  - package-ecosystem: gomod
    directory: '/integrations/terraform-mwi'
    schedule:
<<<<<<< HEAD
      interval: cron
      cronjob: '0 9 1 6,12 *' # On December 1 and June 1 at 9am UTC
=======
      interval: monthly
      day: 'sunday'
      time: '09:00' # 9am UTC
    cooldown:
      default-days: 2
>>>>>>> 626fdf04
    open-pull-requests-limit: 20
    groups:
      go:
        update-types:
          - 'minor'
          - 'patch'
    labels:
      - 'dependencies'
      - 'go'
      - 'no-changelog'

  - package-ecosystem: gomod
    directory: '/integrations/event-handler'
    schedule:
<<<<<<< HEAD
      interval: cron
      cronjob: '0 9 1 6,12 *' # On December 1 and June 1 at 9am UTC
=======
      interval: monthly
      day: 'sunday'
      time: '09:00' # 9am UTC
    cooldown:
      default-days: 2
>>>>>>> 626fdf04
    open-pull-requests-limit: 20
    groups:
      go:
        update-types:
          - 'minor'
          - 'patch'
    labels:
      - 'dependencies'
      - 'go'
      - 'no-changelog'

  - package-ecosystem: cargo
    directory: '/'
    schedule:
      interval: monthly
      day: 'sunday'
      time: '09:00' # 9am UTC
    cooldown:
      default-days: 2
    open-pull-requests-limit: 20
    groups:
      rust:
        update-types:
          - 'minor'
          - 'patch'
    labels:
      - 'dependencies'
      - 'rust'
      - 'no-changelog'

  - package-ecosystem: cargo
    directory: '/lib/srv/desktop/rdp/rdpclient'
    schedule:
      interval: monthly
      day: 'sunday'
      time: '09:00' # 9am UTC
    cooldown:
      default-days: 2
    open-pull-requests-limit: 20
    groups:
      rust:
        update-types:
          - 'minor'
          - 'patch'
    labels:
      - 'dependencies'
      - 'rust'
      - 'no-changelog'

  - package-ecosystem: cargo
    directory: '/tool/fdpass-teleport'
    schedule:
      interval: monthly
      day: 'sunday'
      time: '09:00' # 9am UTC
    cooldown:
      default-days: 2
    open-pull-requests-limit: 20
    groups:
      rust:
        update-types:
          - 'minor'
          - 'patch'
    labels:
      - 'dependencies'
      - 'rust'
      - 'no-changelog'

  - package-ecosystem: cargo
    directory: '/web/packages/shared/libs/ironrdp/Cargo.toml'
    schedule:
      interval: monthly
      day: 'sunday'
      time: '09:00' # 9am UTC
    cooldown:
      default-days: 2
    open-pull-requests-limit: 20
    groups:
      rust:
        update-types:
          - 'minor'
          - 'patch'
    labels:
      - 'dependencies'
      - 'rust'
      - 'no-changelog'

  - package-ecosystem: npm
    directory: '/'
    schedule:
      interval: monthly
      day: 'sunday'
      time: '09:00' # 9am UTC
    cooldown:
      default-days: 2
    labels:
      - 'dependencies'
      - 'ui'
      - 'no-changelog'
    groups:
      # These packages are either directly involved in the process of building Teleport Connect or
      # they make use of native dependencies. Verifying that updating them didn't break anything
      # involves making a tag build.
      electron:
        patterns:
          - 'electron*'
          - node-gyp
          - node-pty
      ui:
        update-types:
          - 'minor'
          - 'patch'
    open-pull-requests-limit: 20
  - package-ecosystem: github-actions
    directory: '/.github/workflows'
    schedule:
      interval: monthly
      day: monday
      time: '09:00'
      timezone: 'America/Los_Angeles'
    cooldown:
      default-days: 2
    labels:
      - 'dependencies'
      - 'github-actions'
      - 'no-changelog'

  - package-ecosystem: github-actions
    directory: '/.github/actions'
    schedule:
      interval: monthly
      day: monday
      time: '09:00'
      timezone: 'America/Los_Angeles'
    cooldown:
      default-days: 2
    labels:
      - 'dependencies'
      - 'github-actions'
      - 'no-changelog'<|MERGE_RESOLUTION|>--- conflicted
+++ resolved
@@ -3,16 +3,10 @@
   - package-ecosystem: gomod
     directory: '/'
     schedule:
-<<<<<<< HEAD
-      interval: cron
-      cronjob: '0 9 1 6,12 *' # On December 1 and June 1 at 9am UTC
-=======
-      interval: monthly
-      day: 'sunday'
-      time: '09:00' # 9am UTC
-    cooldown:
-      default-days: 2
->>>>>>> 626fdf04
+      interval: cron
+      cronjob: '0 9 1 6,12 *' # On December 1 and June 1 at 9am UTC
+    cooldown:
+      default-days: 2
     ignore:
       # Forked/replaced dependencies
       - dependency-name: github.com/alecthomas/kingpin/v2
@@ -38,16 +32,10 @@
   - package-ecosystem: gomod
     directory: '/api'
     schedule:
-<<<<<<< HEAD
-      interval: cron
-      cronjob: '0 9 1 6,12 *' # On December 1 and June 1 at 9am UTC
-=======
-      interval: monthly
-      day: 'sunday'
-      time: '09:00' # 9am UTC
-    cooldown:
-      default-days: 2
->>>>>>> 626fdf04
+      interval: cron
+      cronjob: '0 9 1 6,12 *' # On December 1 and June 1 at 9am UTC
+    cooldown:
+      default-days: 2
     open-pull-requests-limit: 20
     groups:
       go:
@@ -62,16 +50,10 @@
   - package-ecosystem: gomod
     directory: '/assets/aws'
     schedule:
-<<<<<<< HEAD
-      interval: cron
-      cronjob: '0 9 1 6,12 *' # On December 1 and June 1 at 9am UTC
-=======
-      interval: monthly
-      day: 'sunday'
-      time: '09:00' # 9am UTC
-    cooldown:
-      default-days: 2
->>>>>>> 626fdf04
+      interval: cron
+      cronjob: '0 9 1 6,12 *' # On December 1 and June 1 at 9am UTC
+    cooldown:
+      default-days: 2
     ignore:
       # Forked/replaced dependencies
       - dependency-name: github.com/alecthomas/kingpin/v2
@@ -89,16 +71,10 @@
   - package-ecosystem: gomod
     directory: '/assets/backport'
     schedule:
-<<<<<<< HEAD
-      interval: cron
-      cronjob: '0 9 1 6,12 *' # On December 1 and June 1 at 9am UTC
-=======
-      interval: monthly
-      day: 'sunday'
-      time: '09:00' # 9am UTC
-    cooldown:
-      default-days: 2
->>>>>>> 626fdf04
+      interval: cron
+      cronjob: '0 9 1 6,12 *' # On December 1 and June 1 at 9am UTC
+    cooldown:
+      default-days: 2
     open-pull-requests-limit: 20
     groups:
       go:
@@ -113,16 +89,10 @@
   - package-ecosystem: gomod
     directory: '/build.assets/tooling'
     schedule:
-<<<<<<< HEAD
-      interval: cron
-      cronjob: '0 9 1 6,12 *' # On December 1 and June 1 at 9am UTC
-=======
-      interval: monthly
-      day: 'sunday'
-      time: '09:00' # 9am UTC
-    cooldown:
-      default-days: 2
->>>>>>> 626fdf04
+      interval: cron
+      cronjob: '0 9 1 6,12 *' # On December 1 and June 1 at 9am UTC
+    cooldown:
+      default-days: 2
     ignore:
       # Forked/replaced dependencies
       - dependency-name: github.com/alecthomas/kingpin/v2
@@ -140,16 +110,10 @@
   - package-ecosystem: gomod
     directory: '/integrations/terraform'
     schedule:
-<<<<<<< HEAD
-      interval: cron
-      cronjob: '0 9 1 6,12 *' # On December 1 and June 1 at 9am UTC
-=======
-      interval: monthly
-      day: 'sunday'
-      time: '09:00' # 9am UTC
-    cooldown:
-      default-days: 2
->>>>>>> 626fdf04
+      interval: cron
+      cronjob: '0 9 1 6,12 *' # On December 1 and June 1 at 9am UTC
+    cooldown:
+      default-days: 2
     ignore:
       # breaks compatibility
       - dependency-name: github.com/hashicorp/terraform-plugin-framework
@@ -169,16 +133,10 @@
   - package-ecosystem: gomod
     directory: '/integrations/terraform-mwi'
     schedule:
-<<<<<<< HEAD
-      interval: cron
-      cronjob: '0 9 1 6,12 *' # On December 1 and June 1 at 9am UTC
-=======
-      interval: monthly
-      day: 'sunday'
-      time: '09:00' # 9am UTC
-    cooldown:
-      default-days: 2
->>>>>>> 626fdf04
+      interval: cron
+      cronjob: '0 9 1 6,12 *' # On December 1 and June 1 at 9am UTC
+    cooldown:
+      default-days: 2
     open-pull-requests-limit: 20
     groups:
       go:
@@ -193,16 +151,10 @@
   - package-ecosystem: gomod
     directory: '/integrations/event-handler'
     schedule:
-<<<<<<< HEAD
-      interval: cron
-      cronjob: '0 9 1 6,12 *' # On December 1 and June 1 at 9am UTC
-=======
-      interval: monthly
-      day: 'sunday'
-      time: '09:00' # 9am UTC
-    cooldown:
-      default-days: 2
->>>>>>> 626fdf04
+      interval: cron
+      cronjob: '0 9 1 6,12 *' # On December 1 and June 1 at 9am UTC
+    cooldown:
+      default-days: 2
     open-pull-requests-limit: 20
     groups:
       go:
