--- conflicted
+++ resolved
@@ -13,11 +13,7 @@
       - 'Cargo.lock'
       - 'build.assets/Makefile'
       - 'build.assets/Dockerfile*'
-<<<<<<< HEAD
-      - '.github/workflows/build-macos.yaml'
-=======
       - 'Makefile'
->>>>>>> 78c22869
   merge_group:
     paths:
       - '.github/workflows/build-macos.yaml'
@@ -29,11 +25,7 @@
       - 'Cargo.lock'
       - 'build.assets/Makefile'
       - 'build.assets/Dockerfile*'
-<<<<<<< HEAD
-      - '.github/workflows/build-macos.yaml'
-=======
       - 'Makefile'
->>>>>>> 78c22869
 
 jobs:
   build:
