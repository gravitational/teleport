--- conflicted
+++ resolved
@@ -117,13 +117,8 @@
 
 	outputs := make([]bytes.Buffer, 3)
 	errChan := make(chan error, 3)
-<<<<<<< HEAD
-	for i := 0; i < len(outputs); i++ {
+	for i := range outputs {
 		cmd := exec.Command(tshPath, "version")
-=======
-	for i := range outputs {
-		cmd := exec.Command(filepath.Join(toolsDir, "tsh"), "version")
->>>>>>> ee0d83f3
 		cmd.Stdout = &outputs[i]
 		cmd.Stderr = &outputs[i]
 		cmd.Env = append(
