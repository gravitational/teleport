--- conflicted
+++ resolved
@@ -197,12 +197,9 @@
 	testGatewayConnection     testGatewayConnectionFunc
 	webauthnLogin             libclient.WebauthnLoginFunc
 	generateAndSetupUserCreds generateAndSetupUserCredsFunc
-<<<<<<< HEAD
+	wantPromptMFACallCount    int
 	customCertsExpireFunc     func(gateway.Gateway)
 	expectNoRelogin           bool
-=======
-	wantPromptMFACallCount    int
->>>>>>> 874d4d09
 }
 
 func testGatewayCertRenewal(ctx context.Context, t *testing.T, params gatewayCertRenewalParams) {
@@ -601,15 +598,10 @@
 			createGatewayParams: daemon.CreateGatewayParams{
 				TargetURI: params.kubeURI.String(),
 			},
-<<<<<<< HEAD
-			customCertsExpireFunc:     params.customCertsExpireFunc,
-			testGatewayConnectionFunc: testKubeConnection,
-			webauthnLogin:             params.webauthnLogin,
-			expectNoRelogin:           params.expectNoRelogin,
-=======
 			testGatewayConnection: testKubeConnection,
 			webauthnLogin:         params.webauthnLogin,
->>>>>>> 874d4d09
+			customCertsExpireFunc: params.customCertsExpireFunc,
+			expectNoRelogin:       params.expectNoRelogin,
 			generateAndSetupUserCreds: func(t *testing.T, tc *libclient.TeleportClient, ttl time.Duration) {
 				creds, err := helpers.GenerateUserCreds(helpers.UserCredsRequest{
 					Process:  params.suite.root.Process,
