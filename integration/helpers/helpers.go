--- conflicted
+++ resolved
@@ -138,16 +138,9 @@
 	return cmd, nil
 }
 
-<<<<<<< HEAD
-// CreateAgent creates a SSH agent with the passed in private key and
-// certificate that can be used in tests. This is useful so tests don't
-// clobber your system agent.
-func CreateAgent(key *client.KeyRing) (*teleagent.AgentServer, string, string, error) {
-=======
 // CreateAgent creates a SSH agent with the passed in key ring that can be used
 // in tests. This is useful so tests don't clobber your system agent.
-func CreateAgent(me *user.User, keyRing *client.KeyRing) (*teleagent.AgentServer, string, string, error) {
->>>>>>> ef4cc0d5
+func CreateAgent(keyRing *client.KeyRing) (*teleagent.AgentServer, string, string, error) {
 	// create a path to the unix socket
 	sockDirName := "int-test"
 	sockName := "agent.sock"
