/*
Copyright 2020-2021 Gravitational, Inc.

Licensed under the Apache License, Version 2.0 (the "License");
you may not use this file except in compliance with the License.
You may obtain a copy of the License at

    http://www.apache.org/licenses/LICENSE-2.0

Unless required by applicable law or agreed to in writing, software
distributed under the License is distributed on an "AS IS" BASIS,
WITHOUT WARRANTIES OR CONDITIONS OF ANY KIND, either express or implied.
See the License for the specific language governing permissions and
limitations under the License.
*/

package integration

import (
	"context"
	"fmt"
	"net"
	"net/http"
	"strings"
	"testing"
	"time"

	"github.com/go-mysql-org/go-mysql/client"
	"github.com/google/uuid"
	"github.com/gravitational/trace"
	"github.com/jackc/pgconn"
	"github.com/jonboulle/clockwork"
	"github.com/stretchr/testify/require"
	"go.mongodb.org/mongo-driver/bson"

	"github.com/gravitational/teleport"
	"github.com/gravitational/teleport/api/breaker"
	apidefaults "github.com/gravitational/teleport/api/defaults"
	"github.com/gravitational/teleport/api/types"
	apievents "github.com/gravitational/teleport/api/types/events"
	"github.com/gravitational/teleport/integration/helpers"
	"github.com/gravitational/teleport/lib"
	"github.com/gravitational/teleport/lib/auth"
	"github.com/gravitational/teleport/lib/auth/testauthority"
	"github.com/gravitational/teleport/lib/defaults"
	"github.com/gravitational/teleport/lib/events"
	"github.com/gravitational/teleport/lib/service"
	"github.com/gravitational/teleport/lib/services"
	"github.com/gravitational/teleport/lib/srv/db"
	"github.com/gravitational/teleport/lib/srv/db/common"
	"github.com/gravitational/teleport/lib/srv/db/mongodb"
	"github.com/gravitational/teleport/lib/srv/db/mysql"
	"github.com/gravitational/teleport/lib/srv/db/postgres"
	"github.com/gravitational/teleport/lib/tlsca"
	"github.com/gravitational/teleport/lib/utils"
)

// TestDatabaseAccessPostgresRootCluster tests a scenario where a user connects
// to a Postgres database running in a root cluster.
func TestDatabaseAccessPostgresRootCluster(t *testing.T) {
	pack := setupDatabaseTest(t)

	// Connect to the database service in root cluster.
	client, err := postgres.MakeTestClient(context.Background(), common.TestClientConfig{
		AuthClient: pack.root.cluster.GetSiteAPI(pack.root.cluster.Secrets.SiteName),
		AuthServer: pack.root.cluster.Process.GetAuthServer(),
		Address:    pack.root.cluster.Web,
		Cluster:    pack.root.cluster.Secrets.SiteName,
		Username:   pack.root.user.GetName(),
		RouteToDatabase: tlsca.RouteToDatabase{
			ServiceName: pack.root.postgresService.Name,
			Protocol:    pack.root.postgresService.Protocol,
			Username:    "postgres",
			Database:    "test",
		},
	})
	require.NoError(t, err)

	// Execute a query.
	result, err := client.Exec(context.Background(), "select 1").ReadAll()
	require.NoError(t, err)
	require.Equal(t, []*pgconn.Result{postgres.TestQueryResponse}, result)
	require.Equal(t, uint32(1), pack.root.postgres.QueryCount())
	require.Equal(t, uint32(0), pack.leaf.postgres.QueryCount())

	// Disconnect.
	err = client.Close(context.Background())
	require.NoError(t, err)
}

// TestDatabaseAccessPostgresLeafCluster tests a scenario where a user connects
// to a Postgres database running in a leaf cluster via a root cluster.
func TestDatabaseAccessPostgresLeafCluster(t *testing.T) {
	pack := setupDatabaseTest(t)
	pack.waitForLeaf(t)

	// Connect to the database service in leaf cluster via root cluster.
	client, err := postgres.MakeTestClient(context.Background(), common.TestClientConfig{
		AuthClient: pack.root.cluster.GetSiteAPI(pack.root.cluster.Secrets.SiteName),
		AuthServer: pack.root.cluster.Process.GetAuthServer(),
		Address:    pack.root.cluster.Web, // Connecting via root cluster.
		Cluster:    pack.leaf.cluster.Secrets.SiteName,
		Username:   pack.root.user.GetName(),
		RouteToDatabase: tlsca.RouteToDatabase{
			ServiceName: pack.leaf.postgresService.Name,
			Protocol:    pack.leaf.postgresService.Protocol,
			Username:    "postgres",
			Database:    "test",
		},
	})
	require.NoError(t, err)

	// Execute a query.
	result, err := client.Exec(context.Background(), "select 1").ReadAll()
	require.NoError(t, err)
	require.Equal(t, []*pgconn.Result{postgres.TestQueryResponse}, result)
	require.Equal(t, uint32(1), pack.leaf.postgres.QueryCount())
	require.Equal(t, uint32(0), pack.root.postgres.QueryCount())

	// Disconnect.
	err = client.Close(context.Background())
	require.NoError(t, err)
}

func TestDatabaseRotateTrustedCluster(t *testing.T) {
	// TODO(jakule): Fix flaky test
	t.Skip("flaky test, skip for now")

	pack := setupDatabaseTest(t,
		// set tighter rotation intervals
		withLeafConfig(func(config *service.Config) {
			config.PollingPeriod = 5 * time.Second
			config.RotationConnectionInterval = 2 * time.Second
		}),
		withRootConfig(func(config *service.Config) {
			config.PollingPeriod = 5 * time.Second
			config.RotationConnectionInterval = 2 * time.Second
		}))
	pack.waitForLeaf(t)

	var (
		ctx             = context.Background()
		rootCluster     = pack.root.cluster
		authServer      = rootCluster.Process.GetAuthServer()
		clusterRootName = rootCluster.Secrets.SiteName
		clusterLeafName = pack.leaf.cluster.Secrets.SiteName
	)

	pw := phaseWatcher{
		clusterRootName: clusterRootName,
		pollingPeriod:   rootCluster.Process.Config.PollingPeriod,
		clock:           pack.clock,
		siteAPI:         rootCluster.GetSiteAPI(clusterLeafName),
		certType:        types.DatabaseCA,
	}

	currentDbCA, err := pack.root.dbAuthClient.GetCertAuthority(ctx, types.CertAuthID{
		Type:       types.DatabaseCA,
		DomainName: clusterRootName,
	}, false)
	require.NoError(t, err)

	rotationPhases := []string{types.RotationPhaseInit, types.RotationPhaseUpdateClients,
		types.RotationPhaseUpdateServers, types.RotationPhaseStandby}

	waitForEvent := func(process *service.TeleportProcess, event string) {
		eventC := make(chan service.Event, 1)
		process.WaitForEvent(context.TODO(), event, eventC)
		select {
		case <-eventC:

		case <-time.After(20 * time.Second):
			t.Fatalf("timeout waiting for service to broadcast event %s", event)
		}
	}

	for _, phase := range rotationPhases {
		errChan := make(chan error, 1)

		go func() {
			errChan <- pw.waitForPhase(phase, func() error {
				return authServer.RotateCertAuthority(ctx, auth.RotateRequest{
					Type:        types.DatabaseCA,
					TargetPhase: phase,
					Mode:        types.RotationModeManual,
				})
			})
		}()

		err = <-errChan

		if err != nil && strings.Contains(err.Error(), "context deadline exceeded") {
			// TODO(jakule): Workaround for CertAuthorityWatcher failing to get the correct rotation status.
			// Query auth server directly to see if the incorrect rotation status is a rotation or watcher problem.
			dbCA, err := pack.leaf.cluster.Process.GetAuthServer().GetCertAuthority(ctx, types.CertAuthID{
				Type:       types.DatabaseCA,
				DomainName: clusterRootName,
			}, false)
			require.NoError(t, err)
			require.Equal(t, dbCA.GetRotation().Phase, phase)
		} else {
			require.NoError(t, err)
		}

		// Reload doesn't happen on Init
		if phase == types.RotationPhaseInit {
			continue
		}

		waitForEvent(pack.root.cluster.Process, service.TeleportReloadEvent)
		waitForEvent(pack.leaf.cluster.Process, service.TeleportReadyEvent)

		pack.waitForLeaf(t)
	}

	rotatedDbCA, err := authServer.GetCertAuthority(ctx, types.CertAuthID{
		Type:       types.DatabaseCA,
		DomainName: clusterRootName,
	}, false)
	require.NoError(t, err)

	// Sanity check. Check if the CA was rotated.
	require.NotEqual(t, currentDbCA.GetActiveKeys(), rotatedDbCA.GetActiveKeys())

	// Connect to the database service in leaf cluster via root cluster.
	dbClient, err := postgres.MakeTestClient(context.Background(), common.TestClientConfig{
		AuthClient: pack.root.cluster.GetSiteAPI(pack.root.cluster.Secrets.SiteName),
		AuthServer: pack.root.cluster.Process.GetAuthServer(),
		Address:    pack.root.cluster.Web, // Connecting via root cluster.
		Cluster:    pack.leaf.cluster.Secrets.SiteName,
		Username:   pack.root.user.GetName(),
		RouteToDatabase: tlsca.RouteToDatabase{
			ServiceName: pack.leaf.postgresService.Name,
			Protocol:    pack.leaf.postgresService.Protocol,
			Username:    "postgres",
			Database:    "test",
		},
	})
	require.NoError(t, err)

	// Execute a query.
	result, err := dbClient.Exec(context.Background(), "select 1").ReadAll()
	require.NoError(t, err)
	require.Equal(t, []*pgconn.Result{postgres.TestQueryResponse}, result)
	require.Equal(t, uint32(1), pack.leaf.postgres.QueryCount())
	require.Equal(t, uint32(0), pack.root.postgres.QueryCount())

	// Disconnect.
	err = dbClient.Close(context.Background())
	require.NoError(t, err)
}

// phaseWatcher holds all arguments required by rotation watcher.
type phaseWatcher struct {
	clusterRootName string
	pollingPeriod   time.Duration
	clock           clockwork.Clock
	siteAPI         types.Events
	certType        types.CertAuthType
}

// waitForPhase waits until rootCluster cluster detects the rotation. fn is a rotation function that is called after
// watcher is created.
func (p *phaseWatcher) waitForPhase(phase string, fn func() error) error {
	ctx, cancel := context.WithTimeout(context.Background(), p.pollingPeriod*10)
	defer cancel()

	watcher, err := services.NewCertAuthorityWatcher(ctx, services.CertAuthorityWatcherConfig{
		ResourceWatcherConfig: services.ResourceWatcherConfig{
			Component: teleport.ComponentProxy,
			Clock:     p.clock,
			Client:    p.siteAPI,
		},
		Types: []types.CertAuthType{p.certType},
	})
	if err != nil {
		return err
	}
	defer watcher.Close()

	if err := fn(); err != nil {
		return trace.Wrap(err)
	}

	sub, err := watcher.Subscribe(ctx, types.CertAuthorityFilter{
		p.certType: p.clusterRootName,
	})
	if err != nil {
		return trace.Wrap(err)
	}
	defer sub.Close()

	var lastPhase string
	for i := 0; i < 10; i++ {
		select {
		case <-ctx.Done():
			return trace.CompareFailed("failed to converge to phase %q, last phase %q certType: %v err: %v", phase, lastPhase, p.certType, ctx.Err())
		case <-sub.Done():
			return trace.CompareFailed("failed to converge to phase %q, last phase %q certType: %v err: %v", phase, lastPhase, p.certType, sub.Error())
		case evt := <-sub.Events():
			switch evt.Type {
			case types.OpPut:
				ca, ok := evt.Resource.(types.CertAuthority)
				if !ok {
					return trace.BadParameter("expected a ca got type %T", evt.Resource)
				}
				if ca.GetRotation().Phase == phase {
					return nil
				}
				lastPhase = ca.GetRotation().Phase
			}
		}
	}
	return trace.CompareFailed("failed to converge to phase %q, last phase %q", phase, lastPhase)
}

// TestDatabaseAccessMySQLRootCluster tests a scenario where a user connects
// to a MySQL database running in a root cluster.
func TestDatabaseAccessMySQLRootCluster(t *testing.T) {
	pack := setupDatabaseTest(t)

	// Connect to the database service in root cluster.
	client, err := mysql.MakeTestClient(common.TestClientConfig{
		AuthClient: pack.root.cluster.GetSiteAPI(pack.root.cluster.Secrets.SiteName),
		AuthServer: pack.root.cluster.Process.GetAuthServer(),
		Address:    pack.root.cluster.MySQL,
		Cluster:    pack.root.cluster.Secrets.SiteName,
		Username:   pack.root.user.GetName(),
		RouteToDatabase: tlsca.RouteToDatabase{
			ServiceName: pack.root.mysqlService.Name,
			Protocol:    pack.root.mysqlService.Protocol,
			Username:    "root",
			// With MySQL database name doesn't matter as it's not subject to RBAC atm.
		},
	})
	require.NoError(t, err)

	// Execute a query.
	result, err := client.Execute("select 1")
	require.NoError(t, err)
	require.Equal(t, mysql.TestQueryResponse, result)
	require.Equal(t, uint32(1), pack.root.mysql.QueryCount())
	require.Equal(t, uint32(0), pack.leaf.mysql.QueryCount())

	// Disconnect.
	err = client.Close()
	require.NoError(t, err)
}

// TestDatabaseAccessMySQLLeafCluster tests a scenario where a user connects
// to a MySQL database running in a leaf cluster via a root cluster.
func TestDatabaseAccessMySQLLeafCluster(t *testing.T) {
	pack := setupDatabaseTest(t)
	pack.waitForLeaf(t)

	// Connect to the database service in leaf cluster via root cluster.
	client, err := mysql.MakeTestClient(common.TestClientConfig{
		AuthClient: pack.root.cluster.GetSiteAPI(pack.root.cluster.Secrets.SiteName),
		AuthServer: pack.root.cluster.Process.GetAuthServer(),
		Address:    pack.root.cluster.MySQL, // Connecting via root cluster.
		Cluster:    pack.leaf.cluster.Secrets.SiteName,
		Username:   pack.root.user.GetName(),
		RouteToDatabase: tlsca.RouteToDatabase{
			ServiceName: pack.leaf.mysqlService.Name,
			Protocol:    pack.leaf.mysqlService.Protocol,
			Username:    "root",
			// With MySQL database name doesn't matter as it's not subject to RBAC atm.
		},
	})
	require.NoError(t, err)

	// Execute a query.
	result, err := client.Execute("select 1")
	require.NoError(t, err)
	require.Equal(t, mysql.TestQueryResponse, result)
	require.Equal(t, uint32(1), pack.leaf.mysql.QueryCount())
	require.Equal(t, uint32(0), pack.root.mysql.QueryCount())

	// Disconnect.
	err = client.Close()
	require.NoError(t, err)
}

// TestDatabaseAccessMongoRootCluster tests a scenario where a user connects
// to a Mongo database running in a root cluster.
func TestDatabaseAccessMongoRootCluster(t *testing.T) {
	pack := setupDatabaseTest(t)

	// Connect to the database service in root cluster.
	client, err := mongodb.MakeTestClient(context.Background(), common.TestClientConfig{
		AuthClient: pack.root.cluster.GetSiteAPI(pack.root.cluster.Secrets.SiteName),
		AuthServer: pack.root.cluster.Process.GetAuthServer(),
		Address:    pack.root.cluster.Web,
		Cluster:    pack.root.cluster.Secrets.SiteName,
		Username:   pack.root.user.GetName(),
		RouteToDatabase: tlsca.RouteToDatabase{
			ServiceName: pack.root.mongoService.Name,
			Protocol:    pack.root.mongoService.Protocol,
			Username:    "admin",
		},
	})
	require.NoError(t, err)

	// Execute a query.
	_, err = client.Database("test").Collection("test").Find(context.Background(), bson.M{})
	require.NoError(t, err)

	// Disconnect.
	err = client.Disconnect(context.Background())
	require.NoError(t, err)
}

// TestDatabaseAccessMongoConnectionCount tests if mongo service releases
// resource after a mongo client disconnect.
func TestDatabaseAccessMongoConnectionCount(t *testing.T) {
	pack := setupDatabaseTest(t)

	connectMongoClient := func(t *testing.T) (serverConnectionCount int32) {
		// Connect to the database service in root cluster.
		client, err := mongodb.MakeTestClient(context.Background(), common.TestClientConfig{
			AuthClient: pack.root.cluster.GetSiteAPI(pack.root.cluster.Secrets.SiteName),
			AuthServer: pack.root.cluster.Process.GetAuthServer(),
			Address:    pack.root.cluster.Web,
			Cluster:    pack.root.cluster.Secrets.SiteName,
			Username:   pack.root.user.GetName(),
			RouteToDatabase: tlsca.RouteToDatabase{
				ServiceName: pack.root.mongoService.Name,
				Protocol:    pack.root.mongoService.Protocol,
				Username:    "admin",
			},
		})
		require.NoError(t, err)

		// Execute a query.
		_, err = client.Database("test").Collection("test").Find(context.Background(), bson.M{})
		require.NoError(t, err)

		// Get a server connection count before disconnect.
		serverConnectionCount = pack.root.mongo.GetActiveConnectionsCount()

		// Disconnect.
		err = client.Disconnect(context.Background())
		require.NoError(t, err)

		return serverConnectionCount
	}

	// Get connection count while the first client is connected.
	initialConnectionCount := connectMongoClient(t)

	// Check if active connections count is not growing over time when new
	// clients connect to the mongo server.
	clientCount := 8
	for i := 0; i < clientCount; i++ {
		// Note that connection count per client fluctuates between 6 and 9.
		// Use InDelta to avoid flaky test.
		require.InDelta(t, initialConnectionCount, connectMongoClient(t), 3)
	}

	// Wait until the server reports no more connections. This usually happens
	// really quick but wait a little longer just in case.
	waitUntilNoConnections := func() bool {
		return 0 == pack.root.mongo.GetActiveConnectionsCount()
	}
	require.Eventually(t, waitUntilNoConnections, 5*time.Second, 100*time.Millisecond)
}

// TestDatabaseAccessMongoLeafCluster tests a scenario where a user connects
// to a Mongo database running in a leaf cluster.
func TestDatabaseAccessMongoLeafCluster(t *testing.T) {
	pack := setupDatabaseTest(t)
	pack.waitForLeaf(t)

	// Connect to the database service in root cluster.
	client, err := mongodb.MakeTestClient(context.Background(), common.TestClientConfig{
		AuthClient: pack.root.cluster.GetSiteAPI(pack.root.cluster.Secrets.SiteName),
		AuthServer: pack.root.cluster.Process.GetAuthServer(),
		Address:    pack.root.cluster.Web, // Connecting via root cluster.
		Cluster:    pack.leaf.cluster.Secrets.SiteName,
		Username:   pack.root.user.GetName(),
		RouteToDatabase: tlsca.RouteToDatabase{
			ServiceName: pack.leaf.mongoService.Name,
			Protocol:    pack.leaf.mongoService.Protocol,
			Username:    "admin",
		},
	})
	require.NoError(t, err)

	// Execute a query.
	_, err = client.Database("test").Collection("test").Find(context.Background(), bson.M{})
	require.NoError(t, err)

	// Disconnect.
	err = client.Disconnect(context.Background())
	require.NoError(t, err)
}

// TestRootLeafIdleTimeout tests idle client connection termination by proxy and DB services in
// trusted cluster setup.
func TestDatabaseRootLeafIdleTimeout(t *testing.T) {
	clock := clockwork.NewFakeClockAt(time.Now())
	pack := setupDatabaseTest(t, withClock(clock))
	pack.waitForLeaf(t)

	var (
		rootAuthServer = pack.root.cluster.Process.GetAuthServer()
		rootRole       = pack.root.role
		leafAuthServer = pack.leaf.cluster.Process.GetAuthServer()
		leafRole       = pack.leaf.role

		idleTimeout = time.Minute
	)

	mkMySQLLeafDBClient := func(t *testing.T) *client.Conn {
		// Connect to the database service in leaf cluster via root cluster.
		client, err := mysql.MakeTestClient(common.TestClientConfig{
			AuthClient: pack.root.cluster.GetSiteAPI(pack.root.cluster.Secrets.SiteName),
			AuthServer: pack.root.cluster.Process.GetAuthServer(),
			Address:    pack.root.cluster.MySQL, // Connecting via root cluster.
			Cluster:    pack.leaf.cluster.Secrets.SiteName,
			Username:   pack.root.user.GetName(),
			RouteToDatabase: tlsca.RouteToDatabase{
				ServiceName: pack.leaf.mysqlService.Name,
				Protocol:    pack.leaf.mysqlService.Protocol,
				Username:    "root",
			},
		})
		require.NoError(t, err)
		return client
	}

	t.Run("root role without idle timeout", func(t *testing.T) {
		client := mkMySQLLeafDBClient(t)
		_, err := client.Execute("select 1")
		require.NoError(t, err)

		clock.Advance(idleTimeout)
		_, err = client.Execute("select 1")
		require.NoError(t, err)
		err = client.Close()
		require.NoError(t, err)
	})

	t.Run("root role with idle timeout", func(t *testing.T) {
		setRoleIdleTimeout(t, rootAuthServer, rootRole, idleTimeout)
		client := mkMySQLLeafDBClient(t)
		_, err := client.Execute("select 1")
		require.NoError(t, err)

		now := clock.Now()
		clock.Advance(idleTimeout)
		waitForAuditEventTypeWithBackoff(t, pack.root.cluster.Process.GetAuthServer(), now, events.ClientDisconnectEvent)

		_, err = client.Execute("select 1")
		require.Error(t, err)
		setRoleIdleTimeout(t, rootAuthServer, rootRole, time.Hour)
	})

	t.Run("leaf role with idle timeout", func(t *testing.T) {
		setRoleIdleTimeout(t, leafAuthServer, leafRole, idleTimeout)
		client := mkMySQLLeafDBClient(t)
		_, err := client.Execute("select 1")
		require.NoError(t, err)

		now := clock.Now()
		clock.Advance(idleTimeout)
		waitForAuditEventTypeWithBackoff(t, pack.leaf.cluster.Process.GetAuthServer(), now, events.ClientDisconnectEvent)

		_, err = client.Execute("select 1")
		require.Error(t, err)
		setRoleIdleTimeout(t, leafAuthServer, leafRole, time.Hour)
	})
}

// TestDatabaseAccessUnspecifiedHostname tests DB agent reverse tunnel connection in case where host address is
// unspecified thus is not present in the valid principal list. The DB agent should replace unspecified address (0.0.0.0)
// with localhost and successfully establish reverse tunnel connection.
func TestDatabaseAccessUnspecifiedHostname(t *testing.T) {
	pack := setupDatabaseTest(t,
		withNodeName("0.0.0.0"),
	)

	// Connect to the database service in root cluster.
	client, err := postgres.MakeTestClient(context.Background(), common.TestClientConfig{
		AuthClient: pack.root.cluster.GetSiteAPI(pack.root.cluster.Secrets.SiteName),
		AuthServer: pack.root.cluster.Process.GetAuthServer(),
		Address:    pack.root.cluster.Web,
		Cluster:    pack.root.cluster.Secrets.SiteName,
		Username:   pack.root.user.GetName(),
		RouteToDatabase: tlsca.RouteToDatabase{
			ServiceName: pack.root.postgresService.Name,
			Protocol:    pack.root.postgresService.Protocol,
			Username:    "postgres",
			Database:    "test",
		},
	})
	require.NoError(t, err)

	// Execute a query.
	result, err := client.Exec(context.Background(), "select 1").ReadAll()
	require.NoError(t, err)
	require.Equal(t, []*pgconn.Result{postgres.TestQueryResponse}, result)
	require.Equal(t, uint32(1), pack.root.postgres.QueryCount())
	require.Equal(t, uint32(0), pack.leaf.postgres.QueryCount())

	// Disconnect.
	err = client.Close(context.Background())
	require.NoError(t, err)
}

// TestDatabaseAccessPostgresSeparateListener tests postgres proxy listener running on separate port.
func TestDatabaseAccessPostgresSeparateListener(t *testing.T) {
<<<<<<< HEAD
	pack := setupDatabaseTest(t,
		withListenerSetupDatabaseTest(helpers.SeparatePostgresPortSetup),
	)

	// Connect to the database service in root cluster.
	client, err := postgres.MakeTestClient(context.Background(), common.TestClientConfig{
		AuthClient: pack.root.cluster.GetSiteAPI(pack.root.cluster.Secrets.SiteName),
		AuthServer: pack.root.cluster.Process.GetAuthServer(),
		Address:    pack.root.cluster.Postgres,
		Cluster:    pack.root.cluster.Secrets.SiteName,
		Username:   pack.root.user.GetName(),
		RouteToDatabase: tlsca.RouteToDatabase{
			ServiceName: pack.root.postgresService.Name,
			Protocol:    pack.root.postgresService.Protocol,
			Username:    "postgres",
			Database:    "test",
		},
	})
	require.NoError(t, err)
=======
	tests := []struct {
		desc       string
		disableTLS bool
	}{
		{desc: "With TLS enabled", disableTLS: false},
		{desc: "With TLS disabled", disableTLS: true},
	}

	for _, tt := range tests {
		t.Run(tt.desc, func(t *testing.T) {
			pack := setupDatabaseTest(t,
				withPortSetupDatabaseTest(helpers.SeparatePostgresPortSetup),
				withRootConfig(func(config *service.Config) {
					config.Proxy.DisableTLS = tt.disableTLS
				}),
			)

			// Connect to the database service in root cluster.
			client, err := postgres.MakeTestClient(context.Background(), common.TestClientConfig{
				AuthClient: pack.root.cluster.GetSiteAPI(pack.root.cluster.Secrets.SiteName),
				AuthServer: pack.root.cluster.Process.GetAuthServer(),
				Address:    net.JoinHostPort(Loopback, pack.root.cluster.GetPortPostgres()),
				Cluster:    pack.root.cluster.Secrets.SiteName,
				Username:   pack.root.user.GetName(),
				RouteToDatabase: tlsca.RouteToDatabase{
					ServiceName: pack.root.postgresService.Name,
					Protocol:    pack.root.postgresService.Protocol,
					Username:    "postgres",
					Database:    "test",
				},
			})
			require.NoError(t, err)
>>>>>>> 13abca66

			// Execute a query.
			result, err := client.Exec(context.Background(), "select 1").ReadAll()
			require.NoError(t, err)
			require.Equal(t, []*pgconn.Result{postgres.TestQueryResponse}, result)
			require.Equal(t, uint32(1), pack.root.postgres.QueryCount())
			require.Equal(t, uint32(0), pack.leaf.postgres.QueryCount())

			// Disconnect.
			err = client.Close(context.Background())
			require.NoError(t, err)
		})
	}
}

func init() {
	// Override database agents shuffle behavior to ensure they're always
	// tried in the same order during tests. Used for HA tests.
	db.SetShuffleFunc(db.ShuffleSort)
}

// TestDatabaseAccessHARootCluster verifies that proxy falls back to a healthy
// database agent when multiple agents are serving the same database and one
// of them is down in a root cluster.
func TestDatabaseAccessHARootCluster(t *testing.T) {
	pack := setupDatabaseTest(t)

	// Insert a database server entry not backed by an actual running agent
	// to simulate a scenario when an agent is down but the resource hasn't
	// expired from the backend yet.
	dbServer, err := types.NewDatabaseServerV3(types.Metadata{
		Name: pack.root.postgresService.Name,
	}, types.DatabaseServerSpecV3{
		Protocol: defaults.ProtocolPostgres,
		URI:      pack.root.postgresAddr,
		// To make sure unhealthy server is always picked in tests first, make
		// sure its host ID always compares as "smaller" as the tests sort
		// agents.
		HostID:   "0000",
		Hostname: "test",
	})
	require.NoError(t, err)

	_, err = pack.root.cluster.Process.GetAuthServer().UpsertDatabaseServer(
		context.Background(), dbServer)
	require.NoError(t, err)

	// Connect to the database service in root cluster.
	client, err := postgres.MakeTestClient(context.Background(), common.TestClientConfig{
		AuthClient: pack.root.cluster.GetSiteAPI(pack.root.cluster.Secrets.SiteName),
		AuthServer: pack.root.cluster.Process.GetAuthServer(),
		Address:    pack.root.cluster.Web,
		Cluster:    pack.root.cluster.Secrets.SiteName,
		Username:   pack.root.user.GetName(),
		RouteToDatabase: tlsca.RouteToDatabase{
			ServiceName: pack.root.postgresService.Name,
			Protocol:    pack.root.postgresService.Protocol,
			Username:    "postgres",
			Database:    "test",
		},
	})
	require.NoError(t, err)

	// Execute a query.
	result, err := client.Exec(context.Background(), "select 1").ReadAll()
	require.NoError(t, err)
	require.Equal(t, []*pgconn.Result{postgres.TestQueryResponse}, result)
	require.Equal(t, uint32(1), pack.root.postgres.QueryCount())
	require.Equal(t, uint32(0), pack.leaf.postgres.QueryCount())

	// Disconnect.
	err = client.Close(context.Background())
	require.NoError(t, err)
}

// TestDatabaseAccessHALeafCluster verifies that proxy falls back to a healthy
// database agent when multiple agents are serving the same database and one
// of them is down in a leaf cluster.
func TestDatabaseAccessHALeafCluster(t *testing.T) {
	pack := setupDatabaseTest(t)
	pack.waitForLeaf(t)

	// Insert a database server entry not backed by an actual running agent
	// to simulate a scenario when an agent is down but the resource hasn't
	// expired from the backend yet.
	dbServer, err := types.NewDatabaseServerV3(types.Metadata{
		Name: pack.leaf.postgresService.Name,
	}, types.DatabaseServerSpecV3{
		Protocol: defaults.ProtocolPostgres,
		URI:      pack.leaf.postgresAddr,
		// To make sure unhealthy server is always picked in tests first, make
		// sure its host ID always compares as "smaller" as the tests sort
		// agents.
		HostID:   "0000",
		Hostname: "test",
	})
	require.NoError(t, err)

	_, err = pack.leaf.cluster.Process.GetAuthServer().UpsertDatabaseServer(
		context.Background(), dbServer)
	require.NoError(t, err)

	// Connect to the database service in leaf cluster via root cluster.
	client, err := postgres.MakeTestClient(context.Background(), common.TestClientConfig{
		AuthClient: pack.root.cluster.GetSiteAPI(pack.root.cluster.Secrets.SiteName),
		AuthServer: pack.root.cluster.Process.GetAuthServer(),
		Address:    pack.root.cluster.Web, // Connecting via root cluster.
		Cluster:    pack.leaf.cluster.Secrets.SiteName,
		Username:   pack.root.user.GetName(),
		RouteToDatabase: tlsca.RouteToDatabase{
			ServiceName: pack.leaf.postgresService.Name,
			Protocol:    pack.leaf.postgresService.Protocol,
			Username:    "postgres",
			Database:    "test",
		},
	})
	require.NoError(t, err)

	// Execute a query.
	result, err := client.Exec(context.Background(), "select 1").ReadAll()
	require.NoError(t, err)
	require.Equal(t, []*pgconn.Result{postgres.TestQueryResponse}, result)
	require.Equal(t, uint32(1), pack.leaf.postgres.QueryCount())
	require.Equal(t, uint32(0), pack.root.postgres.QueryCount())

	// Disconnect.
	err = client.Close(context.Background())
	require.NoError(t, err)
}

// TestDatabaseAccessMongoSeparateListener tests mongo proxy listener running on separate port.
func TestDatabaseAccessMongoSeparateListener(t *testing.T) {
	pack := setupDatabaseTest(t,
		withListenerSetupDatabaseTest(helpers.SeparateMongoPortSetup),
	)

	// Connect to the database service in root cluster.
	client, err := mongodb.MakeTestClient(context.Background(), common.TestClientConfig{
		AuthClient: pack.root.cluster.GetSiteAPI(pack.root.cluster.Secrets.SiteName),
		AuthServer: pack.root.cluster.Process.GetAuthServer(),
		Address:    pack.root.cluster.Mongo,
		Cluster:    pack.root.cluster.Secrets.SiteName,
		Username:   pack.root.user.GetName(),
		RouteToDatabase: tlsca.RouteToDatabase{
			ServiceName: pack.root.mongoService.Name,
			Protocol:    pack.root.mongoService.Protocol,
			Username:    "admin",
		},
	})
	require.NoError(t, err)

	// Execute a query.
	_, err = client.Database("test").Collection("test").Find(context.Background(), bson.M{})
	require.NoError(t, err)

	// Disconnect.
	err = client.Disconnect(context.Background())
	require.NoError(t, err)
}

func TestDatabaseAgentState(t *testing.T) {
	tests := map[string]struct {
		agentParams databaseAgentStartParams
	}{
		"WithStaticDatabases": {
			agentParams: databaseAgentStartParams{
				databases: []service.Database{
					{Name: "mysql", Protocol: defaults.ProtocolMySQL, URI: "localhost:3306"},
					{Name: "pg", Protocol: defaults.ProtocolPostgres, URI: "localhost:5432"},
				},
			},
		},
		"WithResourceMatchers": {
			agentParams: databaseAgentStartParams{
				resourceMatchers: []services.ResourceMatcher{
					{Labels: types.Labels{"*": []string{"*"}}},
				},
			},
		},
	}

	for name, test := range tests {
		t.Run(name, func(t *testing.T) {
			pack := setupDatabaseTest(t)

			// Start also ensures that the database agent has the “ready” state.
			// If the agent can’t make it, this function will fail the test.
			agent, _ := pack.startRootDatabaseAgent(t, test.agentParams)

			// In addition to the checks performed during the agent start,
			// we’ll request the diagnostic server to ensure the readyz route
			// is returning to the proper state.
			req, err := http.NewRequest(http.MethodGet, fmt.Sprintf("http://%v/readyz", agent.Config.DiagnosticAddr.Addr), nil)
			require.NoError(t, err)
			resp, err := http.DefaultClient.Do(req)
			require.NoError(t, err)
			defer resp.Body.Close()

			require.Equal(t, http.StatusOK, resp.StatusCode)
		})
	}
}

func waitForAuditEventTypeWithBackoff(t *testing.T, cli *auth.Server, startTime time.Time, eventType string) []apievents.AuditEvent {
	max := time.Second
	timeout := time.After(max)
	bf, err := utils.NewLinear(utils.LinearConfig{
		Step: max / 10,
		Max:  max,
	})
	if err != nil {
		t.Fatalf("failed to create linear backoff: %v", err)
	}
	for {
		events, _, err := cli.SearchEvents(startTime, time.Now().Add(time.Hour), apidefaults.Namespace, []string{eventType}, 100, types.EventOrderAscending, "")
		if err != nil {
			t.Fatalf("failed to call SearchEvents: %v", err)
		}
		if len(events) != 0 {
			return events
		}
		select {
		case <-bf.After():
			bf.Inc()
		case <-timeout:
			t.Fatalf("event type %q not found after %v", eventType, max)
		}
	}
}

func setRoleIdleTimeout(t *testing.T, authServer *auth.Server, role types.Role, idleTimout time.Duration) {
	opts := role.GetOptions()
	opts.ClientIdleTimeout = types.Duration(idleTimout)
	role.SetOptions(opts)
	err := authServer.UpsertRole(context.Background(), role)
	require.NoError(t, err)
}

type databasePack struct {
	root  databaseClusterPack
	leaf  databaseClusterPack
	clock clockwork.Clock
}

type databaseClusterPack struct {
	cluster         *helpers.TeleInstance
	user            types.User
	role            types.Role
	dbProcess       *service.TeleportProcess
	dbAuthClient    *auth.Client
	postgresService service.Database
	postgresAddr    string
	postgres        *postgres.TestServer
	mysqlService    service.Database
	mysqlAddr       string
	mysql           *mysql.TestServer
	mongoService    service.Database
	mongoAddr       string
	mongo           *mongodb.TestServer
}

type testOptions struct {
	clock         clockwork.Clock
	listenerSetup helpers.InstanceListenerSetupFunc
	rootConfig    func(config *service.Config)
	leafConfig    func(config *service.Config)
	nodeName      string
}

type testOptionFunc func(*testOptions)

func (o *testOptions) setDefaultIfNotSet() {
	if o.clock == nil {
		o.clock = clockwork.NewRealClock()
	}
	if o.listenerSetup == nil {
		o.listenerSetup = helpers.StandardListenerSetup
	}
	if o.nodeName == "" {
		o.nodeName = Host
	}
}

func withClock(clock clockwork.Clock) testOptionFunc {
	return func(o *testOptions) {
		o.clock = clock
	}
}

func withNodeName(nodeName string) testOptionFunc {
	return func(o *testOptions) {
		o.nodeName = nodeName
	}
}

func withListenerSetupDatabaseTest(fn helpers.InstanceListenerSetupFunc) testOptionFunc {
	return func(o *testOptions) {
		o.listenerSetup = fn
	}
}

func withRootConfig(fn func(*service.Config)) testOptionFunc {
	return func(o *testOptions) {
		o.rootConfig = fn
	}
}

func withLeafConfig(fn func(*service.Config)) testOptionFunc {
	return func(o *testOptions) {
		o.leafConfig = fn
	}
}

func setupDatabaseTest(t *testing.T, options ...testOptionFunc) *databasePack {
	var opts testOptions
	for _, opt := range options {
		opt(&opts)
	}
	opts.setDefaultIfNotSet()

	// Some global setup.
	tracer := utils.NewTracer(utils.ThisFunction()).Start()
	t.Cleanup(func() { tracer.Stop() })
	lib.SetInsecureDevMode(true)
	log := utils.NewLoggerForTests()

	// Generate keypair.
	privateKey, publicKey, err := testauthority.New().GenerateKeyPair()
	require.NoError(t, err)

	//TODO(tcsc): Refactor the test database setup such that it does
	//            not use NewPortStr(),
	p := &databasePack{
		clock: opts.clock,
		root: databaseClusterPack{
			postgresAddr: net.JoinHostPort("localhost", helpers.NewPortStr()),
			mysqlAddr:    net.JoinHostPort("localhost", helpers.NewPortStr()),
			mongoAddr:    net.JoinHostPort("localhost", helpers.NewPortStr()),
		},
		leaf: databaseClusterPack{
			postgresAddr: net.JoinHostPort("localhost", helpers.NewPortStr()),
			mysqlAddr:    net.JoinHostPort("localhost", helpers.NewPortStr()),
			mongoAddr:    net.JoinHostPort("localhost", helpers.NewPortStr()),
		},
	}

	// Create root cluster.
	rootCfg := helpers.InstanceConfig{
		ClusterName: "root.example.com",
		HostID:      uuid.New().String(),
		NodeName:    opts.nodeName,
		Priv:        privateKey,
		Pub:         publicKey,
		Log:         log,
	}
	rootCfg.Listeners = opts.listenerSetup(t, &rootCfg.Fds)
	p.root.cluster = helpers.NewInstance(t, rootCfg)

	// Create leaf cluster.
	leafCfg := helpers.InstanceConfig{
		ClusterName: "leaf.example.com",
		HostID:      uuid.New().String(),
		NodeName:    opts.nodeName,
		Priv:        privateKey,
		Pub:         publicKey,
		Log:         log,
	}
	leafCfg.Listeners = opts.listenerSetup(t, &leafCfg.Fds)
	p.leaf.cluster = helpers.NewInstance(t, leafCfg)

	// Make root cluster config.
	rcConf := service.MakeDefaultConfig()
	rcConf.DataDir = t.TempDir()
	rcConf.Auth.Enabled = true
	rcConf.Auth.Preference.SetSecondFactor("off")
	rcConf.Proxy.Enabled = true
	rcConf.Proxy.DisableWebInterface = true
	rcConf.Clock = p.clock
	rcConf.CircuitBreakerConfig = breaker.NoopBreakerConfig()
	if opts.rootConfig != nil {
		opts.rootConfig(rcConf)
	}

	// Make leaf cluster config.
	lcConf := service.MakeDefaultConfig()
	lcConf.DataDir = t.TempDir()
	lcConf.Auth.Enabled = true
	lcConf.Auth.Preference.SetSecondFactor("off")
	lcConf.Proxy.Enabled = true
	lcConf.Proxy.DisableWebInterface = true
	lcConf.Clock = p.clock
	lcConf.CircuitBreakerConfig = breaker.NoopBreakerConfig()
	if opts.leafConfig != nil {
		opts.rootConfig(lcConf)
	}

	// Establish trust b/w root and leaf.
	err = p.root.cluster.CreateEx(t, p.leaf.cluster.Secrets.AsSlice(), rcConf)
	require.NoError(t, err)
	err = p.leaf.cluster.CreateEx(t, p.root.cluster.Secrets.AsSlice(), lcConf)
	require.NoError(t, err)

	// Start both clusters.
	err = p.leaf.cluster.Start()
	require.NoError(t, err)
	t.Cleanup(func() {
		p.leaf.cluster.StopAll()
	})
	err = p.root.cluster.Start()
	require.NoError(t, err)
	t.Cleanup(func() {
		p.root.cluster.StopAll()
	})

	// Setup users and roles on both clusters.
	p.setupUsersAndRoles(t)

	// Update root's certificate authority on leaf to configure role mapping.
	ca, err := p.leaf.cluster.Process.GetAuthServer().GetCertAuthority(context.Background(), types.CertAuthID{
		Type:       types.UserCA,
		DomainName: p.root.cluster.Secrets.SiteName,
	}, false)
	require.NoError(t, err)
	ca.SetRoles(nil) // Reset roles, otherwise they will take precedence.
	ca.SetRoleMap(types.RoleMap{
		{Remote: p.root.role.GetName(), Local: []string{p.leaf.role.GetName()}},
	})
	err = p.leaf.cluster.Process.GetAuthServer().UpsertCertAuthority(ca)
	require.NoError(t, err)

	// Create and start database services in the root cluster.
	p.root.postgresService = service.Database{
		Name:     "root-postgres",
		Protocol: defaults.ProtocolPostgres,
		URI:      p.root.postgresAddr,
	}
	p.root.mysqlService = service.Database{
		Name:     "root-mysql",
		Protocol: defaults.ProtocolMySQL,
		URI:      p.root.mysqlAddr,
	}
	p.root.mongoService = service.Database{
		Name:     "root-mongo",
		Protocol: defaults.ProtocolMongoDB,
		URI:      p.root.mongoAddr,
	}
	rdConf := service.MakeDefaultConfig()
	rdConf.DataDir = t.TempDir()
	rdConf.Token = "static-token-value"
	rdConf.AuthServers = []utils.NetAddr{
		{
			AddrNetwork: "tcp",
			Addr:        p.root.cluster.Web,
		},
	}
	rdConf.Databases.Enabled = true
	rdConf.Databases.Databases = []service.Database{
		p.root.postgresService,
		p.root.mysqlService,
		p.root.mongoService,
	}
	rdConf.Clock = p.clock
	rdConf.CircuitBreakerConfig = breaker.NoopBreakerConfig()
	p.root.dbProcess, p.root.dbAuthClient, err = p.root.cluster.StartDatabase(rdConf)
	require.NoError(t, err)

	t.Cleanup(func() { require.NoError(t, p.root.dbProcess.Close()) })

	// Create and start database services in the leaf cluster.
	p.leaf.postgresService = service.Database{
		Name:     "leaf-postgres",
		Protocol: defaults.ProtocolPostgres,
		URI:      p.leaf.postgresAddr,
	}
	p.leaf.mysqlService = service.Database{
		Name:     "leaf-mysql",
		Protocol: defaults.ProtocolMySQL,
		URI:      p.leaf.mysqlAddr,
	}
	p.leaf.mongoService = service.Database{
		Name:     "leaf-mongo",
		Protocol: defaults.ProtocolMongoDB,
		URI:      p.leaf.mongoAddr,
	}
	ldConf := service.MakeDefaultConfig()
	ldConf.DataDir = t.TempDir()
	ldConf.Token = "static-token-value"
	ldConf.AuthServers = []utils.NetAddr{
		{
			AddrNetwork: "tcp",
			Addr:        p.leaf.cluster.Web,
		},
	}
	ldConf.Databases.Enabled = true
	ldConf.Databases.Databases = []service.Database{
		p.leaf.postgresService,
		p.leaf.mysqlService,
		p.leaf.mongoService,
	}
	ldConf.Clock = p.clock
	ldConf.CircuitBreakerConfig = breaker.NoopBreakerConfig()
	p.leaf.dbProcess, p.leaf.dbAuthClient, err = p.leaf.cluster.StartDatabase(ldConf)
	require.NoError(t, err)
	t.Cleanup(func() {
		p.leaf.dbProcess.Close()
	})

	// Create and start test Postgres in the root cluster.
	p.root.postgres, err = postgres.NewTestServer(common.TestServerConfig{
		AuthClient: p.root.dbAuthClient,
		Name:       p.root.postgresService.Name,
		Address:    p.root.postgresAddr,
	})
	require.NoError(t, err)
	go p.root.postgres.Serve()
	t.Cleanup(func() {
		p.root.postgres.Close()
	})

	// Create and start test MySQL in the root cluster.
	p.root.mysql, err = mysql.NewTestServer(common.TestServerConfig{
		AuthClient: p.root.dbAuthClient,
		Name:       p.root.mysqlService.Name,
		Address:    p.root.mysqlAddr,
	})
	require.NoError(t, err)
	go p.root.mysql.Serve()
	t.Cleanup(func() {
		p.root.mysql.Close()
	})

	// Create and start test Mongo in the root cluster.
	p.root.mongo, err = mongodb.NewTestServer(common.TestServerConfig{
		AuthClient: p.root.dbAuthClient,
		Name:       p.root.mongoService.Name,
		Address:    p.root.mongoAddr,
	})
	require.NoError(t, err)
	go p.root.mongo.Serve()
	t.Cleanup(func() {
		p.root.mongo.Close()
	})

	// Create and start test Postgres in the leaf cluster.
	p.leaf.postgres, err = postgres.NewTestServer(common.TestServerConfig{
		AuthClient: p.leaf.dbAuthClient,
		Name:       p.leaf.postgresService.Name,
		Address:    p.leaf.postgresAddr,
	})
	require.NoError(t, err)
	go p.leaf.postgres.Serve()
	t.Cleanup(func() {
		p.leaf.postgres.Close()
	})

	// Create and start test MySQL in the leaf cluster.
	p.leaf.mysql, err = mysql.NewTestServer(common.TestServerConfig{
		AuthClient: p.leaf.dbAuthClient,
		Name:       p.leaf.mysqlService.Name,
		Address:    p.leaf.mysqlAddr,
	})
	require.NoError(t, err)
	go p.leaf.mysql.Serve()
	t.Cleanup(func() {
		p.leaf.mysql.Close()
	})

	// Create and start test Mongo in the leaf cluster.
	p.leaf.mongo, err = mongodb.NewTestServer(common.TestServerConfig{
		AuthClient: p.leaf.dbAuthClient,
		Name:       p.leaf.mongoService.Name,
		Address:    p.leaf.mongoAddr,
	})
	require.NoError(t, err)
	go p.leaf.mongo.Serve()
	t.Cleanup(func() {
		p.leaf.mongo.Close()
	})

	return p
}

func (p *databasePack) setupUsersAndRoles(t *testing.T) {
	var err error

	p.root.user, p.root.role, err = auth.CreateUserAndRole(p.root.cluster.Process.GetAuthServer(), "root-user", nil)
	require.NoError(t, err)

	p.root.role.SetDatabaseUsers(types.Allow, []string{types.Wildcard})
	p.root.role.SetDatabaseNames(types.Allow, []string{types.Wildcard})
	err = p.root.cluster.Process.GetAuthServer().UpsertRole(context.Background(), p.root.role)
	require.NoError(t, err)

	p.leaf.user, p.leaf.role, err = auth.CreateUserAndRole(p.root.cluster.Process.GetAuthServer(), "leaf-user", nil)
	require.NoError(t, err)

	p.leaf.role.SetDatabaseUsers(types.Allow, []string{types.Wildcard})
	p.leaf.role.SetDatabaseNames(types.Allow, []string{types.Wildcard})
	err = p.leaf.cluster.Process.GetAuthServer().UpsertRole(context.Background(), p.leaf.role)
	require.NoError(t, err)
}

func (p *databasePack) waitForLeaf(t *testing.T) {
	waitForProxyCount(p.leaf.cluster, p.root.cluster.Secrets.SiteName, 1)
	site, err := p.root.cluster.Tunnel.GetSite(p.leaf.cluster.Secrets.SiteName)
	require.NoError(t, err)

	accessPoint, err := site.CachingAccessPoint()
	require.NoError(t, err)

	ctx, cancel := context.WithTimeout(context.Background(), 10*time.Second)
	defer cancel()

	for {
		select {
		case <-time.Tick(500 * time.Millisecond):
			servers, err := accessPoint.GetDatabaseServers(ctx, apidefaults.Namespace)
			if err != nil {
				// Use root logger as we need a configured logger instance and the root cluster have one.
				p.root.cluster.Log.WithError(err).Debugf("Leaf cluster access point is unavailable.")
				continue
			}
			if !containsDB(servers, p.leaf.mysqlService.Name) {
				p.root.cluster.Log.WithError(err).Debugf("Leaf db service %q is unavailable.", p.leaf.mysqlService.Name)
				continue
			}
			if !containsDB(servers, p.leaf.postgresService.Name) {
				p.root.cluster.Log.WithError(err).Debugf("Leaf db service %q is unavailable.", p.leaf.postgresService.Name)
				continue
			}
			return
		case <-ctx.Done():
			t.Fatal("Leaf cluster access point is unavailable.")
		}
	}
}

// databaseAgentStartParams parameters used to configure a database agent.
type databaseAgentStartParams struct {
	databases        []service.Database
	resourceMatchers []services.ResourceMatcher
}

// startRootDatabaseAgent starts a database agent with the provided
// configuration on the root cluster.
func (p *databasePack) startRootDatabaseAgent(t *testing.T, params databaseAgentStartParams) (*service.TeleportProcess, *auth.Client) {
	conf := service.MakeDefaultConfig()
	conf.DataDir = t.TempDir()
	conf.Token = "static-token-value"
	conf.DiagnosticAddr = *utils.MustParseAddr(helpers.NewListener(t, service.ListenerDiagnostic, &conf.FileDescriptors))
	conf.AuthServers = []utils.NetAddr{
		{
			AddrNetwork: "tcp",
			Addr:        p.root.cluster.Web,
		},
	}
	conf.Clock = p.clock
	conf.Databases.Enabled = true
	conf.Databases.Databases = params.databases
	conf.Databases.ResourceMatchers = params.resourceMatchers
	conf.CircuitBreakerConfig = breaker.NoopBreakerConfig()

	server, authClient, err := p.root.cluster.StartDatabase(conf)
	require.NoError(t, err)
	t.Cleanup(func() {
		server.Close()
	})

	return server, authClient
}

func containsDB(servers []types.DatabaseServer, name string) bool {
	for _, server := range servers {
		if server.GetDatabase().GetName() == name {
			return true
		}
	}
	return false
}

// TestDatabaseAccessLargeQuery tests a scenario where a user connects
// to a MySQL database running in a root cluster.
func TestDatabaseAccessLargeQuery(t *testing.T) {
	pack := setupDatabaseTest(t)

	// Connect to the database service in root cluster.
	client, err := mysql.MakeTestClient(common.TestClientConfig{
		AuthClient: pack.root.cluster.GetSiteAPI(pack.root.cluster.Secrets.SiteName),
		AuthServer: pack.root.cluster.Process.GetAuthServer(),
		Address:    pack.root.cluster.MySQL,
		Cluster:    pack.root.cluster.Secrets.SiteName,
		Username:   pack.root.user.GetName(),
		RouteToDatabase: tlsca.RouteToDatabase{
			ServiceName: pack.root.mysqlService.Name,
			Protocol:    pack.root.mysqlService.Protocol,
			Username:    "root",
		},
	})
	require.NoError(t, err)

	now := time.Now()
	query := fmt.Sprintf("select %s", strings.Repeat("A", 100*1024))
	result, err := client.Execute(query)
	require.NoError(t, err)
	require.Equal(t, mysql.TestQueryResponse, result)
	result.Close()

	require.NoError(t, err)
	require.Equal(t, mysql.TestQueryResponse, result)
	result.Close()

	ee := waitForAuditEventTypeWithBackoff(t, pack.root.cluster.Process.GetAuthServer(), now, events.DatabaseSessionQueryEvent)
	require.Len(t, ee, 1)

	query = "select 1"
	result, err = client.Execute(query)
	require.NoError(t, err)
	require.Equal(t, mysql.TestQueryResponse, result)
	result.Close()

	require.Eventually(t, func() bool {
		ee := waitForAuditEventTypeWithBackoff(t, pack.root.cluster.Process.GetAuthServer(), now, events.DatabaseSessionQueryEvent)
		return len(ee) == 2
	}, time.Second*3, time.Millisecond*500)

	// Disconnect.
	err = client.Close()
	require.NoError(t, err)
}<|MERGE_RESOLUTION|>--- conflicted
+++ resolved
@@ -610,27 +610,6 @@
 
 // TestDatabaseAccessPostgresSeparateListener tests postgres proxy listener running on separate port.
 func TestDatabaseAccessPostgresSeparateListener(t *testing.T) {
-<<<<<<< HEAD
-	pack := setupDatabaseTest(t,
-		withListenerSetupDatabaseTest(helpers.SeparatePostgresPortSetup),
-	)
-
-	// Connect to the database service in root cluster.
-	client, err := postgres.MakeTestClient(context.Background(), common.TestClientConfig{
-		AuthClient: pack.root.cluster.GetSiteAPI(pack.root.cluster.Secrets.SiteName),
-		AuthServer: pack.root.cluster.Process.GetAuthServer(),
-		Address:    pack.root.cluster.Postgres,
-		Cluster:    pack.root.cluster.Secrets.SiteName,
-		Username:   pack.root.user.GetName(),
-		RouteToDatabase: tlsca.RouteToDatabase{
-			ServiceName: pack.root.postgresService.Name,
-			Protocol:    pack.root.postgresService.Protocol,
-			Username:    "postgres",
-			Database:    "test",
-		},
-	})
-	require.NoError(t, err)
-=======
 	tests := []struct {
 		desc       string
 		disableTLS bool
@@ -642,7 +621,7 @@
 	for _, tt := range tests {
 		t.Run(tt.desc, func(t *testing.T) {
 			pack := setupDatabaseTest(t,
-				withPortSetupDatabaseTest(helpers.SeparatePostgresPortSetup),
+				withListenerSetupDatabaseTest(helpers.SeparatePostgresPortSetup),
 				withRootConfig(func(config *service.Config) {
 					config.Proxy.DisableTLS = tt.disableTLS
 				}),
@@ -652,7 +631,7 @@
 			client, err := postgres.MakeTestClient(context.Background(), common.TestClientConfig{
 				AuthClient: pack.root.cluster.GetSiteAPI(pack.root.cluster.Secrets.SiteName),
 				AuthServer: pack.root.cluster.Process.GetAuthServer(),
-				Address:    net.JoinHostPort(Loopback, pack.root.cluster.GetPortPostgres()),
+				Address:    pack.root.cluster.Postgres,
 				Cluster:    pack.root.cluster.Secrets.SiteName,
 				Username:   pack.root.user.GetName(),
 				RouteToDatabase: tlsca.RouteToDatabase{
@@ -663,7 +642,6 @@
 				},
 			})
 			require.NoError(t, err)
->>>>>>> 13abca66
 
 			// Execute a query.
 			result, err := client.Exec(context.Background(), "select 1").ReadAll()
