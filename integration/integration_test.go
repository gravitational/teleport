--- conflicted
+++ resolved
@@ -74,89 +74,6 @@
 	"github.com/stretchr/testify/require"
 )
 
-<<<<<<< HEAD
-=======
-const (
-	HostID = "00000000-0000-0000-0000-000000000000"
-	Site   = "local-site"
-)
-
-type integrationTestSuite struct {
-	me *user.User
-	// priv/pub pair to avoid re-generating it
-	priv []byte
-	pub  []byte
-	// log defines the test-specific logger
-	log utils.Logger
-}
-
-func newSuite(t *testing.T) *integrationTestSuite {
-	suite := &integrationTestSuite{}
-
-	var err error
-	suite.priv, suite.pub, err = testauthority.New().GenerateKeyPair()
-	require.NoError(t, err)
-
-	// Find AllocatePortsNum free listening ports to use.
-	suite.me, _ = user.Current()
-
-	// close & re-open stdin because 'go test' runs with os.stdin connected to /dev/null
-	stdin, err := os.Open("/dev/tty")
-	if err == nil {
-		os.Stdin.Close()
-		os.Stdin = stdin
-	}
-
-	t.Cleanup(func() {
-		// restore os.Stdin to its original condition: connected to /dev/null
-		os.Stdin.Close()
-		os.Stdin, err = os.Open("/dev/null")
-		require.NoError(t, err)
-	})
-
-	return suite
-}
-
-type integrationTest func(t *testing.T, suite *integrationTestSuite)
-
-func (s *integrationTestSuite) bind(test integrationTest) func(t *testing.T) {
-	return func(t *testing.T) {
-		// Attempt to set a logger for the test. Be warned that parts of the
-		// Teleport codebase do not honour the logger passed in via config and
-		// will create their own. Do not expect to catch _all_ output with this.
-		s.log = utils.NewLoggerForTests()
-		os.RemoveAll(profile.FullProfilePath(""))
-		t.Cleanup(func() { s.log = nil })
-		test(t, s)
-	}
-}
-
-// newTeleportWithConfig is a helper function that will create a running
-// Teleport instance with the passed in user, instance secrets, and Teleport
-// configuration.
-func (s *integrationTestSuite) newTeleportWithConfig(t *testing.T, logins []string, instanceSecrets []*InstanceSecrets, teleportConfig *service.Config) *TeleInstance {
-	teleport := s.newTeleportInstance()
-
-	// use passed logins, but use suite's default login if nothing was passed
-	if len(logins) == 0 {
-		logins = []string{s.me.Username}
-	}
-	for _, login := range logins {
-		teleport.AddUser(login, []string{login})
-	}
-
-	// create a new teleport instance with passed in configuration
-	if err := teleport.CreateEx(t, instanceSecrets, teleportConfig); err != nil {
-		t.Fatalf("Unexpected response from CreateEx: %v", trace.DebugReport(err))
-	}
-	if err := teleport.Start(); err != nil {
-		t.Fatalf("Unexpected response from Start: %v", trace.DebugReport(err))
-	}
-
-	return teleport
-}
-
->>>>>>> c30eee36
 // TestIntegrations acts as the master test suite for all integration tests
 // requiring standardised setup and teardown.
 func TestIntegrations(t *testing.T) {
