--- conflicted
+++ resolved
@@ -256,16 +256,7 @@
 )
 
 require (
-<<<<<<< HEAD
-	github.com/jezek/xgb v1.1.1
-	github.com/klauspost/compress v1.18.0
-)
-
-require (
-	cel.dev/expr v0.19.2 // indirect
-=======
 	cel.dev/expr v0.20.0 // indirect
->>>>>>> 980ce61e
 	cloud.google.com/go v0.120.0 // indirect
 	cloud.google.com/go/auth v0.16.1 // indirect
 	cloud.google.com/go/auth/oauth2adapt v0.2.8 // indirect
@@ -440,10 +431,7 @@
 	github.com/josharian/native v1.1.0 // indirect
 	github.com/joshlf/testutil v0.0.0-20170608050642-b5d8aa79d93d // indirect
 	github.com/kelseyhightower/envconfig v1.4.0 // indirect
-<<<<<<< HEAD
-=======
 	github.com/klauspost/compress v1.18.0 // indirect
->>>>>>> 980ce61e
 	github.com/klauspost/cpuid/v2 v2.2.9 // indirect
 	github.com/kr/fs v0.1.0 // indirect
 	github.com/kr/pretty v0.3.1 // indirect
