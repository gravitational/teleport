<<<<<<< HEAD
.version: &version "18.0.0-dev.gzdunek.11"
=======
.version: &version "18.4.2"
>>>>>>> e6d5eea9

name: teleport-cluster
apiVersion: v2
version: *version
appVersion: *version
description: Teleport is an access platform for your infrastructure
icon: https://goteleport.com/static/teleport-symbol-bimi.svg
keywords:
  - Teleport

dependencies:
  - name: teleport-operator
    version: *version
    alias: operator<|MERGE_RESOLUTION|>--- conflicted
+++ resolved
@@ -1,8 +1,4 @@
-<<<<<<< HEAD
-.version: &version "18.0.0-dev.gzdunek.11"
-=======
 .version: &version "18.4.2"
->>>>>>> e6d5eea9
 
 name: teleport-cluster
 apiVersion: v2
