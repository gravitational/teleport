{
    "$schema": "http://json-schema.org/draft-07/schema",
    "type": "object",
    "required": [
        "clusterName",
        "enterprise",
        "podSecurityPolicy",
        "labels",
        "chartMode",
        "highAvailability",
        "image",
        "enterpriseImage",
        "logLevel",
        "affinity",
        "annotations",
        "extraVolumes",
        "extraVolumeMounts",
        "imagePullPolicy",
        "initContainers",
        "resources",
        "tolerations"
    ],
    "properties": {
        "clusterName": {
            "$id": "#/properties/clusterName",
            "type": "string",
            "default": ""
        },
        "teleportVersionOverride": {
            "$id": "#/properties/teleportVersionOverride",
            "type": "string",
            "default": ""
        },
        "acme": {
            "$id": "#/properties/acme",
            "type": "boolean",
            "default": false
        },
        "acmeEmail": {
            "$id": "#/properties/acmeEmail",
            "type": "string",
            "default": ""
        },
        "acmeURI": {
            "$id": "#/properties/acmeURI",
            "type": "string",
            "default": ""
        },
        "enterprise": {
            "$id": "#/properties/enterprise",
            "type": "boolean",
            "default": false
        },
        "podSecurityPolicy": {
            "$id": "#/properties/podSecurityPolicy",
            "type": "object",
            "required": [
                "enabled"
            ],
            "properties": {
                "enabled": {
                    "$id": "#/properties/podSecurityPolicy/properties/enabled",
                    "type": "boolean",
                    "default": true
                }
            }
        },
        "labels": {
            "$id": "#/properties/labels",
            "type": "object",
            "default": {}
        },
        "chartMode": {
            "$id": "#/properties/chartMode",
            "type": "string",
            "enum": ["standalone", "aws", "gcp", "custom"],
            "default": "standalone"
        },
        "standalone": {
            "$id": "#/properties/standalone",
            "type": "object",
            "required": [
                "volumeSize"
            ],
            "properties": {
                "existingClaimName": {
                    "$id": "#/properties/standalone/properties/existingClaimName",
                    "type": "string",
                    "default": ""
                },
                "volumeSize": {
                    "$id": "#/properties/standalone/properties/volumeSize",
                    "type": "string",
                    "default": ""
                }
            }
        },
        "aws": {
            "$id": "#/properties/aws",
            "type": "object",
            "properties": {
                "region": {
                    "$id": "#/properties/aws/properties/region",
                    "type": "string",
                    "default": ""
                },
                "backendTable": {
                    "$id": "#/properties/aws/properties/backendTable",
                    "type": "string",
                    "default": ""
                },
                "auditLogTable": {
                    "$id": "#/properties/aws/properties/auditLogTable",
                    "type": "string",
                    "default": ""
                },
                "sessionRecordingBucket": {
                    "$id": "#/properties/aws/properties/sessionRecordingBucket",
                    "type": "string",
                    "default": ""
                },
                "backups": {
                    "$id": "#/properties/aws/properties/backups",
                    "type": "boolean",
                    "default": false
                }
            }
        },
        "gcp": {
            "$id": "#/properties/gcp",
            "type": "object",
            "required": [
                "credentialSecretName"
            ],
            "properties": {
                "projectId": {
                    "$id": "#/properties/gcp/properties/projectId",
                    "type": "string",
                    "default": ""
                },
                "backendTable": {
                    "$id": "#/properties/gcp/properties/backendTable",
                    "type": "string",
                    "default": ""
                },
                "auditLogTable": {
                    "$id": "#/properties/gcp/properties/auditLogTable",
                    "type": "string",
                    "default": ""
                },
                "sessionRecordingBucket": {
                    "$id": "#/properties/gcp/properties/sessionRecordingBucket",
                    "type": "string",
                    "default": ""
                },
                "credentialSecretName": {
                    "$id": "#/properties/gcp/properties/credentialSecretName",
                    "type": "string",
                    "default": "teleport-gcp-credentials"
                }
            }
        },
        "highAvailability": {
            "$id": "#/properties/highAvailability",
            "type": "object",
            "required": [
                "replicaCount",
                "requireAntiAffinity",
                "certManager"
            ],
            "properties": {
                "replicaCount": {
                    "$id": "#/properties/highAvailability/properties/replicaCount",
                    "type": "integer",
                    "default": 1
                },
                "requireAntiAffinity": {
                    "$id": "#/properties/highAvailability/properties/requireAntiAffinity",
                    "type": "boolean",
                    "default": false
                },
                "certManager": {
                    "$id": "#/properties/highAvailability/properties/certManager",
                    "type": "object",
                    "required": [
                        "enabled",
                        "issuerName",
                        "issuerKind"
                    ],
                    "properties": {
                        "enabled": {
                            "$id": "#/properties/highAvailability/properties/certManager/properties/enabled",
                            "type": "boolean",
                            "default": "false"
                        },
                        "issuerName": {
                            "$id": "#/properties/highAvailability/properties/certManager/properties/issuerName",
                            "type": "string",
                            "default": ""
                        },
                        "issuerKind": {
                            "$id": "#/properties/highAvailability/properties/certManager/properties/issuerKind",
                            "type": "string",
                            "default": "Issuer"
                        }
                    }
                }
            }
        },
        "image": {
            "$id": "#/properties/image",
            "type": "string",
            "default": "quay.io/gravitational/teleport"
        },
        "enterpriseImage": {
            "$id": "#/properties/enterpriseImage",
            "type": "string",
            "default": "quay.io/gravitational/teleport-ent"
        },
        "logLevel": {
            "$id": "#/properties/logLevel",
            "type": "string",
            "enum": ["DEBUG", "INFO", "WARN", "WARNING", "ERROR"],
            "default": "INFO"
        },
        "affinity": {
            "$id": "#/properties/affinity",
            "type": "object",
            "default": {}
        },
        "annotations": {
            "$id": "#/properties/annotations",
            "type": "object",
            "required": [
                "config",
                "deployment",
                "pod",
                "service",
                "serviceAccount"
            ],
            "properties": {
                "config": {
                    "$id": "#/properties/annotations/properties/config",
                    "type": "object",
                    "default": {}
                },
                "deployment": {
                    "$id": "#/properties/annotations/properties/deployment",
                    "type": "object",
                    "default": {}
                },
                "pod": {
                    "$id": "#/properties/annotations/properties/pod",
                    "type": "object",
                    "default": {}
                },
                "service": {
                    "$id": "#/properties/annotations/properties/service",
                    "type": "object",
                    "default": {}
                },
                "serviceAccount": {
                    "$id": "#/properties/annotations/properties/serviceAccount",
                    "type": "object",
                    "default": {}
                }
            }
        },
        "extraArgs": {
            "$id": "#/properties/extraArgs",
            "type": "array",
            "default": []
        },
        "extraEnv": {
            "$id": "#/properties/extraEnv",
            "type": "array",
            "default": []
        },
        "extraVolumes": {
            "$id": "#/properties/extraVolumes",
            "type": "array",
            "default": []
        },
        "extraVolumeMounts": {
            "$id": "#/properties/extraVolumeMounts",
            "type": "array",
            "default": []
        },
        "imagePullPolicy": {
            "$id": "#/properties/imagePullPolicy",
            "type": "string",
            "enum": ["Never", "IfNotPresent", "Always"],
            "default": "IfNotPresent"
        },
        "initContainers": {
            "$id": "#/properties/initContainers",
            "type": "array",
            "default": []
        },
<<<<<<< HEAD
        "postStart": {
            "$id": "#/properties/postStart",
            "type": "object",
            "required": [
                "command"
            ],
            "properties": {
                "command": {
                    "$id": "#properties/postStart/command",
                    "type": "array",
                    "default": []
                }
            }
=======
        "kubeClusterName": {
            "$id": "#/properties/kubeClusterName",
            "type": "string",
            "default": ""
>>>>>>> fed1475a
        },
        "resources": {
            "$id": "#/properties/resources",
            "type": "object",
            "default": {}
        },
        "tolerations": {
            "$id": "#/properties/tolerations",
            "type": "array",
            "default": []
        }
    }
}<|MERGE_RESOLUTION|>--- conflicted
+++ resolved
@@ -297,7 +297,6 @@
             "type": "array",
             "default": []
         },
-<<<<<<< HEAD
         "postStart": {
             "$id": "#/properties/postStart",
             "type": "object",
@@ -311,12 +310,11 @@
                     "default": []
                 }
             }
-=======
+        },
         "kubeClusterName": {
             "$id": "#/properties/kubeClusterName",
             "type": "string",
             "default": ""
->>>>>>> fed1475a
         },
         "resources": {
             "$id": "#/properties/resources",
