--- conflicted
+++ resolved
@@ -349,14 +349,10 @@
     containers:
     - args:
       - --diag-addr=0.0.0.0:3000
-<<<<<<< HEAD
-      image: public.ecr.aws/gravitational/teleport-distroless:18.5.0
-=======
       env:
       - name: GOMEMLIMIT
         value: "3865470567"
-      image: public.ecr.aws/gravitational/teleport-distroless:18.4.2
->>>>>>> aebca1ba
+      image: public.ecr.aws/gravitational/teleport-distroless:18.5.0
       imagePullPolicy: IfNotPresent
       lifecycle:
         preStop:
@@ -482,14 +478,10 @@
     containers:
     - args:
       - --diag-addr=0.0.0.0:3000
-<<<<<<< HEAD
-      image: public.ecr.aws/gravitational/teleport-distroless:18.5.0
-=======
       env:
       - name: GOMEMLIMIT
         value: "3865470567"
-      image: public.ecr.aws/gravitational/teleport-distroless:18.4.2
->>>>>>> aebca1ba
+      image: public.ecr.aws/gravitational/teleport-distroless:18.5.0
       imagePullPolicy: IfNotPresent
       lifecycle:
         preStop:
