--- conflicted
+++ resolved
@@ -8,11 +8,7 @@
     - args:
       - --diag-addr=0.0.0.0:3000
       - --apply-on-startup=/etc/teleport/apply-on-startup.yaml
-<<<<<<< HEAD
-      image: public.ecr.aws/gravitational/teleport-distroless:18.0.0-dev.gzdunek.11
-=======
       image: public.ecr.aws/gravitational/teleport-distroless:18.4.2
->>>>>>> e6d5eea9
       imagePullPolicy: IfNotPresent
       lifecycle:
         preStop:
@@ -163,11 +159,7 @@
     - args:
       - --diag-addr=0.0.0.0:3000
       - --apply-on-startup=/etc/teleport/apply-on-startup.yaml
-<<<<<<< HEAD
-      image: public.ecr.aws/gravitational/teleport-distroless:18.0.0-dev.gzdunek.11
-=======
       image: public.ecr.aws/gravitational/teleport-distroless:18.4.2
->>>>>>> e6d5eea9
       imagePullPolicy: IfNotPresent
       lifecycle:
         preStop:
@@ -282,11 +274,7 @@
     - args:
       - --diag-addr=0.0.0.0:3000
       - --apply-on-startup=/etc/teleport/apply-on-startup.yaml
-<<<<<<< HEAD
-      image: public.ecr.aws/gravitational/teleport-distroless:18.0.0-dev.gzdunek.11
-=======
       image: public.ecr.aws/gravitational/teleport-distroless:18.4.2
->>>>>>> e6d5eea9
       imagePullPolicy: IfNotPresent
       lifecycle:
         preStop:
@@ -390,11 +378,7 @@
     - args:
       - --diag-addr=0.0.0.0:3000
       - --apply-on-startup=/etc/teleport/apply-on-startup.yaml
-<<<<<<< HEAD
-      image: public.ecr.aws/gravitational/teleport-distroless:18.0.0-dev.gzdunek.11
-=======
       image: public.ecr.aws/gravitational/teleport-distroless:18.4.2
->>>>>>> e6d5eea9
       imagePullPolicy: IfNotPresent
       lifecycle:
         preStop:
