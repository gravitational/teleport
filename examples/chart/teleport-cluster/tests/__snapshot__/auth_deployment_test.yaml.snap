--- conflicted
+++ resolved
@@ -274,14 +274,10 @@
     - args:
       - --diag-addr=0.0.0.0:3000
       - --apply-on-startup=/etc/teleport/apply-on-startup.yaml
-<<<<<<< HEAD
-      image: public.ecr.aws/gravitational/teleport-distroless:18.5.0
-=======
       env:
       - name: GOMEMLIMIT
         value: "3865470567"
-      image: public.ecr.aws/gravitational/teleport-distroless:18.4.2
->>>>>>> aebca1ba
+      image: public.ecr.aws/gravitational/teleport-distroless:18.5.0
       imagePullPolicy: IfNotPresent
       lifecycle:
         preStop:
