should match the snapshot (full):
  1: |
    apiVersion: apps/v1
    kind: Deployment
    metadata:
      annotations:
        test-key: test-annotation-deployment
      labels:
        app.kubernetes.io/name: RELEASE-NAME
        test-key: test-label-deployment
      name: RELEASE-NAME-tbot
      namespace: NAMESPACE
    spec:
      replicas: 1
      selector:
        matchLabels:
          app.kubernetes.io/component: tbot
          app.kubernetes.io/instance: RELEASE-NAME
          app.kubernetes.io/name: tbot
      strategy:
        type: Recreate
      template:
        metadata:
          annotations:
            checksum/config: 010d3421120a26bed12d1b9df8443e0eeafa362e88bd830e4a81688d13689483
            test-key: test-annotation-pod
          labels:
            app.kubernetes.io/component: tbot
            app.kubernetes.io/instance: RELEASE-NAME
            app.kubernetes.io/managed-by: Helm
            app.kubernetes.io/name: tbot
<<<<<<< HEAD
            helm.sh/chart: tbot-18.0.0-dev.gzdunek.11
=======
            helm.sh/chart: tbot-18.4.2
>>>>>>> e6d5eea9
            test-key: test-label-pod
        spec:
          affinity:
            nodeAffinity:
              requiredDuringSchedulingIgnoredDuringExecution:
                nodeSelectorTerms:
                - matchExpressions:
                  - key: topology.kubernetes.io/zone
                    operator: In
                    values:
                    - antarctica-east1
                    - antarctica-west1
          containers:
          - args:
            - start
            - -c
            - /config/tbot.yaml
            - --debug
            - --log-format
            - json
            - --extra-arg
            - --diag-addr
            - 0.0.0.0:3001
            env:
            - name: POD_NAMESPACE
              valueFrom:
                fieldRef:
                  fieldPath: metadata.namespace
            - name: TELEPORT_NODE_NAME
              valueFrom:
                fieldRef:
                  fieldPath: spec.nodeName
            - name: KUBERNETES_TOKEN_PATH
              value: /var/run/secrets/tokens/join-sa-token
            - name: TELEPORT_ANONYMOUS_TELEMETRY
              value: "1"
            - name: TEST_ENV
              value: test-value
<<<<<<< HEAD
            image: public.ecr.aws/gravitational/tbot-distroless:18.0.0-dev.gzdunek.11
=======
            image: public.ecr.aws/gravitational/tbot-distroless:18.4.2
>>>>>>> e6d5eea9
            imagePullPolicy: Always
            livenessProbe:
              failureThreshold: 6
              httpGet:
                path: /livez
                port: diagnostics
              initialDelaySeconds: 10
              periodSeconds: 10
              timeoutSeconds: 5
            name: tbot
            ports:
            - containerPort: 3001
              name: diagnostics
              protocol: TCP
            readinessProbe:
              failureThreshold: 3
              httpGet:
                path: /readyz
                port: diagnostics
              initialDelaySeconds: 5
              periodSeconds: 10
              timeoutSeconds: 5
            resources:
              limits:
                cpu: 500m
                memory: 128Mi
              requests:
                cpu: 250m
                memory: 64Mi
            securityContext:
              allowPrivilegeEscalation: false
              capabilities:
                drop:
                - ALL
              readOnlyRootFilesystem: true
              runAsNonRoot: true
              runAsUser: 9807
              seccompProfile:
                type: RuntimeDefault
            volumeMounts:
            - mountPath: /config
              name: config
            - mountPath: /var/run/secrets/tokens
              name: join-sa-token
            - mountPath: /test/path
              name: test-volume
          imagePullSecrets:
          - name: test-pull-secret
          nodeSelector:
            test-key: test-node-selector
          securityContext:
            runAsGroup: 3000
            runAsUser: 1000
          serviceAccountName: modified-sa-name
          tolerations:
          - effect: NoSchedule
            key: key1
            operator: Exists
          volumes:
          - configMap:
              name: RELEASE-NAME-tbot
            name: config
          - name: join-sa-token
            projected:
              sources:
              - serviceAccountToken:
                  audience: test.teleport.sh
                  expirationSeconds: 600
                  path: join-sa-token
          - emptyDir: {}
            name: test-volume
should match the snapshot (simple):
  1: |
    apiVersion: apps/v1
    kind: Deployment
    metadata:
      labels:
        app.kubernetes.io/name: RELEASE-NAME
      name: RELEASE-NAME-tbot
      namespace: NAMESPACE
    spec:
      replicas: 1
      selector:
        matchLabels:
          app.kubernetes.io/component: tbot
          app.kubernetes.io/instance: RELEASE-NAME
          app.kubernetes.io/name: tbot
      strategy:
        type: Recreate
      template:
        metadata:
          annotations:
            checksum/config: 6734638a61b26526de2160a96d6e83a47f6d5c05195d12fa8f354ac90f153d36
          labels:
            app.kubernetes.io/component: tbot
            app.kubernetes.io/instance: RELEASE-NAME
            app.kubernetes.io/managed-by: Helm
            app.kubernetes.io/name: tbot
<<<<<<< HEAD
            helm.sh/chart: tbot-18.0.0-dev.gzdunek.11
=======
            helm.sh/chart: tbot-18.4.2
>>>>>>> e6d5eea9
        spec:
          containers:
          - args:
            - start
            - -c
            - /config/tbot.yaml
            - --log-format
            - json
            - --diag-addr
            - 0.0.0.0:3001
            env:
            - name: POD_NAMESPACE
              valueFrom:
                fieldRef:
                  fieldPath: metadata.namespace
            - name: TELEPORT_NODE_NAME
              valueFrom:
                fieldRef:
                  fieldPath: spec.nodeName
            - name: KUBERNETES_TOKEN_PATH
              value: /var/run/secrets/tokens/join-sa-token
<<<<<<< HEAD
            image: public.ecr.aws/gravitational/tbot-distroless:18.0.0-dev.gzdunek.11
=======
            image: public.ecr.aws/gravitational/tbot-distroless:18.4.2
>>>>>>> e6d5eea9
            imagePullPolicy: IfNotPresent
            livenessProbe:
              failureThreshold: 6
              httpGet:
                path: /livez
                port: diagnostics
              initialDelaySeconds: 10
              periodSeconds: 10
              timeoutSeconds: 5
            name: tbot
            ports:
            - containerPort: 3001
              name: diagnostics
              protocol: TCP
            readinessProbe:
              failureThreshold: 3
              httpGet:
                path: /readyz
                port: diagnostics
              initialDelaySeconds: 5
              periodSeconds: 10
              timeoutSeconds: 5
            volumeMounts:
            - mountPath: /config
              name: config
            - mountPath: /var/run/secrets/tokens
              name: join-sa-token
          serviceAccountName: RELEASE-NAME-tbot
          volumes:
          - configMap:
              name: RELEASE-NAME-tbot
            name: config
          - name: join-sa-token
            projected:
              sources:
              - serviceAccountToken:
                  audience: test.teleport.sh
                  expirationSeconds: 600
                  path: join-sa-token<|MERGE_RESOLUTION|>--- conflicted
+++ resolved
@@ -29,11 +29,7 @@
             app.kubernetes.io/instance: RELEASE-NAME
             app.kubernetes.io/managed-by: Helm
             app.kubernetes.io/name: tbot
-<<<<<<< HEAD
-            helm.sh/chart: tbot-18.0.0-dev.gzdunek.11
-=======
             helm.sh/chart: tbot-18.4.2
->>>>>>> e6d5eea9
             test-key: test-label-pod
         spec:
           affinity:
@@ -72,11 +68,7 @@
               value: "1"
             - name: TEST_ENV
               value: test-value
-<<<<<<< HEAD
-            image: public.ecr.aws/gravitational/tbot-distroless:18.0.0-dev.gzdunek.11
-=======
             image: public.ecr.aws/gravitational/tbot-distroless:18.4.2
->>>>>>> e6d5eea9
             imagePullPolicy: Always
             livenessProbe:
               failureThreshold: 6
@@ -175,11 +167,7 @@
             app.kubernetes.io/instance: RELEASE-NAME
             app.kubernetes.io/managed-by: Helm
             app.kubernetes.io/name: tbot
-<<<<<<< HEAD
-            helm.sh/chart: tbot-18.0.0-dev.gzdunek.11
-=======
             helm.sh/chart: tbot-18.4.2
->>>>>>> e6d5eea9
         spec:
           containers:
           - args:
@@ -201,11 +189,7 @@
                   fieldPath: spec.nodeName
             - name: KUBERNETES_TOKEN_PATH
               value: /var/run/secrets/tokens/join-sa-token
-<<<<<<< HEAD
-            image: public.ecr.aws/gravitational/tbot-distroless:18.0.0-dev.gzdunek.11
-=======
             image: public.ecr.aws/gravitational/tbot-distroless:18.4.2
->>>>>>> e6d5eea9
             imagePullPolicy: IfNotPresent
             livenessProbe:
               failureThreshold: 6
