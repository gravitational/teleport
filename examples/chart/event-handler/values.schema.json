{
    "$schema": "http://json-schema.org/draft-07/schema",
    "$id": "http://example.com/example.json",
    "default": {},
    "required": [
        "image",
        "imagePullSecrets",
        "nameOverride",
        "fullnameOverride",
        "podAnnotations",
        "podSecurityContext",
        "securityContext",
        "nodeSelector",
        "annotations",
        "tolerations",
        "affinity",
        "extraArgs",
        "extraEnv",
        "extraVolumes",
        "extraVolumeMounts",
        "teleport",
        "fluentd"
    ],
    "properties": {
        "image": {
            "$id": "#/properties/image",
            "type": "object",
            "default": {},
            "examples": [
                {
                    "repository": "public.ecr.aws/gravitational/teleport-plugin-event-handler",
                    "pullPolicy": "IfNotPresent",
                    "tag": ""
                }
            ],
            "required": [
                "repository",
                "pullPolicy",
                "tag"
            ],
            "properties": {
                "repository": {
                    "$id": "#/properties/image/properties/repository",
                    "type": "string",
                    "default": "public.ecr.aws/gravitational/teleport-plugin-event-handler",
                    "examples": [
                        "public.ecr.aws/gravitational/teleport-plugin-event-handler"
                    ]
                },
                "pullPolicy": {
                    "$id": "#/properties/image/properties/pullPolicy",
                    "type": "string",
                    "default": "IfNotPresent",
                    "examples": [
                        "IfNotPresent"
                    ]
                },
                "tag": {
                    "$id": "#/properties/image/properties/tag",
                    "type": "string",
                    "default": ""
                }
            },
            "additionalProperties": true
        },
        "imagePullSecrets": {
            "$id": "#/properties/imagePullSecrets",
            "type": "array",
            "default": [],
            "examples": [
                [
                    {
                    "name": "image-pull-secrets"
                    }
                ]
            ],
            "additionalItems": true,
            "items": {
                "$id": "#/properties/imagePullSecrets/items"
            }
        },
        "nameOverride": {
            "$id": "#/properties/nameOverride",
            "type": "string",
            "default": ""
        },
        "fullnameOverride": {
            "$id": "#/properties/fullnameOverride",
            "type": "string",
            "default": ""
        },
        "podAnnotations": {
            "$id": "#/properties/podAnnotations",
            "type": "object",
            "additionalProperties": true
        },
        "podSecurityContext": {
            "$id": "#/properties/podSecurityContext",
            "type": "object",
            "required": [],
            "additionalProperties": true
        },
        "securityContext": {
            "$id": "#/properties/securityContext",
            "type": "object",
            "properties": {
                "capabilities": {
                    "$id": "#/properties/securityContext/properties/capabilities",
                    "type": "object",
                    "additionalProperties": true
                },
                "readOnlyRootFilesystem": {
                    "$id": "#/properties/securityContext/properties/readOnlyRootFilesystem",
                    "type": "boolean",
                    "default": false,
                    "examples": [
                        true
                    ]
                },
                "runAsNonRoot": {
                    "$id": "#/properties/securityContext/properties/runAsNonRoot",
                    "type": "boolean",
                    "default": false,
                    "examples": [
                        true
                    ]
                },
                "runAsUser": {
                    "$id": "#/properties/securityContext/properties/runAsUser",
                    "type": "integer",
                    "default": 0,
                    "examples": [
                        1000
                    ]
                }
            },
            "additionalProperties": true
        },
        "extraArgs": {
            "$id": "#/properties/extraArgs",
            "type": "array",
            "default": []
        },
        "extraEnv": {
            "$id": "#/properties/extraEnv",
            "type": "array",
            "default": []
        },
        "extraVolumes": {
            "$id": "#/properties/extraVolumes",
            "type": "array",
            "default": []
        },
        "extraVolumeMounts": {
            "$id": "#/properties/extraVolumeMounts",
            "type": "array",
            "default": []
        },
        "resources": {
            "$id": "#/properties/resources",
            "type": "object",
            "default": {},
            "examples": [
                {
                    "limits": {
                        "cpu": "100m",
                        "memory": "128Mi"
                    },
                    "requests": {
                        "cpu": "100m",
                        "memory": "128Mi"
                    }
                }
            ],
            "properties": {
                "limits": {
                    "$id": "#/properties/resources/properties/limits",
                    "type": "object",
                    "default": {},
                    "examples": [
                        {
                            "cpu": "100m",
                            "memory": "128Mi"
                        }
                    ],
                    "required": [
                        "cpu",
                        "memory"
                    ],
                    "properties": {
                        "cpu": {
                            "$id": "#/properties/resources/properties/limits/properties/cpu",
                            "type": "string",
                            "default": "",
                            "examples": [
                                "100m"
                            ]
                        },
                        "memory": {
                            "$id": "#/properties/resources/properties/limits/properties/memory",
                            "type": "string",
                            "default": "",
                            "examples": [
                                "128Mi"
                            ]
                        }
                    },
                    "additionalProperties": true
                },
                "requests": {
                    "$id": "#/properties/resources/properties/requests",
                    "type": "object",
                    "default": {},
                    "examples": [
                        {
                            "cpu": "100m",
                            "memory": "128Mi"
                        }
                    ],
                    "required": [
                        "cpu",
                        "memory"
                    ],
                    "properties": {
                        "cpu": {
                            "$id": "#/properties/resources/properties/requests/properties/cpu",
                            "type": "string",
                            "default": "",
                            "examples": [
                                "100m"
                            ]
                        },
                        "memory": {
                            "$id": "#/properties/resources/properties/requests/properties/memory",
                            "type": "string",
                            "default": "",
                            "examples": [
                                "128Mi"
                            ]
                        }
                    },
                    "additionalProperties": true
                }
            },
            "additionalProperties": true
        },
        "nodeSelector": {
            "$id": "#/properties/nodeSelector",
            "type": "object",
            "default": {},
            "additionalProperties": true
        },
<<<<<<< HEAD
        "extraLabels": {
            "$id": "#/properties/extraLabels",
            "type": "object",
            "properties": {
                "config": {
                    "$id": "#/properties/extraLabels/properties/config",
=======
        "annotations": {
            "$id": "#/properties/annotations",
            "type": "object",
            "required": [
                "config",
                "deployment",
                "pod"
            ],
            "properties": {
                "config": {
                    "$id": "#/properties/annotations/properties/config",
>>>>>>> 383b96f3
                    "type": "object",
                    "default": {}
                },
                "deployment": {
<<<<<<< HEAD
                    "$id": "#/properties/extraLabels/properties/deployment",
=======
                    "$id": "#/properties/annotations/properties/deployment",
>>>>>>> 383b96f3
                    "type": "object",
                    "default": {}
                },
                "pod": {
<<<<<<< HEAD
                    "$id": "#/properties/extraLabels/properties/pod",
=======
                    "$id": "#/properties/annotations/properties/pod",
>>>>>>> 383b96f3
                    "type": "object",
                    "default": {}
                }
            }
        },
        "tls": {
            "$id": "#/properties/tls",
            "type": "object",
            "required": [
                "existingCASecretName"
            ],
            "properties": {
                "existingCASecretName": {
                    "$id": "#/properties/tls/properties/existingCASecretName",
                    "type": "string",
                    "default": ""
                }
            }
        },
        "tolerations": {
            "$id": "#/properties/tolerations",
            "type": "array",
            "default": [],
            "additionalItems": true,
            "items": {
                "$id": "#/properties/tolerations/items"
            }
        },
        "affinity": {
            "$id": "#/properties/affinity",
            "type": "object",
            "default": {},
            "additionalProperties": true
        },
        "volumes": {
            "$id": "#/properties/volumes",
            "type": "array",
            "default": [],
            "items": {
                "$id": "#/properties/volumes/items",
                "type": "object",
                "additionalItems": true
            }
        },
        "volumeMounts": {
            "$id": "#/properties/volumeMounts",
            "type": "array",
            "default": [],
            "items": {
                "$id": "#/properties/volumeMounts/items",
                "type": "object",
                "additionalItems": true
            }
        },
        "teleport": {
            "$id": "#/properties/teleport",
            "type": "object",
            "default": {},
            "examples": [
                {
                    "address": "auth.example.com:3025",
                    "identitySecretName": "teleport-plugin-event-handler-auth-id",
                    "identitySecretPath": "auth_id",
                    "debug": false
                }
            ],
            "required": [
                "address",
                "identitySecretName",
                "identitySecretPath"
            ],
            "properties": {
                "address": {
                    "$id": "#/properties/teleport/properties/address",
                    "type": "string",
                    "default": "",
                    "examples": [
                        "auth.example.com:3025"
                    ]
                },
                "identitySecretName": {
                    "$id": "#/properties/teleport/properties/identitySecretName",
                    "type": "string",
                    "default": ""
                },
                "identitySecretPath": {
                    "$id": "#/properties/teleport/properties/identitySecretPath",
                    "type": "string",
                    "default": "auth_id",
                    "examples": [
                        "auth_id"
                    ]
                }
            },
            "additionalProperties": true
        },
        "eventHandler": {
            "$id": "#/properties/eventHandler",
            "type": "object",
            "default": {
                "storagePath": "/var/lib/teleport/plugins/event-handler/storage",
                "timeout": "10s",
                "batch": 20,
                "window-size": "24h"
            },
            "examples": [
                {
                    "storagePath": "/var/lib/teleport/plugins/event-handler/storage",
                    "timeout": "10s",
                    "batch": 20,
                    "window-size": "12h",
                    "debug": false
                }
            ],
            "required": [
                "storagePath",
                "timeout"
            ],
            "properties": {
                "storagePath": {
                    "$id": "#/properties/eventHandler/properties/storagePath",
                    "type": "string",
                    "default": "/var/lib/teleport/plugins/event-handler/storage",
                    "examples": [
                        "/var/lib/teleport/plugins/event-handler/storage",
                        "/storage"
                    ]
                },
                "timeout": {
                    "$id": "#/properties/eventHandler/properties/timeout",
                    "type": "string",
                    "default": "10s"
                },
                "batch": {
                    "$id": "#/properties/eventHandler/properties/batch",
                    "type": "number",
                    "default": 20
                },
                "window-size": {
                    "$id": "#/properties/eventHandler/properties/window-size",
                    "type": "string",
                    "default": "24h"
                },
                "debug": {
                    "$id": "#/properties/eventHandler/properties/debug",
                    "type": "boolean",
                    "default": false,
                    "examples": [
                        false
                    ]
                },
                "types": {
                    "$id": "#/properties/eventHandler/properties/types",
                    "type": "array",
                    "default": "",
                    "examples": [
                        ["TYPE1,TYPE2"]
                    ]
                },
                "skipEventTypes": {
                    "$id": "#/properties/eventHandler/properties/skipEventTypes",
                    "type": "array",
                    "default": "",
                    "examples": [
                        ["TYPE1"]
                    ]
                },
                "skipSessionTypes": {
                    "$id": "#/properties/eventHandler/properties/skipSessionTypes",
                    "type": "array",
                    "default": "",
                    "examples": [
                        ["print", "desktop.recording"]
                    ]
                }
            },
            "additionalProperties": true
        },
        "fluentd": {
            "$id": "#/properties/fluentd",
            "type": "object",
            "default": {},
            "examples": [
                {
                    "url": "https://fluentd:8888/test.log",
                    "sessionUrl": "https://fluentd:8888/session",
                    "certificate": {
                        "secretName": "",
                        "caPath": "ca.crt",
                        "certPath": "client.crt",
                        "keyPath": "client.key"
                    }
                }
            ],
            "required": [
                "url",
                "sessionUrl",
                "certificate"
            ],
            "properties": {
                "url": {
                    "$id": "#/properties/fluentd/properties/url",
                    "type": "string",
                    "default": "",
                    "examples": [
                        "https://fluentd:8888/test.log"
                    ]
                },
                "sessionUrl": {
                    "$id": "#/properties/fluentd/properties/sessionUrl",
                    "type": "string",
                    "default": "",
                    "examples": [
                        "https://fluentd:8888/session"
                    ]
                },
                "certificate": {
                    "$id": "#/properties/fluentd/properties/certificate",
                    "type": "object",
                    "default": {
                        "secretName": "",
                        "caPath": "ca.crt",
                        "certPath": "client.crt",
                        "keyPath": "client.key"
                    },
                    "examples": [
                        {
                            "secretName": "event-handler-fluentd-credentials",
                            "caPath": "ca.crt",
                            "certPath": "client.crt",
                            "keyPath": "client.key"
                        }
                    ],
                    "required": [
                        "secretName",
                        "caPath",
                        "certPath",
                        "keyPath"
                    ],
                    "properties": {
                        "secretName": {
                            "$id": "#/properties/fluentd/properties/credentials/properties/secretName",
                            "type": "string",
                            "default": ""
                        },
                        "caPath": {
                            "$id": "#/properties/fluentd/properties/credentials/properties/caPath",
                            "type": "string",
                            "default": "ca.crt"
                        },
                        "certPath": {
                            "$id": "#/properties/fluentd/properties/credentials/properties/certPath",
                            "type": "string",
                            "default": "client.crt"
                        },
                        "keyPath": {
                            "$id": "#/properties/fluentd/properties/credentials/properties/keyPath",
                            "type": "string",
                            "default": "client.key"
                        }
                    }
                }
            },
            "additionalProperties": true
        },
        "persistentVolumeClaim": {
            "$id": "#/properties/persistentVolumeClaim",
            "type": "object",
            "default": {
                "enabled": true,
                "size": "1Gi",
                "storageClassName": "",
                "existingClaim": ""
            },
            "examples": [
                {
                    "enabled": true,
                    "size": "1Gi",
                    "storageClassName": "",
                    "existingClaim": ""
                }
            ],
            "required": [
                "enabled",
                "size",
                "storageClassName",
                "existingClaim"
            ],
            "properties": {
                "enabled": {
                    "$id": "#/properties/persistentVolumeClaim/properties/enabled",
                    "type": "boolean",
                    "default": false,
                    "examples": [
                        true
                    ]
                },
                "size": {
                    "$id": "#/properties/persistentVolumeClaim/properties/size",
                    "type": "string",
                    "default": "1Gi",
                    "examples": [
                        "1Gi",
                        "1Ti"
                    ]
                },
                "storageClassName": {
                    "$id": "#/properties/persistentVolumeClaim/properties/storageClassName",
                    "type": "string",
                    "default": "",
                    "examples": [
                        "gp2"
                    ]
                },
                "existingClaim": {
                    "$id": "#/properties/persistentVolumeClaim/properties/existingClaim",
                    "type": "string",
                    "default": "",
                    "examples": [
                        "teleport-plugin-event-handler-pvc"
                    ]
                },
                "volumeName": {
                    "$id": "#/properties/persistentVolumeClaim/properties/volumeName",
                    "type": "string",
                    "default": "storage",
                    "examples": [
                        "storage"
                    ]
                }
            },
            "additionalProperties": true
        }
    },
    "additionalProperties": true
}<|MERGE_RESOLUTION|>--- conflicted
+++ resolved
@@ -250,14 +250,6 @@
             "default": {},
             "additionalProperties": true
         },
-<<<<<<< HEAD
-        "extraLabels": {
-            "$id": "#/properties/extraLabels",
-            "type": "object",
-            "properties": {
-                "config": {
-                    "$id": "#/properties/extraLabels/properties/config",
-=======
         "annotations": {
             "$id": "#/properties/annotations",
             "type": "object",
@@ -269,25 +261,37 @@
             "properties": {
                 "config": {
                     "$id": "#/properties/annotations/properties/config",
->>>>>>> 383b96f3
                     "type": "object",
                     "default": {}
                 },
                 "deployment": {
-<<<<<<< HEAD
+                    "$id": "#/properties/annotations/properties/deployment",
+                    "type": "object",
+                    "default": {}
+                },
+                "pod": {
+                    "$id": "#/properties/annotations/properties/pod",
+                    "type": "object",
+                    "default": {}
+                }
+            }
+        },
+        "extraLabels": {
+            "$id": "#/properties/extraLabels",
+            "type": "object",
+            "properties": {
+                "config": {
+                    "$id": "#/properties/extraLabels/properties/config",
+                    "type": "object",
+                    "default": {}
+                },
+                "deployment": {
                     "$id": "#/properties/extraLabels/properties/deployment",
-=======
-                    "$id": "#/properties/annotations/properties/deployment",
->>>>>>> 383b96f3
                     "type": "object",
                     "default": {}
                 },
                 "pod": {
-<<<<<<< HEAD
                     "$id": "#/properties/extraLabels/properties/pod",
-=======
-                    "$id": "#/properties/annotations/properties/pod",
->>>>>>> 383b96f3
                     "type": "object",
                     "default": {}
                 }
