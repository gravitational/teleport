# Default values for event-handler.
# This is a YAML-formatted file.
# Declare variables to be passed into your templates.

#
# Plugin specific options
#
teleport:
  # When the address is empty, `tbot.teleportProxyAddress`
  # or `tbot.teleportAuthAddress` will be used if they are set.
  # teleport.address(string) -- is the address of the Teleport cluster the plugin
  # connects to. The address must contain both the domain name and the port of
  # the Teleport cluster. It can be either the address of the auth servers or the
  # proxy servers.
  #
  # For example:
  #   - joining a Proxy: `teleport.example.com:443` or `teleport.example.com:3080`
  #   - joining an Auth: `teleport-auth.example.com:3025`
  #
  # When the address is empty, `tbot.teleportProxyAddress`
  # or `tbot.teleportAuthAddress` will be used if they are set.
  address: ""
  # teleport.identitySecretName(string) -- is the name of the Kubernetes secret
  # that contains the credentials for the connection to your Teleport cluster.
  #
  # The secret should be in the following format:
  #
  # ```yaml
  # apiVersion: v1
  # kind: Secret
  # type: Opaque
  # metadata:
  #   name: teleport-plugin-event-handeler-identity
  # data:
  #   auth_id: #...
  # ```
  #
  # Check out the [Export Events with Fluentd]
  # (../../zero-trust-access/export-audit-events/fluentd.mdx) guide
  # for more information about how to acquire these credentials.
  identitySecretName: ""
  # teleport.identitySecretPath(string) -- is the key in the Kubernetes secret
  # specified by `teleport.identitySecretName` that holds the credentials for
  # the connection to your Teleport cluster. If the secret has the path,
  # `"auth_id"`, you can omit this field.
  identitySecretPath: "auth_id"

eventHandler:
  storagePath: "/var/lib/teleport/plugins/event-handler/storage"
  timeout: "10s"
  batch: 20
  # The window size configures the duration of the time window for the event handler
  # to request events from Teleport. By default, this is set to 24 hours.
  # Reduce the window size if the events backend cannot manage the event volume
  # for the default window size.
  # The window size should be specified as a duration string, parsed by Go's time.ParseDuration.
  windowSize: "24h"
  # Optional setting to enable debug logging
  # debug: true
  # Optional setting for event types to forward
  # types: ["TYPE1", "TYPE2"]
  # Optional setting for audit event types to skip
  # skipEventTypes: ["TYPE1"]
  # Optional setting for session recording event types to skip
  # skipSessionTypes: ["TYPE1"]

fluentd:
  url: ""
  sessionUrl: ""
  certificate:
    secretName: ""
    caPath: "ca.crt"
    certPath: "client.crt"
    keyPath: "client.key"

# tbot -- controls the optional tbot deployment that obtains and renews
# credentials for the plugin to connect to Teleport.
# Only default and mandatory values are described here, see the tbot chart reference
# for the full list of supported values.
tbot:
  # tbot.enabled(bool) -- controls if tbot should be deployed with the event handler plugin.
  enabled: false
  # tbot.clusterName(string) -- is the name of the Teleport cluster tbot and the event handler plugin will join.
  # Setting this value is mandatory when tbot is enabled.
  clusterName: ""
  # tbot.teleportProxyAddress(string) -- is the teleport Proxy Service address the bot will connect to.
  # This must contain the port number, usually 443 or 3080 for Proxy Service.
  # Connecting to the Proxy Service is the most common and recommended way to connect to Teleport.
  # This is mandatory to connect to Teleport Enterprise (Cloud).
  #
  # This setting is mutually exclusive with `teleportAuthAddress`.
  #
  # For example:
  # ```yaml
  # tbot:
  #   teleportProxyAddress: "test.teleport.sh:443"
  # ```
  teleportProxyAddress: ""
  # tbot.teleportAuthAddress(string) -- is the teleport Auth Service address the bot will connect to.
  # This must contain the port number, usually 3025 for Auth Service. Direct Auth Service connection
  # should be used when you are deploying the bot in the same Kubernetes cluster than your `teleport-cluster`
  # Helm release and have direct access to the Auth Service.
  # Else, you should prefer connecting via the Proxy Service.
  #
  # This setting is mutually exclusive with `teleportProxyAddress`.
  #
  # For example:
  # ```yaml
  # teleportAuthAddress: "teleport-auth.teleport-namespace.svc.cluster.local:3025"
  # ```
  teleportAuthAddress: ""

  # tbot.joinMethod(string) -- describes how tbot joins the Teleport cluster.
  # See [the join method reference](../../reference/deployment/join-methods.mdx) for a list fo supported values and detailed explanations.
  joinMethod: "kubernetes"
  token: ""

  # Don't touch the tbot values below, this will break the chart.
  # This ensures that tbot.fullname is not shortened if the release name contains "tbot"
  nameOverride: tbot
  defaultOutput:
    enabled: true

persistentVolumeClaim:
  enabled: false
  size: 1Gi
  storageClassName: ""
  existingClaim: ""
  volumeName: "storage"

<<<<<<< HEAD
# extraLabels -- contains additional Kubernetes labels to apply on the resources
# created by the chart. See [the Kubernetes label documentation
# ](https://kubernetes.io/docs/concepts/overview/working-with-objects/labels/)
# for more information.
extraLabels:
  # extraLabels.config(object) -- are labels to set on the ConfigMap.
  config: {}
  # extraLabels.deployment(object) -- are labels to set on the Deployment.
  deployment: {}
  # extraLabels.pod(object) -- are labels to set on the Pods.
=======
# annotations -- contains annotations to apply to the different Kubernetes
# objects created by the chart. See [the Kubernetes annotation
# documentation](https://kubernetes.io/docs/concepts/overview/working-with-objects/annotations/)
# for more details.
annotations:
  # annotations.config(object) -- are annotations to set on the ConfigMap.
  config: {}
  # annotations.deployment(object) -- are annotations to set on the Deployment.
  deployment: {}
  # annotations.pod(object) -- are annotations to set on the Pods.
>>>>>>> 383b96f3
  pod: {}

#
# Deployment
#
# image -- sets the container image used for plugin pods created by the chart.
#
# You can override this to use your own plugin image rather than a Teleport-published image.
image:
  # image.repository(string) -- is the image repository.
  repository: public.ecr.aws/gravitational/teleport-plugin-event-handler
  # image.pullPolicy(string) -- is the [Kubernetes image pull policy](https://kubernetes.io/docs/concepts/containers/images/#image-pull-policy).
  pullPolicy: IfNotPresent
  # image.tag(string) -- Overrides the image tag whose default is the chart appVersion.
  #
  # Normally, the version of the Teleport plugin matches the
  # version of the chart. If you install chart version 15.0.0, you'll use
  # the plugin version 15.0.0. Upgrading the plugin is done by upgrading the chart.
  #
  # <Admonition type="warning">
  # `image.tag` is intended for development and custom tags. This MUST NOT be
  # used to control the plugin version in a typical deployment. This
  # chart is designed to run a specific plugin version. You will face
  # compatibility issues trying to run a different version with it.
  #
  # If you want to run the Teleport plugin version `X.Y.Z`, you should use
  # `helm install --version X.Y.Z` instead.
  # </Admonition>
  tag: ""

# imagePullSecrets(list) -- is a list of secrets containing authorization tokens
# which can be optionally used to access a private Docker registry.
#
# See the [Kubernetes reference](https://kubernetes.io/docs/concepts/containers/images/#specifying-imagepullsecrets-on-a-pod) for more details.
imagePullSecrets: []

# nameOverride(string) -- optionally overrides the name of the chart, used
# together with the release name when giving a name to resources.
nameOverride: ""
# fullnameOverride(string) -- optionally overrides the full name of resources.
fullnameOverride: ""

# Deprecated way to set pod annotations. `annotations.pod` should be preferred.
podAnnotations: {}

# podSecurityContext(object) -- sets the pod security context for any pods created by the chart.
# See [the Kubernetes documentation](https://kubernetes.io/docs/tasks/configure-pod-container/security-context/#set-the-security-context-for-a-pod)
# for more details.
#
# To unset the security context, set it to `null` or `~`.
podSecurityContext: {}

# securityContext(object) -- sets the container security context for any pods created by the chart.
# See [the Kubernetes documentation](https://kubernetes.io/docs/tasks/configure-pod-container/security-context/#set-the-security-context-for-a-container)
# for more details.
#
# To unset the security context, set it to `null` or `~`.
securityContext: {}

# resources(object) -- sets the resource requests/limits for any pods created by the chart.
# See [the Kubernetes documentation](https://kubernetes.io/docs/concepts/configuration/manage-resources-containers/)
# for more details.
resources: {}

# nodeSelector(object) -- sets the node selector for any pods created by the chart.
# See [the Kubernetes documentation](https://kubernetes.io/docs/concepts/scheduling-eviction/assign-pod-node/#nodeselector)
# for more details.
nodeSelector: {}

# tls -- contains settings for mounting your own TLS material in the event-handler pod.
# The event-handler does not expose a TLS server, so this is only used to trust CAs.
tls:
  # tls.existingCASecretName(string) -- sets the `SSL_CERT_FILE` environment
  # variable to load a trusted CA or bundle in PEM format into Teleport pods.
  # The injected CA will be used to validate TLS communications with the Proxy
  # Service.
  #
  # You must create a secret containing the CA certs in the same namespace as Teleport using a command like:
  #
  # $ kubectl create secret generic my-root-ca --from-file=ca.pem=/path/to/root-ca.pem
  #
  #   The key containing the root CA in the secret must be `ca.pem`.
  existingCASecretName: ""

# tolerations(list) -- sets the tolerations for any pods created by the chart.
# See [the Kubernetes documentation](https://kubernetes.io/docs/concepts/configuration/taint-and-toleration/)
# for more details.
tolerations: []

# affinity(object) -- sets the affinities for any pods created by the chart.
# See [the Kubernetes documentation](https://kubernetes.io/docs/concepts/configuration/assign-pod-node/#affinity-and-anti-affinity)
# for more details.
affinity: {}

# volumes(list) -- sets the standard volumes mounted into the main event-handler pod.
# See [the Kubernetes volume
# documentation](https://kubernetes.io/docs/concepts/storage/volumes/) for more
# details.
volumes: []
  # - name: storage
  #   persistentVolumeClaim:
  #     claimName: teleport-plugin-event-handler

# volumeMounts(list) -- sets the standard volume mounts for the main event-handler container.
# See [the Kubernetes volume
# documentation](https://kubernetes.io/docs/concepts/storage/volumes/) for more
# details.
volumeMounts: []
  # - name: storage
  #   mountPath: "/var/lib/teleport/plugins/event-handler/storage"

# extraArgs(list) -- contains extra arguments to pass to `teleport-plugin start` for
# the main event-handler container.
extraArgs: []

# extraEnv(list) -- contains extra environment variables to set in the main
# event-handler container.
#
# For example:
# ```yaml
# extraEnv:
#   - name: HTTPS_PROXY
#     value: "http://username:password@my.proxy.host:3128"
# ```
extraEnv: []

# extraVolumes(list) -- contains extra volumes to mount into the event-handler pods.
# See [the Kubernetes volume
# documentation](https://kubernetes.io/docs/concepts/storage/volumes/) for more
# details.
#
# For example:
# ```yaml
# extraVolumes:
# - name: myvolume
#   secret:
#     secretName: testSecret
# ```
extraVolumes: []

# extraVolumeMounts(list) -- contains extra volumes mounts for the main event-handler
# container. See [the Kubernetes volume
# documentation](https://kubernetes.io/docs/concepts/storage/volumes/) for more
# details.
#
# For example:
# ```yaml
# extraVolumesMounts:
# - name: myvolume
#   mountPath: /path/on/host
# ```
extraVolumeMounts: []<|MERGE_RESOLUTION|>--- conflicted
+++ resolved
@@ -128,7 +128,18 @@
   existingClaim: ""
   volumeName: "storage"
 
-<<<<<<< HEAD
+# annotations -- contains annotations to apply to the different Kubernetes
+# objects created by the chart. See [the Kubernetes annotation
+# documentation](https://kubernetes.io/docs/concepts/overview/working-with-objects/annotations/)
+# for more details.
+annotations:
+  # annotations.config(object) -- are annotations to set on the ConfigMap.
+  config: {}
+  # annotations.deployment(object) -- are annotations to set on the Deployment.
+  deployment: {}
+  # annotations.pod(object) -- are annotations to set on the Pods.
+  pod: {}
+  
 # extraLabels -- contains additional Kubernetes labels to apply on the resources
 # created by the chart. See [the Kubernetes label documentation
 # ](https://kubernetes.io/docs/concepts/overview/working-with-objects/labels/)
@@ -139,18 +150,6 @@
   # extraLabels.deployment(object) -- are labels to set on the Deployment.
   deployment: {}
   # extraLabels.pod(object) -- are labels to set on the Pods.
-=======
-# annotations -- contains annotations to apply to the different Kubernetes
-# objects created by the chart. See [the Kubernetes annotation
-# documentation](https://kubernetes.io/docs/concepts/overview/working-with-objects/annotations/)
-# for more details.
-annotations:
-  # annotations.config(object) -- are annotations to set on the ConfigMap.
-  config: {}
-  # annotations.deployment(object) -- are annotations to set on the Deployment.
-  deployment: {}
-  # annotations.pod(object) -- are annotations to set on the Pods.
->>>>>>> 383b96f3
   pod: {}
 
 #
