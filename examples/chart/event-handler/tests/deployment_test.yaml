suite: Test deployment
templates:
  - deployment.yaml
tests:
  - it: should match the snapshot
    set:
      image:
        repository: gcr.io/overridden/repository
        tag: v98.76.54
    asserts:
      - matchSnapshot: {}

  - it: uses the recreate strategy if a PV is mounted
    set:
      persistentVolumeClaim:
        enabled: true
    asserts:
      - equal:
          path: spec.strategy.type
          value: Recreate

  - it: should mount tls.existingCASecretName and set environment when set in values
    template: deployment.yaml
    values:
      - ../.lint/existing-tls-secret-with-ca.yaml
    asserts:
      - contains:
          path: spec.template.spec.volumes
          content:
            name: teleport-tls-ca
            secret:
              secretName: helm-lint-existing-tls-secret-ca
      - contains:
          path: spec.template.spec.containers[0].volumeMounts
          content:
            mountPath: /etc/teleport-tls-ca
            name: teleport-tls-ca
            readOnly: true
      - contains:
          path: spec.template.spec.containers[0].env
          content:
            name: SSL_CERT_FILE
            value: /etc/teleport-tls-ca/ca.pem
      - matchSnapshot:
          path: spec.template.spec
<<<<<<< HEAD
  - it: sets extraLabels when set in values
    set:
      extraLabels:
        deployment:
          test-key: test-label-deployment
        pod:
          test-key: test-label-pod
    asserts:
      - isSubset:
          path: metadata.labels
          content:
            test-key: test-label-deployment
      - isSubset:
          path: spec.template.metadata.labels
          content:
            test-key: test-label-pod
  - it: sets extraVolumes and extraVolumeMounts when set in values
    set:
      extraVolumes:
        - name: test-volume
          emptyDir: {}
      extraVolumeMounts:
        - name: test-volume
          mountPath: /test/path
    asserts:
      - contains:
          path: spec.template.spec.volumes
          content:
            name: test-volume
            emptyDir: {}
      - contains:
          path: spec.template.spec.containers[0].volumeMounts
          content:
              name: test-volume
              mountPath: /test/path
  - it: sets extraArgs when set in values
    set:
      extraArgs:
        - --extra-arg
    asserts:
      - contains:
          path: spec.template.spec.containers[0].args
          content: --extra-arg
  - it: sets extraEnv when set in values
    set:
      extraEnv:
        - name: TEST_ENV
          value: test-value
    asserts:
      - contains:
          path: spec.template.spec.containers[0].env
          content:
            name: TEST_ENV
            value: test-value
=======

  - it: should not contain deployment or pod annotations when not defined
    asserts:
      - isNull:
          path: metadata.annotations
      - isNull:
          path: spec.template.metadata.annotations

  - it: should contain deployment annotations when defined
    set:
      annotations:
        deployment:
          keyA: valA
          keyB: valB
    asserts:
      - equal:
          path: metadata.annotations
          value:
            keyA: valA
            keyB: valB
      - isNull:
          path: spec.template.metadata.annotations

  - it: should contain pod annotations when defined
    set:
      annotations:
        pod:
          keyA: valA
          keyB: valB
    asserts:
      - equal:
          path: spec.template.metadata.annotations
          value:
            keyA: valA
            keyB: valB
      - isNull:
          path: metadata.annotations

  - it: should contain both annotations when defined
    set:
      annotations:
        deployment:
          keyA: valA
          keyB: valB
        pod:
          keyA: valA'
          keyC: valC
    asserts:
      - equal:
          path: metadata.annotations
          value:
            keyA: valA
            keyB: valB
      - equal:
          path: spec.template.metadata.annotations
          value:
            keyA: valA'
            keyC: valC
>>>>>>> 383b96f3
<|MERGE_RESOLUTION|>--- conflicted
+++ resolved
@@ -9,7 +9,6 @@
         tag: v98.76.54
     asserts:
       - matchSnapshot: {}
-
   - it: uses the recreate strategy if a PV is mounted
     set:
       persistentVolumeClaim:
@@ -18,7 +17,6 @@
       - equal:
           path: spec.strategy.type
           value: Recreate
-
   - it: should mount tls.existingCASecretName and set environment when set in values
     template: deployment.yaml
     values:
@@ -43,7 +41,60 @@
             value: /etc/teleport-tls-ca/ca.pem
       - matchSnapshot:
           path: spec.template.spec
-<<<<<<< HEAD
+  - it: should not contain deployment or pod annotations when not defined
+    asserts:
+      - isNull:
+          path: metadata.annotations
+      - isNull:
+          path: spec.template.metadata.annotations
+  - it: should contain deployment annotations when defined
+    set:
+      annotations:
+        deployment:
+          keyA: valA
+          keyB: valB
+    asserts:
+      - equal:
+          path: metadata.annotations
+          value:
+            keyA: valA
+            keyB: valB
+      - isNull:
+          path: spec.template.metadata.annotations
+  - it: should contain pod annotations when defined
+    set:
+      annotations:
+        pod:
+          keyA: valA
+          keyB: valB
+    asserts:
+      - equal:
+          path: spec.template.metadata.annotations
+          value:
+            keyA: valA
+            keyB: valB
+      - isNull:
+          path: metadata.annotations
+  - it: should contain both annotations when defined
+    set:
+      annotations:
+        deployment:
+          keyA: valA
+          keyB: valB
+        pod:
+          keyA: valA'
+          keyC: valC
+    asserts:
+      - equal:
+          path: metadata.annotations
+          value:
+            keyA: valA
+            keyB: valB
+      - equal:
+          path: spec.template.metadata.annotations
+          value:
+            keyA: valA'
+            keyC: valC
   - it: sets extraLabels when set in values
     set:
       extraLabels:
@@ -97,64 +148,4 @@
           path: spec.template.spec.containers[0].env
           content:
             name: TEST_ENV
-            value: test-value
-=======
-
-  - it: should not contain deployment or pod annotations when not defined
-    asserts:
-      - isNull:
-          path: metadata.annotations
-      - isNull:
-          path: spec.template.metadata.annotations
-
-  - it: should contain deployment annotations when defined
-    set:
-      annotations:
-        deployment:
-          keyA: valA
-          keyB: valB
-    asserts:
-      - equal:
-          path: metadata.annotations
-          value:
-            keyA: valA
-            keyB: valB
-      - isNull:
-          path: spec.template.metadata.annotations
-
-  - it: should contain pod annotations when defined
-    set:
-      annotations:
-        pod:
-          keyA: valA
-          keyB: valB
-    asserts:
-      - equal:
-          path: spec.template.metadata.annotations
-          value:
-            keyA: valA
-            keyB: valB
-      - isNull:
-          path: metadata.annotations
-
-  - it: should contain both annotations when defined
-    set:
-      annotations:
-        deployment:
-          keyA: valA
-          keyB: valB
-        pod:
-          keyA: valA'
-          keyC: valC
-    asserts:
-      - equal:
-          path: metadata.annotations
-          value:
-            keyA: valA
-            keyB: valB
-      - equal:
-          path: spec.template.metadata.annotations
-          value:
-            keyA: valA'
-            keyC: valC
->>>>>>> 383b96f3
+            value: test-value