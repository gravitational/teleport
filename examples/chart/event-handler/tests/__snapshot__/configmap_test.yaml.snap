--- conflicted
+++ resolved
@@ -26,11 +26,6 @@
         app.kubernetes.io/instance: RELEASE-NAME
         app.kubernetes.io/managed-by: Helm
         app.kubernetes.io/name: teleport-plugin-event-handler
-<<<<<<< HEAD
-        app.kubernetes.io/version: 18.0.0-dev.gzdunek.11
-        helm.sh/chart: teleport-plugin-event-handler-18.0.0-dev.gzdunek.11
-=======
         app.kubernetes.io/version: 18.4.2
         helm.sh/chart: teleport-plugin-event-handler-18.4.2
->>>>>>> e6d5eea9
       name: RELEASE-NAME-teleport-plugin-event-handler