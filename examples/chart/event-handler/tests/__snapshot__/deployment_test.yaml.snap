--- conflicted
+++ resolved
@@ -7,13 +7,8 @@
         app.kubernetes.io/instance: RELEASE-NAME
         app.kubernetes.io/managed-by: Helm
         app.kubernetes.io/name: teleport-plugin-event-handler
-<<<<<<< HEAD
-        app.kubernetes.io/version: 18.0.0-dev.gzdunek.11
-        helm.sh/chart: teleport-plugin-event-handler-18.0.0-dev.gzdunek.11
-=======
         app.kubernetes.io/version: 18.4.2
         helm.sh/chart: teleport-plugin-event-handler-18.4.2
->>>>>>> e6d5eea9
       name: RELEASE-NAME-teleport-plugin-event-handler
     spec:
       replicas: 1
@@ -87,11 +82,7 @@
         value: "true"
       - name: SSL_CERT_FILE
         value: /etc/teleport-tls-ca/ca.pem
-<<<<<<< HEAD
-      image: public.ecr.aws/gravitational/teleport-plugin-event-handler:18.0.0-dev.gzdunek.11
-=======
       image: public.ecr.aws/gravitational/teleport-plugin-event-handler:18.4.2
->>>>>>> e6d5eea9
       imagePullPolicy: IfNotPresent
       name: teleport-plugin-event-handler
       ports:
