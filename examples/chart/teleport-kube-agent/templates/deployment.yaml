--- conflicted
+++ resolved
@@ -105,14 +105,12 @@
       containers:
       - name: "teleport"
         image: "{{ if .Values.enterprise }}{{ .Values.enterpriseImage }}{{ else }}{{ .Values.image }}{{ end }}:{{ .teleportVersion }}"
-<<<<<<< HEAD
         {{- if .Values.imagePullPolicy }}
         imagePullPolicy: {{ toYaml .Values.imagePullPolicy }}
-=======
+        {{- end }}
         {{- if .Values.extraEnv }}
         env:
           {{- toYaml .Values.extraEnv | nindent 10 }}
->>>>>>> 2cb0b66f
         {{- end }}
         args:
         - "--diag-addr=0.0.0.0:3000"
