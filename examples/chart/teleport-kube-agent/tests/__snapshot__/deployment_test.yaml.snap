--- conflicted
+++ resolved
@@ -32,11 +32,7 @@
               value: "true"
             - name: TELEPORT_KUBE_CLUSTER_DOMAIN
               value: cluster.local
-<<<<<<< HEAD
-            image: public.ecr.aws/gravitational/teleport-distroless:18.0.0-dev.gzdunek.11
-=======
             image: public.ecr.aws/gravitational/teleport-distroless:18.4.2
->>>>>>> e6d5eea9
             imagePullPolicy: IfNotPresent
             livenessProbe:
               failureThreshold: 6
@@ -113,11 +109,7 @@
             value: "true"
           - name: TELEPORT_KUBE_CLUSTER_DOMAIN
             value: cluster.local
-<<<<<<< HEAD
-          image: public.ecr.aws/gravitational/teleport-distroless:18.0.0-dev.gzdunek.11
-=======
           image: public.ecr.aws/gravitational/teleport-distroless:18.4.2
->>>>>>> e6d5eea9
           imagePullPolicy: IfNotPresent
           livenessProbe:
             failureThreshold: 6
@@ -181,11 +173,7 @@
         value: "true"
       - name: TELEPORT_KUBE_CLUSTER_DOMAIN
         value: cluster.local
-<<<<<<< HEAD
-      image: public.ecr.aws/gravitational/teleport-distroless:18.0.0-dev.gzdunek.11
-=======
-      image: public.ecr.aws/gravitational/teleport-distroless:18.4.2
->>>>>>> e6d5eea9
+      image: public.ecr.aws/gravitational/teleport-distroless:18.4.2
       imagePullPolicy: IfNotPresent
       livenessProbe:
         failureThreshold: 6
@@ -249,11 +237,7 @@
         value: "true"
       - name: TELEPORT_KUBE_CLUSTER_DOMAIN
         value: cluster.local
-<<<<<<< HEAD
-      image: public.ecr.aws/gravitational/teleport-distroless:18.0.0-dev.gzdunek.11
-=======
-      image: public.ecr.aws/gravitational/teleport-distroless:18.4.2
->>>>>>> e6d5eea9
+      image: public.ecr.aws/gravitational/teleport-distroless:18.4.2
       imagePullPolicy: IfNotPresent
       livenessProbe:
         failureThreshold: 6
@@ -338,11 +322,7 @@
         value: "true"
       - name: TELEPORT_KUBE_CLUSTER_DOMAIN
         value: cluster.local
-<<<<<<< HEAD
-      image: public.ecr.aws/gravitational/teleport-distroless:18.0.0-dev.gzdunek.11
-=======
-      image: public.ecr.aws/gravitational/teleport-distroless:18.4.2
->>>>>>> e6d5eea9
+      image: public.ecr.aws/gravitational/teleport-distroless:18.4.2
       imagePullPolicy: IfNotPresent
       livenessProbe:
         failureThreshold: 6
@@ -407,11 +387,7 @@
         value: "true"
       - name: TELEPORT_KUBE_CLUSTER_DOMAIN
         value: cluster.local
-<<<<<<< HEAD
-      image: public.ecr.aws/gravitational/teleport-distroless:18.0.0-dev.gzdunek.11
-=======
-      image: public.ecr.aws/gravitational/teleport-distroless:18.4.2
->>>>>>> e6d5eea9
+      image: public.ecr.aws/gravitational/teleport-distroless:18.4.2
       imagePullPolicy: IfNotPresent
       livenessProbe:
         failureThreshold: 6
@@ -475,11 +451,7 @@
         value: "true"
       - name: TELEPORT_KUBE_CLUSTER_DOMAIN
         value: cluster.local
-<<<<<<< HEAD
-      image: public.ecr.aws/gravitational/teleport-distroless:18.0.0-dev.gzdunek.11
-=======
-      image: public.ecr.aws/gravitational/teleport-distroless:18.4.2
->>>>>>> e6d5eea9
+      image: public.ecr.aws/gravitational/teleport-distroless:18.4.2
       imagePullPolicy: IfNotPresent
       livenessProbe:
         failureThreshold: 6
@@ -541,11 +513,7 @@
         value: "true"
       - name: TELEPORT_KUBE_CLUSTER_DOMAIN
         value: cluster.local
-<<<<<<< HEAD
-      image: public.ecr.aws/gravitational/teleport-distroless:18.0.0-dev.gzdunek.11
-=======
-      image: public.ecr.aws/gravitational/teleport-distroless:18.4.2
->>>>>>> e6d5eea9
+      image: public.ecr.aws/gravitational/teleport-distroless:18.4.2
       imagePullPolicy: IfNotPresent
       livenessProbe:
         failureThreshold: 6
@@ -621,11 +589,7 @@
         value: "true"
       - name: TELEPORT_KUBE_CLUSTER_DOMAIN
         value: cluster.local
-<<<<<<< HEAD
-      image: public.ecr.aws/gravitational/teleport-distroless:18.0.0-dev.gzdunek.11
-=======
-      image: public.ecr.aws/gravitational/teleport-distroless:18.4.2
->>>>>>> e6d5eea9
+      image: public.ecr.aws/gravitational/teleport-distroless:18.4.2
       imagePullPolicy: IfNotPresent
       livenessProbe:
         failureThreshold: 6
@@ -701,11 +665,7 @@
         value: "true"
       - name: TELEPORT_KUBE_CLUSTER_DOMAIN
         value: cluster.local
-<<<<<<< HEAD
-      image: public.ecr.aws/gravitational/teleport-distroless:18.0.0-dev.gzdunek.11
-=======
-      image: public.ecr.aws/gravitational/teleport-distroless:18.4.2
->>>>>>> e6d5eea9
+      image: public.ecr.aws/gravitational/teleport-distroless:18.4.2
       imagePullPolicy: IfNotPresent
       livenessProbe:
         failureThreshold: 6
@@ -769,11 +729,7 @@
         value: "true"
       - name: TELEPORT_KUBE_CLUSTER_DOMAIN
         value: cluster.local
-<<<<<<< HEAD
-      image: public.ecr.aws/gravitational/teleport-distroless:18.0.0-dev.gzdunek.11
-=======
-      image: public.ecr.aws/gravitational/teleport-distroless:18.4.2
->>>>>>> e6d5eea9
+      image: public.ecr.aws/gravitational/teleport-distroless:18.4.2
       imagePullPolicy: IfNotPresent
       livenessProbe:
         failureThreshold: 6
@@ -837,11 +793,7 @@
         value: "true"
       - name: TELEPORT_KUBE_CLUSTER_DOMAIN
         value: cluster.local
-<<<<<<< HEAD
-      image: public.ecr.aws/gravitational/teleport-distroless:18.0.0-dev.gzdunek.11
-=======
-      image: public.ecr.aws/gravitational/teleport-distroless:18.4.2
->>>>>>> e6d5eea9
+      image: public.ecr.aws/gravitational/teleport-distroless:18.4.2
       imagePullPolicy: IfNotPresent
       livenessProbe:
         failureThreshold: 6
@@ -910,11 +862,7 @@
         value: "true"
       - name: TELEPORT_KUBE_CLUSTER_DOMAIN
         value: cluster.local
-<<<<<<< HEAD
-      image: public.ecr.aws/gravitational/teleport-distroless:18.0.0-dev.gzdunek.11
-=======
-      image: public.ecr.aws/gravitational/teleport-distroless:18.4.2
->>>>>>> e6d5eea9
+      image: public.ecr.aws/gravitational/teleport-distroless:18.4.2
       imagePullPolicy: IfNotPresent
       livenessProbe:
         failureThreshold: 6
@@ -984,11 +932,7 @@
         value: "true"
       - name: TELEPORT_KUBE_CLUSTER_DOMAIN
         value: cluster.local
-<<<<<<< HEAD
-      image: public.ecr.aws/gravitational/teleport-distroless:18.0.0-dev.gzdunek.11
-=======
-      image: public.ecr.aws/gravitational/teleport-distroless:18.4.2
->>>>>>> e6d5eea9
+      image: public.ecr.aws/gravitational/teleport-distroless:18.4.2
       imagePullPolicy: IfNotPresent
       livenessProbe:
         failureThreshold: 6
@@ -1060,11 +1004,7 @@
         value: cluster.local
       - name: SSL_CERT_FILE
         value: /etc/teleport-tls-ca/ca.pem
-<<<<<<< HEAD
-      image: public.ecr.aws/gravitational/teleport-distroless:18.0.0-dev.gzdunek.11
-=======
-      image: public.ecr.aws/gravitational/teleport-distroless:18.4.2
->>>>>>> e6d5eea9
+      image: public.ecr.aws/gravitational/teleport-distroless:18.4.2
       imagePullPolicy: IfNotPresent
       livenessProbe:
         failureThreshold: 6
@@ -1138,11 +1078,7 @@
         value: http://username:password@my.proxy.host:3128
       - name: SSL_CERT_FILE
         value: /etc/teleport-tls-ca/ca.pem
-<<<<<<< HEAD
-      image: public.ecr.aws/gravitational/teleport-distroless:18.0.0-dev.gzdunek.11
-=======
-      image: public.ecr.aws/gravitational/teleport-distroless:18.4.2
->>>>>>> e6d5eea9
+      image: public.ecr.aws/gravitational/teleport-distroless:18.4.2
       imagePullPolicy: IfNotPresent
       livenessProbe:
         failureThreshold: 6
@@ -1212,11 +1148,7 @@
         value: "true"
       - name: TELEPORT_KUBE_CLUSTER_DOMAIN
         value: cluster.local
-<<<<<<< HEAD
-      image: public.ecr.aws/gravitational/teleport-distroless:18.0.0-dev.gzdunek.11
-=======
-      image: public.ecr.aws/gravitational/teleport-distroless:18.4.2
->>>>>>> e6d5eea9
+      image: public.ecr.aws/gravitational/teleport-distroless:18.4.2
       imagePullPolicy: IfNotPresent
       livenessProbe:
         failureThreshold: 6
@@ -1338,11 +1270,7 @@
         value: "true"
       - name: TELEPORT_KUBE_CLUSTER_DOMAIN
         value: cluster.local
-<<<<<<< HEAD
-      image: public.ecr.aws/gravitational/teleport-distroless:18.0.0-dev.gzdunek.11
-=======
-      image: public.ecr.aws/gravitational/teleport-distroless:18.4.2
->>>>>>> e6d5eea9
+      image: public.ecr.aws/gravitational/teleport-distroless:18.4.2
       imagePullPolicy: IfNotPresent
       livenessProbe:
         failureThreshold: 6
@@ -1406,11 +1334,7 @@
         value: "true"
       - name: TELEPORT_KUBE_CLUSTER_DOMAIN
         value: cluster.local
-<<<<<<< HEAD
-      image: public.ecr.aws/gravitational/teleport-distroless:18.0.0-dev.gzdunek.11
-=======
-      image: public.ecr.aws/gravitational/teleport-distroless:18.4.2
->>>>>>> e6d5eea9
+      image: public.ecr.aws/gravitational/teleport-distroless:18.4.2
       imagePullPolicy: IfNotPresent
       livenessProbe:
         failureThreshold: 6
@@ -1487,11 +1411,7 @@
         value: cluster.local
       - name: HTTPS_PROXY
         value: http://username:password@my.proxy.host:3128
-<<<<<<< HEAD
-      image: public.ecr.aws/gravitational/teleport-distroless:18.0.0-dev.gzdunek.11
-=======
-      image: public.ecr.aws/gravitational/teleport-distroless:18.4.2
->>>>>>> e6d5eea9
+      image: public.ecr.aws/gravitational/teleport-distroless:18.4.2
       imagePullPolicy: IfNotPresent
       livenessProbe:
         failureThreshold: 6
@@ -1619,11 +1539,7 @@
         value: "true"
       - name: TELEPORT_KUBE_CLUSTER_DOMAIN
         value: cluster.local
-<<<<<<< HEAD
-      image: public.ecr.aws/gravitational/teleport-distroless:18.0.0-dev.gzdunek.11
-=======
-      image: public.ecr.aws/gravitational/teleport-distroless:18.4.2
->>>>>>> e6d5eea9
+      image: public.ecr.aws/gravitational/teleport-distroless:18.4.2
       imagePullPolicy: Always
       livenessProbe:
         failureThreshold: 6
@@ -1687,11 +1603,7 @@
         value: "true"
       - name: TELEPORT_KUBE_CLUSTER_DOMAIN
         value: cluster.local
-<<<<<<< HEAD
-      image: public.ecr.aws/gravitational/teleport-distroless:18.0.0-dev.gzdunek.11
-=======
-      image: public.ecr.aws/gravitational/teleport-distroless:18.4.2
->>>>>>> e6d5eea9
+      image: public.ecr.aws/gravitational/teleport-distroless:18.4.2
       imagePullPolicy: IfNotPresent
       livenessProbe:
         failureThreshold: 6
@@ -1757,11 +1669,7 @@
         value: "true"
       - name: TELEPORT_KUBE_CLUSTER_DOMAIN
         value: cluster.local
-<<<<<<< HEAD
-      image: public.ecr.aws/gravitational/teleport-distroless:18.0.0-dev.gzdunek.11
-=======
-      image: public.ecr.aws/gravitational/teleport-distroless:18.4.2
->>>>>>> e6d5eea9
+      image: public.ecr.aws/gravitational/teleport-distroless:18.4.2
       imagePullPolicy: IfNotPresent
       livenessProbe:
         failureThreshold: 6
@@ -1837,11 +1745,7 @@
         value: "true"
       - name: TELEPORT_KUBE_CLUSTER_DOMAIN
         value: cluster.local
-<<<<<<< HEAD
-      image: public.ecr.aws/gravitational/teleport-distroless:18.0.0-dev.gzdunek.11
-=======
-      image: public.ecr.aws/gravitational/teleport-distroless:18.4.2
->>>>>>> e6d5eea9
+      image: public.ecr.aws/gravitational/teleport-distroless:18.4.2
       imagePullPolicy: IfNotPresent
       livenessProbe:
         failureThreshold: 6
@@ -1905,11 +1809,7 @@
         value: "true"
       - name: TELEPORT_KUBE_CLUSTER_DOMAIN
         value: cluster.local
-<<<<<<< HEAD
-      image: public.ecr.aws/gravitational/teleport-distroless:18.0.0-dev.gzdunek.11
-=======
-      image: public.ecr.aws/gravitational/teleport-distroless:18.4.2
->>>>>>> e6d5eea9
+      image: public.ecr.aws/gravitational/teleport-distroless:18.4.2
       imagePullPolicy: IfNotPresent
       livenessProbe:
         failureThreshold: 6
@@ -1974,11 +1874,7 @@
         value: "true"
       - name: TELEPORT_KUBE_CLUSTER_DOMAIN
         value: cluster.local
-<<<<<<< HEAD
-      image: public.ecr.aws/gravitational/teleport-distroless:18.0.0-dev.gzdunek.11
-=======
-      image: public.ecr.aws/gravitational/teleport-distroless:18.4.2
->>>>>>> e6d5eea9
+      image: public.ecr.aws/gravitational/teleport-distroless:18.4.2
       imagePullPolicy: IfNotPresent
       livenessProbe:
         failureThreshold: 6
@@ -2052,11 +1948,7 @@
         value: "true"
       - name: TELEPORT_KUBE_CLUSTER_DOMAIN
         value: cluster.local
-<<<<<<< HEAD
-      image: public.ecr.aws/gravitational/teleport-distroless:18.0.0-dev.gzdunek.11
-=======
-      image: public.ecr.aws/gravitational/teleport-distroless:18.4.2
->>>>>>> e6d5eea9
+      image: public.ecr.aws/gravitational/teleport-distroless:18.4.2
       imagePullPolicy: IfNotPresent
       livenessProbe:
         failureThreshold: 6
@@ -2120,11 +2012,7 @@
         value: "true"
       - name: TELEPORT_KUBE_CLUSTER_DOMAIN
         value: cluster.local
-<<<<<<< HEAD
-      image: public.ecr.aws/gravitational/teleport-distroless:18.0.0-dev.gzdunek.11
-=======
-      image: public.ecr.aws/gravitational/teleport-distroless:18.4.2
->>>>>>> e6d5eea9
+      image: public.ecr.aws/gravitational/teleport-distroless:18.4.2
       imagePullPolicy: IfNotPresent
       livenessProbe:
         failureThreshold: 6
@@ -2195,11 +2083,7 @@
         value: "true"
       - name: TELEPORT_KUBE_CLUSTER_DOMAIN
         value: cluster.local
-<<<<<<< HEAD
-      image: public.ecr.aws/gravitational/teleport-distroless:18.0.0-dev.gzdunek.11
-=======
-      image: public.ecr.aws/gravitational/teleport-distroless:18.4.2
->>>>>>> e6d5eea9
+      image: public.ecr.aws/gravitational/teleport-distroless:18.4.2
       imagePullPolicy: IfNotPresent
       livenessProbe:
         failureThreshold: 6
@@ -2263,11 +2147,7 @@
         value: "true"
       - name: TELEPORT_KUBE_CLUSTER_DOMAIN
         value: cluster.local
-<<<<<<< HEAD
-      image: public.ecr.aws/gravitational/teleport-distroless:18.0.0-dev.gzdunek.11
-=======
-      image: public.ecr.aws/gravitational/teleport-distroless:18.4.2
->>>>>>> e6d5eea9
+      image: public.ecr.aws/gravitational/teleport-distroless:18.4.2
       imagePullPolicy: IfNotPresent
       livenessProbe:
         failureThreshold: 6
