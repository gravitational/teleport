--- conflicted
+++ resolved
@@ -18,11 +18,7 @@
         value: RELEASE-NAME
       - name: TELEPORT_KUBE_CLUSTER_DOMAIN
         value: cluster.local
-<<<<<<< HEAD
-      image: public.ecr.aws/gravitational/teleport-distroless:18.0.0-dev.gzdunek.11
-=======
       image: public.ecr.aws/gravitational/teleport-distroless:18.4.2
->>>>>>> e6d5eea9
       imagePullPolicy: IfNotPresent
       livenessProbe:
         failureThreshold: 6
@@ -108,11 +104,7 @@
         value: RELEASE-NAME
       - name: TELEPORT_KUBE_CLUSTER_DOMAIN
         value: cluster.local
-<<<<<<< HEAD
-      image: public.ecr.aws/gravitational/teleport-distroless:18.0.0-dev.gzdunek.11
-=======
       image: public.ecr.aws/gravitational/teleport-distroless:18.4.2
->>>>>>> e6d5eea9
       imagePullPolicy: IfNotPresent
       livenessProbe:
         failureThreshold: 6
@@ -222,11 +214,7 @@
               value: RELEASE-NAME
             - name: TELEPORT_KUBE_CLUSTER_DOMAIN
               value: cluster.local
-<<<<<<< HEAD
-            image: public.ecr.aws/gravitational/teleport-distroless:18.0.0-dev.gzdunek.11
-=======
             image: public.ecr.aws/gravitational/teleport-distroless:18.4.2
->>>>>>> e6d5eea9
             imagePullPolicy: IfNotPresent
             livenessProbe:
               failureThreshold: 6
@@ -344,11 +332,7 @@
         value: RELEASE-NAME
       - name: TELEPORT_KUBE_CLUSTER_DOMAIN
         value: cluster.local
-<<<<<<< HEAD
-      image: public.ecr.aws/gravitational/teleport-distroless:18.0.0-dev.gzdunek.11
-=======
       image: public.ecr.aws/gravitational/teleport-distroless:18.4.2
->>>>>>> e6d5eea9
       imagePullPolicy: IfNotPresent
       livenessProbe:
         failureThreshold: 6
@@ -434,11 +418,7 @@
         value: RELEASE-NAME
       - name: TELEPORT_KUBE_CLUSTER_DOMAIN
         value: cluster.local
-<<<<<<< HEAD
-      image: public.ecr.aws/gravitational/teleport-distroless:18.0.0-dev.gzdunek.11
-=======
       image: public.ecr.aws/gravitational/teleport-distroless:18.4.2
->>>>>>> e6d5eea9
       imagePullPolicy: IfNotPresent
       livenessProbe:
         failureThreshold: 6
@@ -544,11 +524,7 @@
               value: RELEASE-NAME
             - name: TELEPORT_KUBE_CLUSTER_DOMAIN
               value: cluster.local
-<<<<<<< HEAD
-            image: public.ecr.aws/gravitational/teleport-distroless:18.0.0-dev.gzdunek.11
-=======
             image: public.ecr.aws/gravitational/teleport-distroless:18.4.2
->>>>>>> e6d5eea9
             imagePullPolicy: IfNotPresent
             livenessProbe:
               failureThreshold: 6
@@ -644,11 +620,7 @@
         value: RELEASE-NAME
       - name: TELEPORT_KUBE_CLUSTER_DOMAIN
         value: cluster.local
-<<<<<<< HEAD
-      image: public.ecr.aws/gravitational/teleport-distroless:18.0.0-dev.gzdunek.11
-=======
       image: public.ecr.aws/gravitational/teleport-distroless:18.4.2
->>>>>>> e6d5eea9
       imagePullPolicy: IfNotPresent
       livenessProbe:
         failureThreshold: 6
@@ -734,11 +706,7 @@
         value: RELEASE-NAME
       - name: TELEPORT_KUBE_CLUSTER_DOMAIN
         value: cluster.local
-<<<<<<< HEAD
-      image: public.ecr.aws/gravitational/teleport-distroless:18.0.0-dev.gzdunek.11
-=======
       image: public.ecr.aws/gravitational/teleport-distroless:18.4.2
->>>>>>> e6d5eea9
       imagePullPolicy: IfNotPresent
       livenessProbe:
         failureThreshold: 6
@@ -824,11 +792,7 @@
         value: RELEASE-NAME
       - name: TELEPORT_KUBE_CLUSTER_DOMAIN
         value: cluster.local
-<<<<<<< HEAD
-      image: public.ecr.aws/gravitational/teleport-distroless:18.0.0-dev.gzdunek.11
-=======
       image: public.ecr.aws/gravitational/teleport-distroless:18.4.2
->>>>>>> e6d5eea9
       imagePullPolicy: IfNotPresent
       livenessProbe:
         failureThreshold: 6
@@ -928,11 +892,7 @@
         value: RELEASE-NAME
       - name: TELEPORT_KUBE_CLUSTER_DOMAIN
         value: cluster.local
-<<<<<<< HEAD
-      image: public.ecr.aws/gravitational/teleport-distroless:18.0.0-dev.gzdunek.11
-=======
       image: public.ecr.aws/gravitational/teleport-distroless:18.4.2
->>>>>>> e6d5eea9
       imagePullPolicy: IfNotPresent
       livenessProbe:
         failureThreshold: 6
@@ -1030,11 +990,7 @@
         value: RELEASE-NAME
       - name: TELEPORT_KUBE_CLUSTER_DOMAIN
         value: cluster.local
-<<<<<<< HEAD
-      image: public.ecr.aws/gravitational/teleport-distroless:18.0.0-dev.gzdunek.11
-=======
       image: public.ecr.aws/gravitational/teleport-distroless:18.4.2
->>>>>>> e6d5eea9
       imagePullPolicy: IfNotPresent
       livenessProbe:
         failureThreshold: 6
@@ -1120,11 +1076,7 @@
         value: RELEASE-NAME
       - name: TELEPORT_KUBE_CLUSTER_DOMAIN
         value: cluster.local
-<<<<<<< HEAD
-      image: public.ecr.aws/gravitational/teleport-distroless:18.0.0-dev.gzdunek.11
-=======
       image: public.ecr.aws/gravitational/teleport-distroless:18.4.2
->>>>>>> e6d5eea9
       imagePullPolicy: IfNotPresent
       livenessProbe:
         failureThreshold: 6
@@ -1210,11 +1162,7 @@
         value: RELEASE-NAME
       - name: TELEPORT_KUBE_CLUSTER_DOMAIN
         value: cluster.local
-<<<<<<< HEAD
-      image: public.ecr.aws/gravitational/teleport-distroless:18.0.0-dev.gzdunek.11
-=======
       image: public.ecr.aws/gravitational/teleport-distroless:18.4.2
->>>>>>> e6d5eea9
       imagePullPolicy: IfNotPresent
       livenessProbe:
         failureThreshold: 6
@@ -1302,11 +1250,7 @@
         value: RELEASE-NAME
       - name: TELEPORT_KUBE_CLUSTER_DOMAIN
         value: cluster.local
-<<<<<<< HEAD
-      image: public.ecr.aws/gravitational/teleport-distroless:18.0.0-dev.gzdunek.11
-=======
       image: public.ecr.aws/gravitational/teleport-distroless:18.4.2
->>>>>>> e6d5eea9
       imagePullPolicy: IfNotPresent
       livenessProbe:
         failureThreshold: 6
@@ -1397,11 +1341,7 @@
         value: RELEASE-NAME
       - name: TELEPORT_KUBE_CLUSTER_DOMAIN
         value: cluster.local
-<<<<<<< HEAD
-      image: public.ecr.aws/gravitational/teleport-distroless:18.0.0-dev.gzdunek.11
-=======
       image: public.ecr.aws/gravitational/teleport-distroless:18.4.2
->>>>>>> e6d5eea9
       imagePullPolicy: IfNotPresent
       livenessProbe:
         failureThreshold: 6
@@ -1495,11 +1435,7 @@
         value: RELEASE-NAME
       - name: TELEPORT_KUBE_CLUSTER_DOMAIN
         value: cluster.local
-<<<<<<< HEAD
-      image: public.ecr.aws/gravitational/teleport-distroless:18.0.0-dev.gzdunek.11
-=======
       image: public.ecr.aws/gravitational/teleport-distroless:18.4.2
->>>>>>> e6d5eea9
       imagePullPolicy: IfNotPresent
       livenessProbe:
         failureThreshold: 6
@@ -1595,11 +1531,7 @@
         value: cluster.local
       - name: SSL_CERT_FILE
         value: /etc/teleport-tls-ca/ca.pem
-<<<<<<< HEAD
-      image: public.ecr.aws/gravitational/teleport-distroless:18.0.0-dev.gzdunek.11
-=======
       image: public.ecr.aws/gravitational/teleport-distroless:18.4.2
->>>>>>> e6d5eea9
       imagePullPolicy: IfNotPresent
       livenessProbe:
         failureThreshold: 6
@@ -1697,11 +1629,7 @@
         value: /etc/teleport-tls-ca/ca.pem
       - name: HTTPS_PROXY
         value: http://username:password@my.proxy.host:3128
-<<<<<<< HEAD
-      image: public.ecr.aws/gravitational/teleport-distroless:18.0.0-dev.gzdunek.11
-=======
       image: public.ecr.aws/gravitational/teleport-distroless:18.4.2
->>>>>>> e6d5eea9
       imagePullPolicy: IfNotPresent
       livenessProbe:
         failureThreshold: 6
@@ -1795,11 +1723,7 @@
         value: RELEASE-NAME
       - name: TELEPORT_KUBE_CLUSTER_DOMAIN
         value: cluster.local
-<<<<<<< HEAD
-      image: public.ecr.aws/gravitational/teleport-distroless:18.0.0-dev.gzdunek.11
-=======
       image: public.ecr.aws/gravitational/teleport-distroless:18.4.2
->>>>>>> e6d5eea9
       imagePullPolicy: IfNotPresent
       livenessProbe:
         failureThreshold: 6
@@ -1885,11 +1809,7 @@
         value: RELEASE-NAME
       - name: TELEPORT_KUBE_CLUSTER_DOMAIN
         value: cluster.local
-<<<<<<< HEAD
-      image: public.ecr.aws/gravitational/teleport-distroless:18.0.0-dev.gzdunek.11
-=======
       image: public.ecr.aws/gravitational/teleport-distroless:18.4.2
->>>>>>> e6d5eea9
       imagePullPolicy: IfNotPresent
       livenessProbe:
         failureThreshold: 6
@@ -2033,11 +1953,7 @@
         value: RELEASE-NAME
       - name: TELEPORT_KUBE_CLUSTER_DOMAIN
         value: cluster.local
-<<<<<<< HEAD
-      image: public.ecr.aws/gravitational/teleport-distroless:18.0.0-dev.gzdunek.11
-=======
       image: public.ecr.aws/gravitational/teleport-distroless:18.4.2
->>>>>>> e6d5eea9
       imagePullPolicy: IfNotPresent
       livenessProbe:
         failureThreshold: 6
@@ -2123,11 +2039,7 @@
         value: RELEASE-NAME
       - name: TELEPORT_KUBE_CLUSTER_DOMAIN
         value: cluster.local
-<<<<<<< HEAD
-      image: public.ecr.aws/gravitational/teleport-distroless:18.0.0-dev.gzdunek.11
-=======
       image: public.ecr.aws/gravitational/teleport-distroless:18.4.2
->>>>>>> e6d5eea9
       imagePullPolicy: IfNotPresent
       livenessProbe:
         failureThreshold: 6
@@ -2226,11 +2138,7 @@
         value: cluster.local
       - name: HTTPS_PROXY
         value: http://username:password@my.proxy.host:3128
-<<<<<<< HEAD
-      image: public.ecr.aws/gravitational/teleport-distroless:18.0.0-dev.gzdunek.11
-=======
       image: public.ecr.aws/gravitational/teleport-distroless:18.4.2
->>>>>>> e6d5eea9
       imagePullPolicy: IfNotPresent
       livenessProbe:
         failureThreshold: 6
@@ -2402,11 +2310,7 @@
         value: RELEASE-NAME
       - name: TELEPORT_KUBE_CLUSTER_DOMAIN
         value: cluster.local
-<<<<<<< HEAD
-      image: public.ecr.aws/gravitational/teleport-distroless:18.0.0-dev.gzdunek.11
-=======
       image: public.ecr.aws/gravitational/teleport-distroless:18.4.2
->>>>>>> e6d5eea9
       imagePullPolicy: Always
       livenessProbe:
         failureThreshold: 6
@@ -2492,11 +2396,7 @@
         value: RELEASE-NAME
       - name: TELEPORT_KUBE_CLUSTER_DOMAIN
         value: cluster.local
-<<<<<<< HEAD
-      image: public.ecr.aws/gravitational/teleport-distroless:18.0.0-dev.gzdunek.11
-=======
       image: public.ecr.aws/gravitational/teleport-distroless:18.4.2
->>>>>>> e6d5eea9
       imagePullPolicy: IfNotPresent
       livenessProbe:
         failureThreshold: 6
@@ -2596,11 +2496,7 @@
         value: RELEASE-NAME
       - name: TELEPORT_KUBE_CLUSTER_DOMAIN
         value: cluster.local
-<<<<<<< HEAD
-      image: public.ecr.aws/gravitational/teleport-distroless:18.0.0-dev.gzdunek.11
-=======
       image: public.ecr.aws/gravitational/teleport-distroless:18.4.2
->>>>>>> e6d5eea9
       imagePullPolicy: IfNotPresent
       livenessProbe:
         failureThreshold: 6
@@ -2686,11 +2582,7 @@
         value: RELEASE-NAME
       - name: TELEPORT_KUBE_CLUSTER_DOMAIN
         value: cluster.local
-<<<<<<< HEAD
-      image: public.ecr.aws/gravitational/teleport-distroless:18.0.0-dev.gzdunek.11
-=======
       image: public.ecr.aws/gravitational/teleport-distroless:18.4.2
->>>>>>> e6d5eea9
       imagePullPolicy: IfNotPresent
       livenessProbe:
         failureThreshold: 6
@@ -2786,11 +2678,7 @@
         value: RELEASE-NAME
       - name: TELEPORT_KUBE_CLUSTER_DOMAIN
         value: cluster.local
-<<<<<<< HEAD
-      image: public.ecr.aws/gravitational/teleport-distroless:18.0.0-dev.gzdunek.11
-=======
       image: public.ecr.aws/gravitational/teleport-distroless:18.4.2
->>>>>>> e6d5eea9
       imagePullPolicy: IfNotPresent
       livenessProbe:
         failureThreshold: 6
@@ -2876,11 +2764,7 @@
         value: RELEASE-NAME
       - name: TELEPORT_KUBE_CLUSTER_DOMAIN
         value: cluster.local
-<<<<<<< HEAD
-      image: public.ecr.aws/gravitational/teleport-distroless:18.0.0-dev.gzdunek.11
-=======
       image: public.ecr.aws/gravitational/teleport-distroless:18.4.2
->>>>>>> e6d5eea9
       imagePullPolicy: IfNotPresent
       livenessProbe:
         failureThreshold: 6
@@ -2973,11 +2857,7 @@
         value: RELEASE-NAME
       - name: TELEPORT_KUBE_CLUSTER_DOMAIN
         value: cluster.local
-<<<<<<< HEAD
-      image: public.ecr.aws/gravitational/teleport-distroless:18.0.0-dev.gzdunek.11
-=======
       image: public.ecr.aws/gravitational/teleport-distroless:18.4.2
->>>>>>> e6d5eea9
       imagePullPolicy: IfNotPresent
       livenessProbe:
         failureThreshold: 6
@@ -3063,11 +2943,7 @@
         value: RELEASE-NAME
       - name: TELEPORT_KUBE_CLUSTER_DOMAIN
         value: cluster.local
-<<<<<<< HEAD
-      image: public.ecr.aws/gravitational/teleport-distroless:18.0.0-dev.gzdunek.11
-=======
       image: public.ecr.aws/gravitational/teleport-distroless:18.4.2
->>>>>>> e6d5eea9
       imagePullPolicy: IfNotPresent
       livenessProbe:
         failureThreshold: 6
@@ -3153,11 +3029,7 @@
         value: RELEASE-NAME
       - name: TELEPORT_KUBE_CLUSTER_DOMAIN
         value: cluster.local
-<<<<<<< HEAD
-      image: public.ecr.aws/gravitational/teleport-distroless:18.0.0-dev.gzdunek.11
-=======
       image: public.ecr.aws/gravitational/teleport-distroless:18.4.2
->>>>>>> e6d5eea9
       imagePullPolicy: IfNotPresent
       livenessProbe:
         failureThreshold: 6
@@ -3243,11 +3115,7 @@
         value: RELEASE-NAME
       - name: TELEPORT_KUBE_CLUSTER_DOMAIN
         value: cluster.local
-<<<<<<< HEAD
-      image: public.ecr.aws/gravitational/teleport-distroless:18.0.0-dev.gzdunek.11
-=======
       image: public.ecr.aws/gravitational/teleport-distroless:18.4.2
->>>>>>> e6d5eea9
       imagePullPolicy: IfNotPresent
       livenessProbe:
         failureThreshold: 6
